--- conflicted
+++ resolved
@@ -146,18 +146,11 @@
 	vfree(fp);
 }
 
-<<<<<<< HEAD
-int bpf_prog_calc_digest(struct bpf_prog *fp)
-{
-	const u32 bits_offset = SHA_MESSAGE_BYTES - sizeof(__be64);
-	u32 raw_size = bpf_prog_digest_scratch_size(fp);
-=======
 int bpf_prog_calc_tag(struct bpf_prog *fp)
 {
 	const u32 bits_offset = SHA_MESSAGE_BYTES - sizeof(__be64);
 	u32 raw_size = bpf_prog_tag_scratch_size(fp);
 	u32 digest[SHA_DIGEST_WORDS];
->>>>>>> a544c619
 	u32 ws[SHA_WORKSPACE_WORDS];
 	u32 i, bsize, psize, blocks;
 	struct bpf_insn *dst;
@@ -170,11 +163,7 @@
 	if (!raw)
 		return -ENOMEM;
 
-<<<<<<< HEAD
-	sha_init(fp->digest);
-=======
 	sha_init(digest);
->>>>>>> a544c619
 	memset(ws, 0, sizeof(ws));
 
 	/* We need to take out the map fd for the digest calculation
@@ -222,12 +211,8 @@
 
 	result = (__force __be32 *)digest;
 	for (i = 0; i < SHA_DIGEST_WORDS; i++)
-<<<<<<< HEAD
-		result[i] = cpu_to_be32(fp->digest[i]);
-=======
 		result[i] = cpu_to_be32(digest[i]);
 	memcpy(fp->tag, result, sizeof(fp->tag));
->>>>>>> a544c619
 
 	vfree(raw);
 	return 0;
