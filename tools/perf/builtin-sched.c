#include "builtin.h"
#include "perf.h"

#include "util/util.h"
#include "util/evlist.h"
#include "util/cache.h"
#include "util/evsel.h"
#include "util/symbol.h"
#include "util/thread.h"
#include "util/header.h"
#include "util/session.h"
#include "util/tool.h"
#include "util/cloexec.h"
#include "util/thread_map.h"
#include "util/color.h"
#include "util/stat.h"
#include "util/callchain.h"
#include "util/time-utils.h"

#include <subcmd/parse-options.h>
#include "util/trace-event.h"

#include "util/debug.h"

#include <linux/log2.h>
#include <sys/prctl.h>
#include <sys/resource.h>

#include <semaphore.h>
#include <pthread.h>
#include <math.h>
#include <api/fs/fs.h>
#include <linux/time64.h>

#define PR_SET_NAME		15               /* Set process name */
#define MAX_CPUS		4096
#define COMM_LEN		20
#define SYM_LEN			129
#define MAX_PID			1024000

struct sched_atom;

struct task_desc {
	unsigned long		nr;
	unsigned long		pid;
	char			comm[COMM_LEN];

	unsigned long		nr_events;
	unsigned long		curr_event;
	struct sched_atom	**atoms;

	pthread_t		thread;
	sem_t			sleep_sem;

	sem_t			ready_for_work;
	sem_t			work_done_sem;

	u64			cpu_usage;
};

enum sched_event_type {
	SCHED_EVENT_RUN,
	SCHED_EVENT_SLEEP,
	SCHED_EVENT_WAKEUP,
	SCHED_EVENT_MIGRATION,
};

struct sched_atom {
	enum sched_event_type	type;
	int			specific_wait;
	u64			timestamp;
	u64			duration;
	unsigned long		nr;
	sem_t			*wait_sem;
	struct task_desc	*wakee;
};

#define TASK_STATE_TO_CHAR_STR "RSDTtZXxKWP"

/* task state bitmask, copied from include/linux/sched.h */
#define TASK_RUNNING		0
#define TASK_INTERRUPTIBLE	1
#define TASK_UNINTERRUPTIBLE	2
#define __TASK_STOPPED		4
#define __TASK_TRACED		8
/* in tsk->exit_state */
#define EXIT_DEAD		16
#define EXIT_ZOMBIE		32
#define EXIT_TRACE		(EXIT_ZOMBIE | EXIT_DEAD)
/* in tsk->state again */
#define TASK_DEAD		64
#define TASK_WAKEKILL		128
#define TASK_WAKING		256
#define TASK_PARKED		512

enum thread_state {
	THREAD_SLEEPING = 0,
	THREAD_WAIT_CPU,
	THREAD_SCHED_IN,
	THREAD_IGNORE
};

struct work_atom {
	struct list_head	list;
	enum thread_state	state;
	u64			sched_out_time;
	u64			wake_up_time;
	u64			sched_in_time;
	u64			runtime;
};

struct work_atoms {
	struct list_head	work_list;
	struct thread		*thread;
	struct rb_node		node;
	u64			max_lat;
	u64			max_lat_at;
	u64			total_lat;
	u64			nb_atoms;
	u64			total_runtime;
	int			num_merged;
};

typedef int (*sort_fn_t)(struct work_atoms *, struct work_atoms *);

struct perf_sched;

struct trace_sched_handler {
	int (*switch_event)(struct perf_sched *sched, struct perf_evsel *evsel,
			    struct perf_sample *sample, struct machine *machine);

	int (*runtime_event)(struct perf_sched *sched, struct perf_evsel *evsel,
			     struct perf_sample *sample, struct machine *machine);

	int (*wakeup_event)(struct perf_sched *sched, struct perf_evsel *evsel,
			    struct perf_sample *sample, struct machine *machine);

	/* PERF_RECORD_FORK event, not sched_process_fork tracepoint */
	int (*fork_event)(struct perf_sched *sched, union perf_event *event,
			  struct machine *machine);

	int (*migrate_task_event)(struct perf_sched *sched,
				  struct perf_evsel *evsel,
				  struct perf_sample *sample,
				  struct machine *machine);
};

#define COLOR_PIDS PERF_COLOR_BLUE
#define COLOR_CPUS PERF_COLOR_BG_RED

struct perf_sched_map {
	DECLARE_BITMAP(comp_cpus_mask, MAX_CPUS);
	int			*comp_cpus;
	bool			 comp;
	struct thread_map	*color_pids;
	const char		*color_pids_str;
	struct cpu_map		*color_cpus;
	const char		*color_cpus_str;
	struct cpu_map		*cpus;
	const char		*cpus_str;
};

struct perf_sched {
	struct perf_tool tool;
	const char	 *sort_order;
	unsigned long	 nr_tasks;
	struct task_desc **pid_to_task;
	struct task_desc **tasks;
	const struct trace_sched_handler *tp_handler;
	pthread_mutex_t	 start_work_mutex;
	pthread_mutex_t	 work_done_wait_mutex;
	int		 profile_cpu;
/*
 * Track the current task - that way we can know whether there's any
 * weird events, such as a task being switched away that is not current.
 */
	int		 max_cpu;
	u32		 curr_pid[MAX_CPUS];
	struct thread	 *curr_thread[MAX_CPUS];
	char		 next_shortname1;
	char		 next_shortname2;
	unsigned int	 replay_repeat;
	unsigned long	 nr_run_events;
	unsigned long	 nr_sleep_events;
	unsigned long	 nr_wakeup_events;
	unsigned long	 nr_sleep_corrections;
	unsigned long	 nr_run_events_optimized;
	unsigned long	 targetless_wakeups;
	unsigned long	 multitarget_wakeups;
	unsigned long	 nr_runs;
	unsigned long	 nr_timestamps;
	unsigned long	 nr_unordered_timestamps;
	unsigned long	 nr_context_switch_bugs;
	unsigned long	 nr_events;
	unsigned long	 nr_lost_chunks;
	unsigned long	 nr_lost_events;
	u64		 run_measurement_overhead;
	u64		 sleep_measurement_overhead;
	u64		 start_time;
	u64		 cpu_usage;
	u64		 runavg_cpu_usage;
	u64		 parent_cpu_usage;
	u64		 runavg_parent_cpu_usage;
	u64		 sum_runtime;
	u64		 sum_fluct;
	u64		 run_avg;
	u64		 all_runtime;
	u64		 all_count;
	u64		 cpu_last_switched[MAX_CPUS];
	struct rb_root	 atom_root, sorted_atom_root, merged_atom_root;
	struct list_head sort_list, cmp_pid;
	bool force;
	bool skip_merge;
	struct perf_sched_map map;

	/* options for timehist command */
	bool		summary;
	bool		summary_only;
	bool		idle_hist;
	bool		show_callchain;
	unsigned int	max_stack;
	bool		show_cpu_visual;
	bool		show_wakeups;
	bool		show_migrations;
	bool		show_state;
	u64		skipped_samples;
	const char	*time_str;
	struct perf_time_interval ptime;
	struct perf_time_interval hist_time;
};

/* per thread run time data */
struct thread_runtime {
	u64 last_time;      /* time of previous sched in/out event */
	u64 dt_run;         /* run time */
	u64 dt_sleep;       /* time between CPU access by sleep (off cpu) */
	u64 dt_iowait;      /* time between CPU access by iowait (off cpu) */
	u64 dt_preempt;     /* time between CPU access by preempt (off cpu) */
	u64 dt_delay;       /* time between wakeup and sched-in */
	u64 ready_to_run;   /* time of wakeup */

	struct stats run_stats;
	u64 total_run_time;
	u64 total_sleep_time;
	u64 total_iowait_time;
	u64 total_preempt_time;
	u64 total_delay_time;

	int last_state;
	u64 migrations;
};

/* per event run time data */
struct evsel_runtime {
	u64 *last_time; /* time this event was last seen per cpu */
	u32 ncpu;       /* highest cpu slot allocated */
};

/* per cpu idle time data */
struct idle_thread_runtime {
	struct thread_runtime	tr;
	struct thread		*last_thread;
	struct rb_root		sorted_root;
	struct callchain_root	callchain;
	struct callchain_cursor	cursor;
};

/* track idle times per cpu */
static struct thread **idle_threads;
static int idle_max_cpu;
static char idle_comm[] = "<idle>";

static u64 get_nsecs(void)
{
	struct timespec ts;

	clock_gettime(CLOCK_MONOTONIC, &ts);

	return ts.tv_sec * NSEC_PER_SEC + ts.tv_nsec;
}

static void burn_nsecs(struct perf_sched *sched, u64 nsecs)
{
	u64 T0 = get_nsecs(), T1;

	do {
		T1 = get_nsecs();
	} while (T1 + sched->run_measurement_overhead < T0 + nsecs);
}

static void sleep_nsecs(u64 nsecs)
{
	struct timespec ts;

	ts.tv_nsec = nsecs % 999999999;
	ts.tv_sec = nsecs / 999999999;

	nanosleep(&ts, NULL);
}

static void calibrate_run_measurement_overhead(struct perf_sched *sched)
{
	u64 T0, T1, delta, min_delta = NSEC_PER_SEC;
	int i;

	for (i = 0; i < 10; i++) {
		T0 = get_nsecs();
		burn_nsecs(sched, 0);
		T1 = get_nsecs();
		delta = T1-T0;
		min_delta = min(min_delta, delta);
	}
	sched->run_measurement_overhead = min_delta;

	printf("run measurement overhead: %" PRIu64 " nsecs\n", min_delta);
}

static void calibrate_sleep_measurement_overhead(struct perf_sched *sched)
{
	u64 T0, T1, delta, min_delta = NSEC_PER_SEC;
	int i;

	for (i = 0; i < 10; i++) {
		T0 = get_nsecs();
		sleep_nsecs(10000);
		T1 = get_nsecs();
		delta = T1-T0;
		min_delta = min(min_delta, delta);
	}
	min_delta -= 10000;
	sched->sleep_measurement_overhead = min_delta;

	printf("sleep measurement overhead: %" PRIu64 " nsecs\n", min_delta);
}

static struct sched_atom *
get_new_event(struct task_desc *task, u64 timestamp)
{
	struct sched_atom *event = zalloc(sizeof(*event));
	unsigned long idx = task->nr_events;
	size_t size;

	event->timestamp = timestamp;
	event->nr = idx;

	task->nr_events++;
	size = sizeof(struct sched_atom *) * task->nr_events;
	task->atoms = realloc(task->atoms, size);
	BUG_ON(!task->atoms);

	task->atoms[idx] = event;

	return event;
}

static struct sched_atom *last_event(struct task_desc *task)
{
	if (!task->nr_events)
		return NULL;

	return task->atoms[task->nr_events - 1];
}

static void add_sched_event_run(struct perf_sched *sched, struct task_desc *task,
				u64 timestamp, u64 duration)
{
	struct sched_atom *event, *curr_event = last_event(task);

	/*
	 * optimize an existing RUN event by merging this one
	 * to it:
	 */
	if (curr_event && curr_event->type == SCHED_EVENT_RUN) {
		sched->nr_run_events_optimized++;
		curr_event->duration += duration;
		return;
	}

	event = get_new_event(task, timestamp);

	event->type = SCHED_EVENT_RUN;
	event->duration = duration;

	sched->nr_run_events++;
}

static void add_sched_event_wakeup(struct perf_sched *sched, struct task_desc *task,
				   u64 timestamp, struct task_desc *wakee)
{
	struct sched_atom *event, *wakee_event;

	event = get_new_event(task, timestamp);
	event->type = SCHED_EVENT_WAKEUP;
	event->wakee = wakee;

	wakee_event = last_event(wakee);
	if (!wakee_event || wakee_event->type != SCHED_EVENT_SLEEP) {
		sched->targetless_wakeups++;
		return;
	}
	if (wakee_event->wait_sem) {
		sched->multitarget_wakeups++;
		return;
	}

	wakee_event->wait_sem = zalloc(sizeof(*wakee_event->wait_sem));
	sem_init(wakee_event->wait_sem, 0, 0);
	wakee_event->specific_wait = 1;
	event->wait_sem = wakee_event->wait_sem;

	sched->nr_wakeup_events++;
}

static void add_sched_event_sleep(struct perf_sched *sched, struct task_desc *task,
				  u64 timestamp, u64 task_state __maybe_unused)
{
	struct sched_atom *event = get_new_event(task, timestamp);

	event->type = SCHED_EVENT_SLEEP;

	sched->nr_sleep_events++;
}

static struct task_desc *register_pid(struct perf_sched *sched,
				      unsigned long pid, const char *comm)
{
	struct task_desc *task;
	static int pid_max;

	if (sched->pid_to_task == NULL) {
		if (sysctl__read_int("kernel/pid_max", &pid_max) < 0)
			pid_max = MAX_PID;
		BUG_ON((sched->pid_to_task = calloc(pid_max, sizeof(struct task_desc *))) == NULL);
	}
	if (pid >= (unsigned long)pid_max) {
		BUG_ON((sched->pid_to_task = realloc(sched->pid_to_task, (pid + 1) *
			sizeof(struct task_desc *))) == NULL);
		while (pid >= (unsigned long)pid_max)
			sched->pid_to_task[pid_max++] = NULL;
	}

	task = sched->pid_to_task[pid];

	if (task)
		return task;

	task = zalloc(sizeof(*task));
	task->pid = pid;
	task->nr = sched->nr_tasks;
	strcpy(task->comm, comm);
	/*
	 * every task starts in sleeping state - this gets ignored
	 * if there's no wakeup pointing to this sleep state:
	 */
	add_sched_event_sleep(sched, task, 0, 0);

	sched->pid_to_task[pid] = task;
	sched->nr_tasks++;
	sched->tasks = realloc(sched->tasks, sched->nr_tasks * sizeof(struct task_desc *));
	BUG_ON(!sched->tasks);
	sched->tasks[task->nr] = task;

	if (verbose)
		printf("registered task #%ld, PID %ld (%s)\n", sched->nr_tasks, pid, comm);

	return task;
}


static void print_task_traces(struct perf_sched *sched)
{
	struct task_desc *task;
	unsigned long i;

	for (i = 0; i < sched->nr_tasks; i++) {
		task = sched->tasks[i];
		printf("task %6ld (%20s:%10ld), nr_events: %ld\n",
			task->nr, task->comm, task->pid, task->nr_events);
	}
}

static void add_cross_task_wakeups(struct perf_sched *sched)
{
	struct task_desc *task1, *task2;
	unsigned long i, j;

	for (i = 0; i < sched->nr_tasks; i++) {
		task1 = sched->tasks[i];
		j = i + 1;
		if (j == sched->nr_tasks)
			j = 0;
		task2 = sched->tasks[j];
		add_sched_event_wakeup(sched, task1, 0, task2);
	}
}

static void perf_sched__process_event(struct perf_sched *sched,
				      struct sched_atom *atom)
{
	int ret = 0;

	switch (atom->type) {
		case SCHED_EVENT_RUN:
			burn_nsecs(sched, atom->duration);
			break;
		case SCHED_EVENT_SLEEP:
			if (atom->wait_sem)
				ret = sem_wait(atom->wait_sem);
			BUG_ON(ret);
			break;
		case SCHED_EVENT_WAKEUP:
			if (atom->wait_sem)
				ret = sem_post(atom->wait_sem);
			BUG_ON(ret);
			break;
		case SCHED_EVENT_MIGRATION:
			break;
		default:
			BUG_ON(1);
	}
}

static u64 get_cpu_usage_nsec_parent(void)
{
	struct rusage ru;
	u64 sum;
	int err;

	err = getrusage(RUSAGE_SELF, &ru);
	BUG_ON(err);

	sum =  ru.ru_utime.tv_sec * NSEC_PER_SEC + ru.ru_utime.tv_usec * NSEC_PER_USEC;
	sum += ru.ru_stime.tv_sec * NSEC_PER_SEC + ru.ru_stime.tv_usec * NSEC_PER_USEC;

	return sum;
}

static int self_open_counters(struct perf_sched *sched, unsigned long cur_task)
{
	struct perf_event_attr attr;
	char sbuf[STRERR_BUFSIZE], info[STRERR_BUFSIZE];
	int fd;
	struct rlimit limit;
	bool need_privilege = false;

	memset(&attr, 0, sizeof(attr));

	attr.type = PERF_TYPE_SOFTWARE;
	attr.config = PERF_COUNT_SW_TASK_CLOCK;

force_again:
	fd = sys_perf_event_open(&attr, 0, -1, -1,
				 perf_event_open_cloexec_flag());

	if (fd < 0) {
		if (errno == EMFILE) {
			if (sched->force) {
				BUG_ON(getrlimit(RLIMIT_NOFILE, &limit) == -1);
				limit.rlim_cur += sched->nr_tasks - cur_task;
				if (limit.rlim_cur > limit.rlim_max) {
					limit.rlim_max = limit.rlim_cur;
					need_privilege = true;
				}
				if (setrlimit(RLIMIT_NOFILE, &limit) == -1) {
					if (need_privilege && errno == EPERM)
						strcpy(info, "Need privilege\n");
				} else
					goto force_again;
			} else
				strcpy(info, "Have a try with -f option\n");
		}
		pr_err("Error: sys_perf_event_open() syscall returned "
		       "with %d (%s)\n%s", fd,
		       str_error_r(errno, sbuf, sizeof(sbuf)), info);
		exit(EXIT_FAILURE);
	}
	return fd;
}

static u64 get_cpu_usage_nsec_self(int fd)
{
	u64 runtime;
	int ret;

	ret = read(fd, &runtime, sizeof(runtime));
	BUG_ON(ret != sizeof(runtime));

	return runtime;
}

struct sched_thread_parms {
	struct task_desc  *task;
	struct perf_sched *sched;
	int fd;
};

static void *thread_func(void *ctx)
{
	struct sched_thread_parms *parms = ctx;
	struct task_desc *this_task = parms->task;
	struct perf_sched *sched = parms->sched;
	u64 cpu_usage_0, cpu_usage_1;
	unsigned long i, ret;
	char comm2[22];
	int fd = parms->fd;

	zfree(&parms);

	sprintf(comm2, ":%s", this_task->comm);
	prctl(PR_SET_NAME, comm2);
	if (fd < 0)
		return NULL;
again:
	ret = sem_post(&this_task->ready_for_work);
	BUG_ON(ret);
	ret = pthread_mutex_lock(&sched->start_work_mutex);
	BUG_ON(ret);
	ret = pthread_mutex_unlock(&sched->start_work_mutex);
	BUG_ON(ret);

	cpu_usage_0 = get_cpu_usage_nsec_self(fd);

	for (i = 0; i < this_task->nr_events; i++) {
		this_task->curr_event = i;
		perf_sched__process_event(sched, this_task->atoms[i]);
	}

	cpu_usage_1 = get_cpu_usage_nsec_self(fd);
	this_task->cpu_usage = cpu_usage_1 - cpu_usage_0;
	ret = sem_post(&this_task->work_done_sem);
	BUG_ON(ret);

	ret = pthread_mutex_lock(&sched->work_done_wait_mutex);
	BUG_ON(ret);
	ret = pthread_mutex_unlock(&sched->work_done_wait_mutex);
	BUG_ON(ret);

	goto again;
}

static void create_tasks(struct perf_sched *sched)
{
	struct task_desc *task;
	pthread_attr_t attr;
	unsigned long i;
	int err;

	err = pthread_attr_init(&attr);
	BUG_ON(err);
	err = pthread_attr_setstacksize(&attr,
			(size_t) max(16 * 1024, PTHREAD_STACK_MIN));
	BUG_ON(err);
	err = pthread_mutex_lock(&sched->start_work_mutex);
	BUG_ON(err);
	err = pthread_mutex_lock(&sched->work_done_wait_mutex);
	BUG_ON(err);
	for (i = 0; i < sched->nr_tasks; i++) {
		struct sched_thread_parms *parms = malloc(sizeof(*parms));
		BUG_ON(parms == NULL);
		parms->task = task = sched->tasks[i];
		parms->sched = sched;
		parms->fd = self_open_counters(sched, i);
		sem_init(&task->sleep_sem, 0, 0);
		sem_init(&task->ready_for_work, 0, 0);
		sem_init(&task->work_done_sem, 0, 0);
		task->curr_event = 0;
		err = pthread_create(&task->thread, &attr, thread_func, parms);
		BUG_ON(err);
	}
}

static void wait_for_tasks(struct perf_sched *sched)
{
	u64 cpu_usage_0, cpu_usage_1;
	struct task_desc *task;
	unsigned long i, ret;

	sched->start_time = get_nsecs();
	sched->cpu_usage = 0;
	pthread_mutex_unlock(&sched->work_done_wait_mutex);

	for (i = 0; i < sched->nr_tasks; i++) {
		task = sched->tasks[i];
		ret = sem_wait(&task->ready_for_work);
		BUG_ON(ret);
		sem_init(&task->ready_for_work, 0, 0);
	}
	ret = pthread_mutex_lock(&sched->work_done_wait_mutex);
	BUG_ON(ret);

	cpu_usage_0 = get_cpu_usage_nsec_parent();

	pthread_mutex_unlock(&sched->start_work_mutex);

	for (i = 0; i < sched->nr_tasks; i++) {
		task = sched->tasks[i];
		ret = sem_wait(&task->work_done_sem);
		BUG_ON(ret);
		sem_init(&task->work_done_sem, 0, 0);
		sched->cpu_usage += task->cpu_usage;
		task->cpu_usage = 0;
	}

	cpu_usage_1 = get_cpu_usage_nsec_parent();
	if (!sched->runavg_cpu_usage)
		sched->runavg_cpu_usage = sched->cpu_usage;
	sched->runavg_cpu_usage = (sched->runavg_cpu_usage * (sched->replay_repeat - 1) + sched->cpu_usage) / sched->replay_repeat;

	sched->parent_cpu_usage = cpu_usage_1 - cpu_usage_0;
	if (!sched->runavg_parent_cpu_usage)
		sched->runavg_parent_cpu_usage = sched->parent_cpu_usage;
	sched->runavg_parent_cpu_usage = (sched->runavg_parent_cpu_usage * (sched->replay_repeat - 1) +
					 sched->parent_cpu_usage)/sched->replay_repeat;

	ret = pthread_mutex_lock(&sched->start_work_mutex);
	BUG_ON(ret);

	for (i = 0; i < sched->nr_tasks; i++) {
		task = sched->tasks[i];
		sem_init(&task->sleep_sem, 0, 0);
		task->curr_event = 0;
	}
}

static void run_one_test(struct perf_sched *sched)
{
	u64 T0, T1, delta, avg_delta, fluct;

	T0 = get_nsecs();
	wait_for_tasks(sched);
	T1 = get_nsecs();

	delta = T1 - T0;
	sched->sum_runtime += delta;
	sched->nr_runs++;

	avg_delta = sched->sum_runtime / sched->nr_runs;
	if (delta < avg_delta)
		fluct = avg_delta - delta;
	else
		fluct = delta - avg_delta;
	sched->sum_fluct += fluct;
	if (!sched->run_avg)
		sched->run_avg = delta;
	sched->run_avg = (sched->run_avg * (sched->replay_repeat - 1) + delta) / sched->replay_repeat;

	printf("#%-3ld: %0.3f, ", sched->nr_runs, (double)delta / NSEC_PER_MSEC);

	printf("ravg: %0.2f, ", (double)sched->run_avg / NSEC_PER_MSEC);

	printf("cpu: %0.2f / %0.2f",
		(double)sched->cpu_usage / NSEC_PER_MSEC, (double)sched->runavg_cpu_usage / NSEC_PER_MSEC);

#if 0
	/*
	 * rusage statistics done by the parent, these are less
	 * accurate than the sched->sum_exec_runtime based statistics:
	 */
	printf(" [%0.2f / %0.2f]",
		(double)sched->parent_cpu_usage / NSEC_PER_MSEC,
		(double)sched->runavg_parent_cpu_usage / NSEC_PER_MSEC);
#endif

	printf("\n");

	if (sched->nr_sleep_corrections)
		printf(" (%ld sleep corrections)\n", sched->nr_sleep_corrections);
	sched->nr_sleep_corrections = 0;
}

static void test_calibrations(struct perf_sched *sched)
{
	u64 T0, T1;

	T0 = get_nsecs();
	burn_nsecs(sched, NSEC_PER_MSEC);
	T1 = get_nsecs();

	printf("the run test took %" PRIu64 " nsecs\n", T1 - T0);

	T0 = get_nsecs();
	sleep_nsecs(NSEC_PER_MSEC);
	T1 = get_nsecs();

	printf("the sleep test took %" PRIu64 " nsecs\n", T1 - T0);
}

static int
replay_wakeup_event(struct perf_sched *sched,
		    struct perf_evsel *evsel, struct perf_sample *sample,
		    struct machine *machine __maybe_unused)
{
	const char *comm = perf_evsel__strval(evsel, sample, "comm");
	const u32 pid	 = perf_evsel__intval(evsel, sample, "pid");
	struct task_desc *waker, *wakee;

	if (verbose) {
		printf("sched_wakeup event %p\n", evsel);

		printf(" ... pid %d woke up %s/%d\n", sample->tid, comm, pid);
	}

	waker = register_pid(sched, sample->tid, "<unknown>");
	wakee = register_pid(sched, pid, comm);

	add_sched_event_wakeup(sched, waker, sample->time, wakee);
	return 0;
}

static int replay_switch_event(struct perf_sched *sched,
			       struct perf_evsel *evsel,
			       struct perf_sample *sample,
			       struct machine *machine __maybe_unused)
{
	const char *prev_comm  = perf_evsel__strval(evsel, sample, "prev_comm"),
		   *next_comm  = perf_evsel__strval(evsel, sample, "next_comm");
	const u32 prev_pid = perf_evsel__intval(evsel, sample, "prev_pid"),
		  next_pid = perf_evsel__intval(evsel, sample, "next_pid");
	const u64 prev_state = perf_evsel__intval(evsel, sample, "prev_state");
	struct task_desc *prev, __maybe_unused *next;
	u64 timestamp0, timestamp = sample->time;
	int cpu = sample->cpu;
	s64 delta;

	if (verbose)
		printf("sched_switch event %p\n", evsel);

	if (cpu >= MAX_CPUS || cpu < 0)
		return 0;

	timestamp0 = sched->cpu_last_switched[cpu];
	if (timestamp0)
		delta = timestamp - timestamp0;
	else
		delta = 0;

	if (delta < 0) {
		pr_err("hm, delta: %" PRIu64 " < 0 ?\n", delta);
		return -1;
	}

	pr_debug(" ... switch from %s/%d to %s/%d [ran %" PRIu64 " nsecs]\n",
		 prev_comm, prev_pid, next_comm, next_pid, delta);

	prev = register_pid(sched, prev_pid, prev_comm);
	next = register_pid(sched, next_pid, next_comm);

	sched->cpu_last_switched[cpu] = timestamp;

	add_sched_event_run(sched, prev, timestamp, delta);
	add_sched_event_sleep(sched, prev, timestamp, prev_state);

	return 0;
}

static int replay_fork_event(struct perf_sched *sched,
			     union perf_event *event,
			     struct machine *machine)
{
	struct thread *child, *parent;

	child = machine__findnew_thread(machine, event->fork.pid,
					event->fork.tid);
	parent = machine__findnew_thread(machine, event->fork.ppid,
					 event->fork.ptid);

	if (child == NULL || parent == NULL) {
		pr_debug("thread does not exist on fork event: child %p, parent %p\n",
				 child, parent);
		goto out_put;
	}

	if (verbose) {
		printf("fork event\n");
		printf("... parent: %s/%d\n", thread__comm_str(parent), parent->tid);
		printf("...  child: %s/%d\n", thread__comm_str(child), child->tid);
	}

	register_pid(sched, parent->tid, thread__comm_str(parent));
	register_pid(sched, child->tid, thread__comm_str(child));
out_put:
	thread__put(child);
	thread__put(parent);
	return 0;
}

struct sort_dimension {
	const char		*name;
	sort_fn_t		cmp;
	struct list_head	list;
};

static int
thread_lat_cmp(struct list_head *list, struct work_atoms *l, struct work_atoms *r)
{
	struct sort_dimension *sort;
	int ret = 0;

	BUG_ON(list_empty(list));

	list_for_each_entry(sort, list, list) {
		ret = sort->cmp(l, r);
		if (ret)
			return ret;
	}

	return ret;
}

static struct work_atoms *
thread_atoms_search(struct rb_root *root, struct thread *thread,
			 struct list_head *sort_list)
{
	struct rb_node *node = root->rb_node;
	struct work_atoms key = { .thread = thread };

	while (node) {
		struct work_atoms *atoms;
		int cmp;

		atoms = container_of(node, struct work_atoms, node);

		cmp = thread_lat_cmp(sort_list, &key, atoms);
		if (cmp > 0)
			node = node->rb_left;
		else if (cmp < 0)
			node = node->rb_right;
		else {
			BUG_ON(thread != atoms->thread);
			return atoms;
		}
	}
	return NULL;
}

static void
__thread_latency_insert(struct rb_root *root, struct work_atoms *data,
			 struct list_head *sort_list)
{
	struct rb_node **new = &(root->rb_node), *parent = NULL;

	while (*new) {
		struct work_atoms *this;
		int cmp;

		this = container_of(*new, struct work_atoms, node);
		parent = *new;

		cmp = thread_lat_cmp(sort_list, data, this);

		if (cmp > 0)
			new = &((*new)->rb_left);
		else
			new = &((*new)->rb_right);
	}

	rb_link_node(&data->node, parent, new);
	rb_insert_color(&data->node, root);
}

static int thread_atoms_insert(struct perf_sched *sched, struct thread *thread)
{
	struct work_atoms *atoms = zalloc(sizeof(*atoms));
	if (!atoms) {
		pr_err("No memory at %s\n", __func__);
		return -1;
	}

	atoms->thread = thread__get(thread);
	INIT_LIST_HEAD(&atoms->work_list);
	__thread_latency_insert(&sched->atom_root, atoms, &sched->cmp_pid);
	return 0;
}

static char sched_out_state(u64 prev_state)
{
	const char *str = TASK_STATE_TO_CHAR_STR;

	return str[prev_state];
}

static int
add_sched_out_event(struct work_atoms *atoms,
		    char run_state,
		    u64 timestamp)
{
	struct work_atom *atom = zalloc(sizeof(*atom));
	if (!atom) {
		pr_err("Non memory at %s", __func__);
		return -1;
	}

	atom->sched_out_time = timestamp;

	if (run_state == 'R') {
		atom->state = THREAD_WAIT_CPU;
		atom->wake_up_time = atom->sched_out_time;
	}

	list_add_tail(&atom->list, &atoms->work_list);
	return 0;
}

static void
add_runtime_event(struct work_atoms *atoms, u64 delta,
		  u64 timestamp __maybe_unused)
{
	struct work_atom *atom;

	BUG_ON(list_empty(&atoms->work_list));

	atom = list_entry(atoms->work_list.prev, struct work_atom, list);

	atom->runtime += delta;
	atoms->total_runtime += delta;
}

static void
add_sched_in_event(struct work_atoms *atoms, u64 timestamp)
{
	struct work_atom *atom;
	u64 delta;

	if (list_empty(&atoms->work_list))
		return;

	atom = list_entry(atoms->work_list.prev, struct work_atom, list);

	if (atom->state != THREAD_WAIT_CPU)
		return;

	if (timestamp < atom->wake_up_time) {
		atom->state = THREAD_IGNORE;
		return;
	}

	atom->state = THREAD_SCHED_IN;
	atom->sched_in_time = timestamp;

	delta = atom->sched_in_time - atom->wake_up_time;
	atoms->total_lat += delta;
	if (delta > atoms->max_lat) {
		atoms->max_lat = delta;
		atoms->max_lat_at = timestamp;
	}
	atoms->nb_atoms++;
}

static int latency_switch_event(struct perf_sched *sched,
				struct perf_evsel *evsel,
				struct perf_sample *sample,
				struct machine *machine)
{
	const u32 prev_pid = perf_evsel__intval(evsel, sample, "prev_pid"),
		  next_pid = perf_evsel__intval(evsel, sample, "next_pid");
	const u64 prev_state = perf_evsel__intval(evsel, sample, "prev_state");
	struct work_atoms *out_events, *in_events;
	struct thread *sched_out, *sched_in;
	u64 timestamp0, timestamp = sample->time;
	int cpu = sample->cpu, err = -1;
	s64 delta;

	BUG_ON(cpu >= MAX_CPUS || cpu < 0);

	timestamp0 = sched->cpu_last_switched[cpu];
	sched->cpu_last_switched[cpu] = timestamp;
	if (timestamp0)
		delta = timestamp - timestamp0;
	else
		delta = 0;

	if (delta < 0) {
		pr_err("hm, delta: %" PRIu64 " < 0 ?\n", delta);
		return -1;
	}

	sched_out = machine__findnew_thread(machine, -1, prev_pid);
	sched_in = machine__findnew_thread(machine, -1, next_pid);
	if (sched_out == NULL || sched_in == NULL)
		goto out_put;

	out_events = thread_atoms_search(&sched->atom_root, sched_out, &sched->cmp_pid);
	if (!out_events) {
		if (thread_atoms_insert(sched, sched_out))
			goto out_put;
		out_events = thread_atoms_search(&sched->atom_root, sched_out, &sched->cmp_pid);
		if (!out_events) {
			pr_err("out-event: Internal tree error");
			goto out_put;
		}
	}
	if (add_sched_out_event(out_events, sched_out_state(prev_state), timestamp))
		return -1;

	in_events = thread_atoms_search(&sched->atom_root, sched_in, &sched->cmp_pid);
	if (!in_events) {
		if (thread_atoms_insert(sched, sched_in))
			goto out_put;
		in_events = thread_atoms_search(&sched->atom_root, sched_in, &sched->cmp_pid);
		if (!in_events) {
			pr_err("in-event: Internal tree error");
			goto out_put;
		}
		/*
		 * Take came in we have not heard about yet,
		 * add in an initial atom in runnable state:
		 */
		if (add_sched_out_event(in_events, 'R', timestamp))
			goto out_put;
	}
	add_sched_in_event(in_events, timestamp);
	err = 0;
out_put:
	thread__put(sched_out);
	thread__put(sched_in);
	return err;
}

static int latency_runtime_event(struct perf_sched *sched,
				 struct perf_evsel *evsel,
				 struct perf_sample *sample,
				 struct machine *machine)
{
	const u32 pid	   = perf_evsel__intval(evsel, sample, "pid");
	const u64 runtime  = perf_evsel__intval(evsel, sample, "runtime");
	struct thread *thread = machine__findnew_thread(machine, -1, pid);
	struct work_atoms *atoms = thread_atoms_search(&sched->atom_root, thread, &sched->cmp_pid);
	u64 timestamp = sample->time;
	int cpu = sample->cpu, err = -1;

	if (thread == NULL)
		return -1;

	BUG_ON(cpu >= MAX_CPUS || cpu < 0);
	if (!atoms) {
		if (thread_atoms_insert(sched, thread))
			goto out_put;
		atoms = thread_atoms_search(&sched->atom_root, thread, &sched->cmp_pid);
		if (!atoms) {
			pr_err("in-event: Internal tree error");
			goto out_put;
		}
		if (add_sched_out_event(atoms, 'R', timestamp))
			goto out_put;
	}

	add_runtime_event(atoms, runtime, timestamp);
	err = 0;
out_put:
	thread__put(thread);
	return err;
}

static int latency_wakeup_event(struct perf_sched *sched,
				struct perf_evsel *evsel,
				struct perf_sample *sample,
				struct machine *machine)
{
	const u32 pid	  = perf_evsel__intval(evsel, sample, "pid");
	struct work_atoms *atoms;
	struct work_atom *atom;
	struct thread *wakee;
	u64 timestamp = sample->time;
	int err = -1;

	wakee = machine__findnew_thread(machine, -1, pid);
	if (wakee == NULL)
		return -1;
	atoms = thread_atoms_search(&sched->atom_root, wakee, &sched->cmp_pid);
	if (!atoms) {
		if (thread_atoms_insert(sched, wakee))
			goto out_put;
		atoms = thread_atoms_search(&sched->atom_root, wakee, &sched->cmp_pid);
		if (!atoms) {
			pr_err("wakeup-event: Internal tree error");
			goto out_put;
		}
		if (add_sched_out_event(atoms, 'S', timestamp))
			goto out_put;
	}

	BUG_ON(list_empty(&atoms->work_list));

	atom = list_entry(atoms->work_list.prev, struct work_atom, list);

	/*
	 * As we do not guarantee the wakeup event happens when
	 * task is out of run queue, also may happen when task is
	 * on run queue and wakeup only change ->state to TASK_RUNNING,
	 * then we should not set the ->wake_up_time when wake up a
	 * task which is on run queue.
	 *
	 * You WILL be missing events if you've recorded only
	 * one CPU, or are only looking at only one, so don't
	 * skip in this case.
	 */
	if (sched->profile_cpu == -1 && atom->state != THREAD_SLEEPING)
		goto out_ok;

	sched->nr_timestamps++;
	if (atom->sched_out_time > timestamp) {
		sched->nr_unordered_timestamps++;
		goto out_ok;
	}

	atom->state = THREAD_WAIT_CPU;
	atom->wake_up_time = timestamp;
out_ok:
	err = 0;
out_put:
	thread__put(wakee);
	return err;
}

static int latency_migrate_task_event(struct perf_sched *sched,
				      struct perf_evsel *evsel,
				      struct perf_sample *sample,
				      struct machine *machine)
{
	const u32 pid = perf_evsel__intval(evsel, sample, "pid");
	u64 timestamp = sample->time;
	struct work_atoms *atoms;
	struct work_atom *atom;
	struct thread *migrant;
	int err = -1;

	/*
	 * Only need to worry about migration when profiling one CPU.
	 */
	if (sched->profile_cpu == -1)
		return 0;

	migrant = machine__findnew_thread(machine, -1, pid);
	if (migrant == NULL)
		return -1;
	atoms = thread_atoms_search(&sched->atom_root, migrant, &sched->cmp_pid);
	if (!atoms) {
		if (thread_atoms_insert(sched, migrant))
			goto out_put;
		register_pid(sched, migrant->tid, thread__comm_str(migrant));
		atoms = thread_atoms_search(&sched->atom_root, migrant, &sched->cmp_pid);
		if (!atoms) {
			pr_err("migration-event: Internal tree error");
			goto out_put;
		}
		if (add_sched_out_event(atoms, 'R', timestamp))
			goto out_put;
	}

	BUG_ON(list_empty(&atoms->work_list));

	atom = list_entry(atoms->work_list.prev, struct work_atom, list);
	atom->sched_in_time = atom->sched_out_time = atom->wake_up_time = timestamp;

	sched->nr_timestamps++;

	if (atom->sched_out_time > timestamp)
		sched->nr_unordered_timestamps++;
	err = 0;
out_put:
	thread__put(migrant);
	return err;
}

static void output_lat_thread(struct perf_sched *sched, struct work_atoms *work_list)
{
	int i;
	int ret;
	u64 avg;
	char max_lat_at[32];

	if (!work_list->nb_atoms)
		return;
	/*
	 * Ignore idle threads:
	 */
	if (!strcmp(thread__comm_str(work_list->thread), "swapper"))
		return;

	sched->all_runtime += work_list->total_runtime;
	sched->all_count   += work_list->nb_atoms;

	if (work_list->num_merged > 1)
		ret = printf("  %s:(%d) ", thread__comm_str(work_list->thread), work_list->num_merged);
	else
		ret = printf("  %s:%d ", thread__comm_str(work_list->thread), work_list->thread->tid);

	for (i = 0; i < 24 - ret; i++)
		printf(" ");

	avg = work_list->total_lat / work_list->nb_atoms;
	timestamp__scnprintf_usec(work_list->max_lat_at, max_lat_at, sizeof(max_lat_at));

	printf("|%11.3f ms |%9" PRIu64 " | avg:%9.3f ms | max:%9.3f ms | max at: %13s s\n",
	      (double)work_list->total_runtime / NSEC_PER_MSEC,
		 work_list->nb_atoms, (double)avg / NSEC_PER_MSEC,
		 (double)work_list->max_lat / NSEC_PER_MSEC,
		 max_lat_at);
}

static int pid_cmp(struct work_atoms *l, struct work_atoms *r)
{
	if (l->thread == r->thread)
		return 0;
	if (l->thread->tid < r->thread->tid)
		return -1;
	if (l->thread->tid > r->thread->tid)
		return 1;
	return (int)(l->thread - r->thread);
}

static int avg_cmp(struct work_atoms *l, struct work_atoms *r)
{
	u64 avgl, avgr;

	if (!l->nb_atoms)
		return -1;

	if (!r->nb_atoms)
		return 1;

	avgl = l->total_lat / l->nb_atoms;
	avgr = r->total_lat / r->nb_atoms;

	if (avgl < avgr)
		return -1;
	if (avgl > avgr)
		return 1;

	return 0;
}

static int max_cmp(struct work_atoms *l, struct work_atoms *r)
{
	if (l->max_lat < r->max_lat)
		return -1;
	if (l->max_lat > r->max_lat)
		return 1;

	return 0;
}

static int switch_cmp(struct work_atoms *l, struct work_atoms *r)
{
	if (l->nb_atoms < r->nb_atoms)
		return -1;
	if (l->nb_atoms > r->nb_atoms)
		return 1;

	return 0;
}

static int runtime_cmp(struct work_atoms *l, struct work_atoms *r)
{
	if (l->total_runtime < r->total_runtime)
		return -1;
	if (l->total_runtime > r->total_runtime)
		return 1;

	return 0;
}

static int sort_dimension__add(const char *tok, struct list_head *list)
{
	size_t i;
	static struct sort_dimension avg_sort_dimension = {
		.name = "avg",
		.cmp  = avg_cmp,
	};
	static struct sort_dimension max_sort_dimension = {
		.name = "max",
		.cmp  = max_cmp,
	};
	static struct sort_dimension pid_sort_dimension = {
		.name = "pid",
		.cmp  = pid_cmp,
	};
	static struct sort_dimension runtime_sort_dimension = {
		.name = "runtime",
		.cmp  = runtime_cmp,
	};
	static struct sort_dimension switch_sort_dimension = {
		.name = "switch",
		.cmp  = switch_cmp,
	};
	struct sort_dimension *available_sorts[] = {
		&pid_sort_dimension,
		&avg_sort_dimension,
		&max_sort_dimension,
		&switch_sort_dimension,
		&runtime_sort_dimension,
	};

	for (i = 0; i < ARRAY_SIZE(available_sorts); i++) {
		if (!strcmp(available_sorts[i]->name, tok)) {
			list_add_tail(&available_sorts[i]->list, list);

			return 0;
		}
	}

	return -1;
}

static void perf_sched__sort_lat(struct perf_sched *sched)
{
	struct rb_node *node;
	struct rb_root *root = &sched->atom_root;
again:
	for (;;) {
		struct work_atoms *data;
		node = rb_first(root);
		if (!node)
			break;

		rb_erase(node, root);
		data = rb_entry(node, struct work_atoms, node);
		__thread_latency_insert(&sched->sorted_atom_root, data, &sched->sort_list);
	}
	if (root == &sched->atom_root) {
		root = &sched->merged_atom_root;
		goto again;
	}
}

static int process_sched_wakeup_event(struct perf_tool *tool,
				      struct perf_evsel *evsel,
				      struct perf_sample *sample,
				      struct machine *machine)
{
	struct perf_sched *sched = container_of(tool, struct perf_sched, tool);

	if (sched->tp_handler->wakeup_event)
		return sched->tp_handler->wakeup_event(sched, evsel, sample, machine);

	return 0;
}

union map_priv {
	void	*ptr;
	bool	 color;
};

static bool thread__has_color(struct thread *thread)
{
	union map_priv priv = {
		.ptr = thread__priv(thread),
	};

	return priv.color;
}

static struct thread*
map__findnew_thread(struct perf_sched *sched, struct machine *machine, pid_t pid, pid_t tid)
{
	struct thread *thread = machine__findnew_thread(machine, pid, tid);
	union map_priv priv = {
		.color = false,
	};

	if (!sched->map.color_pids || !thread || thread__priv(thread))
		return thread;

	if (thread_map__has(sched->map.color_pids, tid))
		priv.color = true;

	thread__set_priv(thread, priv.ptr);
	return thread;
}

static int map_switch_event(struct perf_sched *sched, struct perf_evsel *evsel,
			    struct perf_sample *sample, struct machine *machine)
{
	const u32 next_pid = perf_evsel__intval(evsel, sample, "next_pid");
	struct thread *sched_in;
	int new_shortname;
	u64 timestamp0, timestamp = sample->time;
	s64 delta;
	int i, this_cpu = sample->cpu;
	int cpus_nr;
	bool new_cpu = false;
	const char *color = PERF_COLOR_NORMAL;
	char stimestamp[32];

	BUG_ON(this_cpu >= MAX_CPUS || this_cpu < 0);

	if (this_cpu > sched->max_cpu)
		sched->max_cpu = this_cpu;

	if (sched->map.comp) {
		cpus_nr = bitmap_weight(sched->map.comp_cpus_mask, MAX_CPUS);
		if (!test_and_set_bit(this_cpu, sched->map.comp_cpus_mask)) {
			sched->map.comp_cpus[cpus_nr++] = this_cpu;
			new_cpu = true;
		}
	} else
		cpus_nr = sched->max_cpu;

	timestamp0 = sched->cpu_last_switched[this_cpu];
	sched->cpu_last_switched[this_cpu] = timestamp;
	if (timestamp0)
		delta = timestamp - timestamp0;
	else
		delta = 0;

	if (delta < 0) {
		pr_err("hm, delta: %" PRIu64 " < 0 ?\n", delta);
		return -1;
	}

	sched_in = map__findnew_thread(sched, machine, -1, next_pid);
	if (sched_in == NULL)
		return -1;

	sched->curr_thread[this_cpu] = thread__get(sched_in);

	printf("  ");

	new_shortname = 0;
	if (!sched_in->shortname[0]) {
		if (!strcmp(thread__comm_str(sched_in), "swapper")) {
			/*
			 * Don't allocate a letter-number for swapper:0
			 * as a shortname. Instead, we use '.' for it.
			 */
			sched_in->shortname[0] = '.';
			sched_in->shortname[1] = ' ';
		} else {
			sched_in->shortname[0] = sched->next_shortname1;
			sched_in->shortname[1] = sched->next_shortname2;

			if (sched->next_shortname1 < 'Z') {
				sched->next_shortname1++;
			} else {
				sched->next_shortname1 = 'A';
				if (sched->next_shortname2 < '9')
					sched->next_shortname2++;
				else
					sched->next_shortname2 = '0';
			}
		}
		new_shortname = 1;
	}

	for (i = 0; i < cpus_nr; i++) {
		int cpu = sched->map.comp ? sched->map.comp_cpus[i] : i;
		struct thread *curr_thread = sched->curr_thread[cpu];
		const char *pid_color = color;
		const char *cpu_color = color;

		if (curr_thread && thread__has_color(curr_thread))
			pid_color = COLOR_PIDS;

		if (sched->map.cpus && !cpu_map__has(sched->map.cpus, cpu))
			continue;

		if (sched->map.color_cpus && cpu_map__has(sched->map.color_cpus, cpu))
			cpu_color = COLOR_CPUS;

		if (cpu != this_cpu)
			color_fprintf(stdout, color, " ");
		else
			color_fprintf(stdout, cpu_color, "*");

		if (sched->curr_thread[cpu])
			color_fprintf(stdout, pid_color, "%2s ", sched->curr_thread[cpu]->shortname);
		else
			color_fprintf(stdout, color, "   ");
	}

	if (sched->map.cpus && !cpu_map__has(sched->map.cpus, this_cpu))
		goto out;

	timestamp__scnprintf_usec(timestamp, stimestamp, sizeof(stimestamp));
	color_fprintf(stdout, color, "  %12s secs ", stimestamp);
	if (new_shortname || (verbose && sched_in->tid)) {
		const char *pid_color = color;

		if (thread__has_color(sched_in))
			pid_color = COLOR_PIDS;

		color_fprintf(stdout, pid_color, "%s => %s:%d",
		       sched_in->shortname, thread__comm_str(sched_in), sched_in->tid);
	}

	if (sched->map.comp && new_cpu)
		color_fprintf(stdout, color, " (CPU %d)", this_cpu);

out:
	color_fprintf(stdout, color, "\n");

	thread__put(sched_in);

	return 0;
}

static int process_sched_switch_event(struct perf_tool *tool,
				      struct perf_evsel *evsel,
				      struct perf_sample *sample,
				      struct machine *machine)
{
	struct perf_sched *sched = container_of(tool, struct perf_sched, tool);
	int this_cpu = sample->cpu, err = 0;
	u32 prev_pid = perf_evsel__intval(evsel, sample, "prev_pid"),
	    next_pid = perf_evsel__intval(evsel, sample, "next_pid");

	if (sched->curr_pid[this_cpu] != (u32)-1) {
		/*
		 * Are we trying to switch away a PID that is
		 * not current?
		 */
		if (sched->curr_pid[this_cpu] != prev_pid)
			sched->nr_context_switch_bugs++;
	}

	if (sched->tp_handler->switch_event)
		err = sched->tp_handler->switch_event(sched, evsel, sample, machine);

	sched->curr_pid[this_cpu] = next_pid;
	return err;
}

static int process_sched_runtime_event(struct perf_tool *tool,
				       struct perf_evsel *evsel,
				       struct perf_sample *sample,
				       struct machine *machine)
{
	struct perf_sched *sched = container_of(tool, struct perf_sched, tool);

	if (sched->tp_handler->runtime_event)
		return sched->tp_handler->runtime_event(sched, evsel, sample, machine);

	return 0;
}

static int perf_sched__process_fork_event(struct perf_tool *tool,
					  union perf_event *event,
					  struct perf_sample *sample,
					  struct machine *machine)
{
	struct perf_sched *sched = container_of(tool, struct perf_sched, tool);

	/* run the fork event through the perf machineruy */
	perf_event__process_fork(tool, event, sample, machine);

	/* and then run additional processing needed for this command */
	if (sched->tp_handler->fork_event)
		return sched->tp_handler->fork_event(sched, event, machine);

	return 0;
}

static int process_sched_migrate_task_event(struct perf_tool *tool,
					    struct perf_evsel *evsel,
					    struct perf_sample *sample,
					    struct machine *machine)
{
	struct perf_sched *sched = container_of(tool, struct perf_sched, tool);

	if (sched->tp_handler->migrate_task_event)
		return sched->tp_handler->migrate_task_event(sched, evsel, sample, machine);

	return 0;
}

typedef int (*tracepoint_handler)(struct perf_tool *tool,
				  struct perf_evsel *evsel,
				  struct perf_sample *sample,
				  struct machine *machine);

static int perf_sched__process_tracepoint_sample(struct perf_tool *tool __maybe_unused,
						 union perf_event *event __maybe_unused,
						 struct perf_sample *sample,
						 struct perf_evsel *evsel,
						 struct machine *machine)
{
	int err = 0;

	if (evsel->handler != NULL) {
		tracepoint_handler f = evsel->handler;
		err = f(tool, evsel, sample, machine);
	}

	return err;
}

static int perf_sched__read_events(struct perf_sched *sched)
{
	const struct perf_evsel_str_handler handlers[] = {
		{ "sched:sched_switch",	      process_sched_switch_event, },
		{ "sched:sched_stat_runtime", process_sched_runtime_event, },
		{ "sched:sched_wakeup",	      process_sched_wakeup_event, },
		{ "sched:sched_wakeup_new",   process_sched_wakeup_event, },
		{ "sched:sched_migrate_task", process_sched_migrate_task_event, },
	};
	struct perf_session *session;
	struct perf_data_file file = {
		.path = input_name,
		.mode = PERF_DATA_MODE_READ,
		.force = sched->force,
	};
	int rc = -1;

	session = perf_session__new(&file, false, &sched->tool);
	if (session == NULL) {
		pr_debug("No Memory for session\n");
		return -1;
	}

	symbol__init(&session->header.env);

	if (perf_session__set_tracepoints_handlers(session, handlers))
		goto out_delete;

	if (perf_session__has_traces(session, "record -R")) {
		int err = perf_session__process_events(session);
		if (err) {
			pr_err("Failed to process events, error %d", err);
			goto out_delete;
		}

		sched->nr_events      = session->evlist->stats.nr_events[0];
		sched->nr_lost_events = session->evlist->stats.total_lost;
		sched->nr_lost_chunks = session->evlist->stats.nr_events[PERF_RECORD_LOST];
	}

	rc = 0;
out_delete:
	perf_session__delete(session);
	return rc;
}

/*
 * scheduling times are printed as msec.usec
 */
static inline void print_sched_time(unsigned long long nsecs, int width)
{
	unsigned long msecs;
	unsigned long usecs;

	msecs  = nsecs / NSEC_PER_MSEC;
	nsecs -= msecs * NSEC_PER_MSEC;
	usecs  = nsecs / NSEC_PER_USEC;
	printf("%*lu.%03lu ", width, msecs, usecs);
}

/*
 * returns runtime data for event, allocating memory for it the
 * first time it is used.
 */
static struct evsel_runtime *perf_evsel__get_runtime(struct perf_evsel *evsel)
{
	struct evsel_runtime *r = evsel->priv;

	if (r == NULL) {
		r = zalloc(sizeof(struct evsel_runtime));
		evsel->priv = r;
	}

	return r;
}

/*
 * save last time event was seen per cpu
 */
static void perf_evsel__save_time(struct perf_evsel *evsel,
				  u64 timestamp, u32 cpu)
{
	struct evsel_runtime *r = perf_evsel__get_runtime(evsel);

	if (r == NULL)
		return;

	if ((cpu >= r->ncpu) || (r->last_time == NULL)) {
		int i, n = __roundup_pow_of_two(cpu+1);
		void *p = r->last_time;

		p = realloc(r->last_time, n * sizeof(u64));
		if (!p)
			return;

		r->last_time = p;
		for (i = r->ncpu; i < n; ++i)
			r->last_time[i] = (u64) 0;

		r->ncpu = n;
	}

	r->last_time[cpu] = timestamp;
}

/* returns last time this event was seen on the given cpu */
static u64 perf_evsel__get_time(struct perf_evsel *evsel, u32 cpu)
{
	struct evsel_runtime *r = perf_evsel__get_runtime(evsel);

	if ((r == NULL) || (r->last_time == NULL) || (cpu >= r->ncpu))
		return 0;

	return r->last_time[cpu];
}

static int comm_width = 30;

static char *timehist_get_commstr(struct thread *thread)
{
	static char str[32];
	const char *comm = thread__comm_str(thread);
	pid_t tid = thread->tid;
	pid_t pid = thread->pid_;
	int n;

	if (pid == 0)
		n = scnprintf(str, sizeof(str), "%s", comm);

	else if (tid != pid)
		n = scnprintf(str, sizeof(str), "%s[%d/%d]", comm, tid, pid);

	else
		n = scnprintf(str, sizeof(str), "%s[%d]", comm, tid);

	if (n > comm_width)
		comm_width = n;

	return str;
}

static void timehist_header(struct perf_sched *sched)
{
	u32 ncpus = sched->max_cpu + 1;
	u32 i, j;

	printf("%15s %6s ", "time", "cpu");

	if (sched->show_cpu_visual) {
		printf(" ");
		for (i = 0, j = 0; i < ncpus; ++i) {
			printf("%x", j++);
			if (j > 15)
				j = 0;
		}
		printf(" ");
	}

	printf(" %-*s  %9s  %9s  %9s", comm_width,
		"task name", "wait time", "sch delay", "run time");

	if (sched->show_state)
		printf("  %s", "state");

	printf("\n");

	/*
	 * units row
	 */
	printf("%15s %-6s ", "", "");

	if (sched->show_cpu_visual)
		printf(" %*s ", ncpus, "");

<<<<<<< HEAD
	printf(" %-*s  %9s  %9s  %9s\n", comm_width,
	       "[tid/pid]", "(msec)", "(msec)", "(msec)");
=======
	printf(" %-*s  %9s  %9s  %9s", comm_width,
	       "[tid/pid]", "(msec)", "(msec)", "(msec)");

	if (sched->show_state)
		printf("  %5s", "");

	printf("\n");
>>>>>>> 2fa299a9

	/*
	 * separator
	 */
	printf("%.15s %.6s ", graph_dotted_line, graph_dotted_line);

	if (sched->show_cpu_visual)
		printf(" %.*s ", ncpus, graph_dotted_line);

	printf(" %.*s  %.9s  %.9s  %.9s", comm_width,
		graph_dotted_line, graph_dotted_line, graph_dotted_line,
		graph_dotted_line);

	if (sched->show_state)
		printf("  %.5s", graph_dotted_line);

	printf("\n");
}

static char task_state_char(struct thread *thread, int state)
{
	static const char state_to_char[] = TASK_STATE_TO_CHAR_STR;
	unsigned bit = state ? ffs(state) : 0;

	/* 'I' for idle */
	if (thread->tid == 0)
		return 'I';

	return bit < sizeof(state_to_char) - 1 ? state_to_char[bit] : '?';
}

static void timehist_print_sample(struct perf_sched *sched,
				  struct perf_sample *sample,
				  struct addr_location *al,
				  struct thread *thread,
				  u64 t, int state)
{
	struct thread_runtime *tr = thread__priv(thread);
	u32 max_cpus = sched->max_cpu + 1;
	char tstr[64];
	u64 wait_time;

	timestamp__scnprintf_usec(t, tstr, sizeof(tstr));
	printf("%15s [%04d] ", tstr, sample->cpu);

	if (sched->show_cpu_visual) {
		u32 i;
		char c;

		printf(" ");
		for (i = 0; i < max_cpus; ++i) {
			/* flag idle times with 'i'; others are sched events */
			if (i == sample->cpu)
				c = (thread->tid == 0) ? 'i' : 's';
			else
				c = ' ';
			printf("%c", c);
		}
		printf(" ");
	}

	printf(" %-*s ", comm_width, timehist_get_commstr(thread));

	wait_time = tr->dt_sleep + tr->dt_iowait + tr->dt_preempt;
	print_sched_time(wait_time, 6);

	print_sched_time(tr->dt_delay, 6);
	print_sched_time(tr->dt_run, 6);

	if (sched->show_state)
		printf(" %5c ", task_state_char(thread, state));

	if (sched->show_wakeups)
		printf("  %-*s", comm_width, "");

	if (thread->tid == 0)
		goto out;

	if (sched->show_callchain)
		printf("  ");

	sample__fprintf_sym(sample, al, 0,
			    EVSEL__PRINT_SYM | EVSEL__PRINT_ONELINE |
			    EVSEL__PRINT_CALLCHAIN_ARROW |
			    EVSEL__PRINT_SKIP_IGNORED,
			    &callchain_cursor, stdout);

out:
	printf("\n");
}

/*
 * Explanation of delta-time stats:
 *
 *            t = time of current schedule out event
 *        tprev = time of previous sched out event
 *                also time of schedule-in event for current task
 *    last_time = time of last sched change event for current task
 *                (i.e, time process was last scheduled out)
 * ready_to_run = time of wakeup for current task
 *
 * -----|------------|------------|------------|------
 *    last         ready        tprev          t
 *    time         to run
 *
 *      |-------- dt_wait --------|
 *                   |- dt_delay -|-- dt_run --|
 *
 *   dt_run = run time of current task
 *  dt_wait = time between last schedule out event for task and tprev
 *            represents time spent off the cpu
 * dt_delay = time between wakeup and schedule-in of task
 */

static void timehist_update_runtime_stats(struct thread_runtime *r,
					 u64 t, u64 tprev)
{
	r->dt_delay   = 0;
	r->dt_sleep   = 0;
	r->dt_iowait  = 0;
	r->dt_preempt = 0;
	r->dt_run     = 0;

	if (tprev) {
		r->dt_run = t - tprev;
		if (r->ready_to_run) {
			if (r->ready_to_run > tprev)
				pr_debug("time travel: wakeup time for task > previous sched_switch event\n");
			else
				r->dt_delay = tprev - r->ready_to_run;
		}

		if (r->last_time > tprev)
			pr_debug("time travel: last sched out time for task > previous sched_switch event\n");
		else if (r->last_time) {
			u64 dt_wait = tprev - r->last_time;

			if (r->last_state == TASK_RUNNING)
				r->dt_preempt = dt_wait;
			else if (r->last_state == TASK_UNINTERRUPTIBLE)
				r->dt_iowait = dt_wait;
			else
				r->dt_sleep = dt_wait;
		}
	}

	update_stats(&r->run_stats, r->dt_run);

	r->total_run_time     += r->dt_run;
	r->total_delay_time   += r->dt_delay;
	r->total_sleep_time   += r->dt_sleep;
	r->total_iowait_time  += r->dt_iowait;
	r->total_preempt_time += r->dt_preempt;
}

static bool is_idle_sample(struct perf_sample *sample,
			   struct perf_evsel *evsel)
{
	/* pid 0 == swapper == idle task */
	if (strcmp(perf_evsel__name(evsel), "sched:sched_switch") == 0)
		return perf_evsel__intval(evsel, sample, "prev_pid") == 0;

	return sample->pid == 0;
}

static void save_task_callchain(struct perf_sched *sched,
				struct perf_sample *sample,
				struct perf_evsel *evsel,
				struct machine *machine)
{
	struct callchain_cursor *cursor = &callchain_cursor;
	struct thread *thread;

	/* want main thread for process - has maps */
	thread = machine__findnew_thread(machine, sample->pid, sample->pid);
	if (thread == NULL) {
		pr_debug("Failed to get thread for pid %d.\n", sample->pid);
		return;
	}

	if (!symbol_conf.use_callchain || sample->callchain == NULL)
		return;

	if (thread__resolve_callchain(thread, cursor, evsel, sample,
				      NULL, NULL, sched->max_stack + 2) != 0) {
		if (verbose)
			error("Failed to resolve callchain. Skipping\n");

		return;
	}

	callchain_cursor_commit(cursor);

	while (true) {
		struct callchain_cursor_node *node;
		struct symbol *sym;

		node = callchain_cursor_current(cursor);
		if (node == NULL)
			break;

		sym = node->sym;
		if (sym) {
			if (!strcmp(sym->name, "schedule") ||
			    !strcmp(sym->name, "__schedule") ||
			    !strcmp(sym->name, "preempt_schedule"))
				sym->ignore = 1;
		}

		callchain_cursor_advance(cursor);
	}
}

static int init_idle_thread(struct thread *thread)
{
	struct idle_thread_runtime *itr;

	thread__set_comm(thread, idle_comm, 0);

	itr = zalloc(sizeof(*itr));
	if (itr == NULL)
		return -ENOMEM;
<<<<<<< HEAD

	init_stats(&itr->tr.run_stats);
	callchain_init(&itr->callchain);
	callchain_cursor_reset(&itr->cursor);
	thread__set_priv(thread, itr);

=======

	init_stats(&itr->tr.run_stats);
	callchain_init(&itr->callchain);
	callchain_cursor_reset(&itr->cursor);
	thread__set_priv(thread, itr);

>>>>>>> 2fa299a9
	return 0;
}

/*
 * Track idle stats per cpu by maintaining a local thread
 * struct for the idle task on each cpu.
 */
static int init_idle_threads(int ncpu)
{
	int i, ret;

	idle_threads = zalloc(ncpu * sizeof(struct thread *));
	if (!idle_threads)
		return -ENOMEM;

	idle_max_cpu = ncpu;

	/* allocate the actual thread struct if needed */
	for (i = 0; i < ncpu; ++i) {
		idle_threads[i] = thread__new(0, 0);
		if (idle_threads[i] == NULL)
			return -ENOMEM;

		ret = init_idle_thread(idle_threads[i]);
		if (ret < 0)
			return ret;
	}

	return 0;
}

static void free_idle_threads(void)
{
	int i;

	if (idle_threads == NULL)
		return;

	for (i = 0; i < idle_max_cpu; ++i) {
		if ((idle_threads[i]))
			thread__delete(idle_threads[i]);
	}

	free(idle_threads);
}

static struct thread *get_idle_thread(int cpu)
{
	/*
	 * expand/allocate array of pointers to local thread
	 * structs if needed
	 */
	if ((cpu >= idle_max_cpu) || (idle_threads == NULL)) {
		int i, j = __roundup_pow_of_two(cpu+1);
		void *p;

		p = realloc(idle_threads, j * sizeof(struct thread *));
		if (!p)
			return NULL;

		idle_threads = (struct thread **) p;
		for (i = idle_max_cpu; i < j; ++i)
			idle_threads[i] = NULL;

		idle_max_cpu = j;
	}

	/* allocate a new thread struct if needed */
	if (idle_threads[cpu] == NULL) {
		idle_threads[cpu] = thread__new(0, 0);

		if (idle_threads[cpu]) {
			if (init_idle_thread(idle_threads[cpu]) < 0)
				return NULL;
		}
	}

	return idle_threads[cpu];
}

static void save_idle_callchain(struct idle_thread_runtime *itr,
				struct perf_sample *sample)
{
	if (!symbol_conf.use_callchain || sample->callchain == NULL)
		return;

	callchain_cursor__copy(&itr->cursor, &callchain_cursor);
}

/*
 * handle runtime stats saved per thread
 */
static struct thread_runtime *thread__init_runtime(struct thread *thread)
{
	struct thread_runtime *r;

	r = zalloc(sizeof(struct thread_runtime));
	if (!r)
		return NULL;

	init_stats(&r->run_stats);
	thread__set_priv(thread, r);

	return r;
}

static struct thread_runtime *thread__get_runtime(struct thread *thread)
{
	struct thread_runtime *tr;

	tr = thread__priv(thread);
	if (tr == NULL) {
		tr = thread__init_runtime(thread);
		if (tr == NULL)
			pr_debug("Failed to malloc memory for runtime data.\n");
	}

	return tr;
}

static struct thread *timehist_get_thread(struct perf_sched *sched,
					  struct perf_sample *sample,
					  struct machine *machine,
					  struct perf_evsel *evsel)
{
	struct thread *thread;

	if (is_idle_sample(sample, evsel)) {
		thread = get_idle_thread(sample->cpu);
		if (thread == NULL)
			pr_err("Failed to get idle thread for cpu %d.\n", sample->cpu);

	} else {
		/* there were samples with tid 0 but non-zero pid */
		thread = machine__findnew_thread(machine, sample->pid,
						 sample->tid ?: sample->pid);
		if (thread == NULL) {
			pr_debug("Failed to get thread for tid %d. skipping sample.\n",
				 sample->tid);
		}

		save_task_callchain(sched, sample, evsel, machine);
		if (sched->idle_hist) {
			struct thread *idle;
			struct idle_thread_runtime *itr;

			idle = get_idle_thread(sample->cpu);
			if (idle == NULL) {
				pr_err("Failed to get idle thread for cpu %d.\n", sample->cpu);
				return NULL;
			}

			itr = thread__priv(idle);
			if (itr == NULL)
				return NULL;

			itr->last_thread = thread;

			/* copy task callchain when entering to idle */
			if (perf_evsel__intval(evsel, sample, "next_pid") == 0)
				save_idle_callchain(itr, sample);
		}
	}

	return thread;
}

static bool timehist_skip_sample(struct perf_sched *sched,
				 struct thread *thread,
				 struct perf_evsel *evsel,
				 struct perf_sample *sample)
{
	bool rc = false;

	if (thread__is_filtered(thread)) {
		rc = true;
		sched->skipped_samples++;
	}

	if (sched->idle_hist) {
		if (strcmp(perf_evsel__name(evsel), "sched:sched_switch"))
			rc = true;
		else if (perf_evsel__intval(evsel, sample, "prev_pid") != 0 &&
			 perf_evsel__intval(evsel, sample, "next_pid") != 0)
			rc = true;
	}

	return rc;
}

static void timehist_print_wakeup_event(struct perf_sched *sched,
					struct perf_evsel *evsel,
					struct perf_sample *sample,
					struct machine *machine,
					struct thread *awakened)
{
	struct thread *thread;
	char tstr[64];

	thread = machine__findnew_thread(machine, sample->pid, sample->tid);
	if (thread == NULL)
		return;

	/* show wakeup unless both awakee and awaker are filtered */
	if (timehist_skip_sample(sched, thread, evsel, sample) &&
	    timehist_skip_sample(sched, awakened, evsel, sample)) {
		return;
	}

	timestamp__scnprintf_usec(sample->time, tstr, sizeof(tstr));
	printf("%15s [%04d] ", tstr, sample->cpu);
	if (sched->show_cpu_visual)
		printf(" %*s ", sched->max_cpu + 1, "");

	printf(" %-*s ", comm_width, timehist_get_commstr(thread));

	/* dt spacer */
	printf("  %9s  %9s  %9s ", "", "", "");

	printf("awakened: %s", timehist_get_commstr(awakened));

	printf("\n");
}

static int timehist_sched_wakeup_event(struct perf_tool *tool,
				       union perf_event *event __maybe_unused,
				       struct perf_evsel *evsel,
				       struct perf_sample *sample,
				       struct machine *machine)
{
	struct perf_sched *sched = container_of(tool, struct perf_sched, tool);
	struct thread *thread;
	struct thread_runtime *tr = NULL;
	/* want pid of awakened task not pid in sample */
	const u32 pid = perf_evsel__intval(evsel, sample, "pid");

	thread = machine__findnew_thread(machine, 0, pid);
	if (thread == NULL)
		return -1;

	tr = thread__get_runtime(thread);
	if (tr == NULL)
		return -1;

	if (tr->ready_to_run == 0)
		tr->ready_to_run = sample->time;

	/* show wakeups if requested */
	if (sched->show_wakeups &&
	    !perf_time__skip_sample(&sched->ptime, sample->time))
		timehist_print_wakeup_event(sched, evsel, sample, machine, thread);

	return 0;
}

static void timehist_print_migration_event(struct perf_sched *sched,
					struct perf_evsel *evsel,
					struct perf_sample *sample,
					struct machine *machine,
					struct thread *migrated)
{
	struct thread *thread;
	char tstr[64];
	u32 max_cpus = sched->max_cpu + 1;
	u32 ocpu, dcpu;

	if (sched->summary_only)
		return;

	max_cpus = sched->max_cpu + 1;
	ocpu = perf_evsel__intval(evsel, sample, "orig_cpu");
	dcpu = perf_evsel__intval(evsel, sample, "dest_cpu");

	thread = machine__findnew_thread(machine, sample->pid, sample->tid);
	if (thread == NULL)
		return;

	if (timehist_skip_sample(sched, thread, evsel, sample) &&
	    timehist_skip_sample(sched, migrated, evsel, sample)) {
		return;
	}

	timestamp__scnprintf_usec(sample->time, tstr, sizeof(tstr));
	printf("%15s [%04d] ", tstr, sample->cpu);

	if (sched->show_cpu_visual) {
		u32 i;
		char c;

		printf("  ");
		for (i = 0; i < max_cpus; ++i) {
			c = (i == sample->cpu) ? 'm' : ' ';
			printf("%c", c);
		}
		printf("  ");
	}

	printf(" %-*s ", comm_width, timehist_get_commstr(thread));

	/* dt spacer */
	printf("  %9s  %9s  %9s ", "", "", "");

	printf("migrated: %s", timehist_get_commstr(migrated));
	printf(" cpu %d => %d", ocpu, dcpu);

	printf("\n");
}

static int timehist_migrate_task_event(struct perf_tool *tool,
				       union perf_event *event __maybe_unused,
				       struct perf_evsel *evsel,
				       struct perf_sample *sample,
				       struct machine *machine)
{
	struct perf_sched *sched = container_of(tool, struct perf_sched, tool);
	struct thread *thread;
	struct thread_runtime *tr = NULL;
	/* want pid of migrated task not pid in sample */
	const u32 pid = perf_evsel__intval(evsel, sample, "pid");

	thread = machine__findnew_thread(machine, 0, pid);
	if (thread == NULL)
		return -1;

	tr = thread__get_runtime(thread);
	if (tr == NULL)
		return -1;

	tr->migrations++;

	/* show migrations if requested */
	timehist_print_migration_event(sched, evsel, sample, machine, thread);

	return 0;
}

static int timehist_sched_change_event(struct perf_tool *tool,
				       union perf_event *event,
				       struct perf_evsel *evsel,
				       struct perf_sample *sample,
				       struct machine *machine)
{
	struct perf_sched *sched = container_of(tool, struct perf_sched, tool);
	struct perf_time_interval *ptime = &sched->ptime;
	struct addr_location al;
	struct thread *thread;
	struct thread_runtime *tr = NULL;
	u64 tprev, t = sample->time;
	int rc = 0;
	int state = perf_evsel__intval(evsel, sample, "prev_state");


	if (machine__resolve(machine, &al, sample) < 0) {
		pr_err("problem processing %d event. skipping it\n",
		       event->header.type);
		rc = -1;
		goto out;
	}

	thread = timehist_get_thread(sched, sample, machine, evsel);
	if (thread == NULL) {
		rc = -1;
		goto out;
	}

	if (timehist_skip_sample(sched, thread, evsel, sample))
		goto out;

	tr = thread__get_runtime(thread);
	if (tr == NULL) {
		rc = -1;
		goto out;
	}

	tprev = perf_evsel__get_time(evsel, sample->cpu);

	/*
	 * If start time given:
	 * - sample time is under window user cares about - skip sample
	 * - tprev is under window user cares about  - reset to start of window
	 */
	if (ptime->start && ptime->start > t)
		goto out;

	if (tprev && ptime->start > tprev)
		tprev = ptime->start;

	/*
	 * If end time given:
	 * - previous sched event is out of window - we are done
	 * - sample time is beyond window user cares about - reset it
	 *   to close out stats for time window interest
	 */
	if (ptime->end) {
		if (tprev > ptime->end)
			goto out;

		if (t > ptime->end)
			t = ptime->end;
	}

	if (!sched->idle_hist || thread->tid == 0) {
		timehist_update_runtime_stats(tr, t, tprev);

		if (sched->idle_hist) {
			struct idle_thread_runtime *itr = (void *)tr;
			struct thread_runtime *last_tr;

			BUG_ON(thread->tid != 0);

			if (itr->last_thread == NULL)
				goto out;

			/* add current idle time as last thread's runtime */
			last_tr = thread__get_runtime(itr->last_thread);
			if (last_tr == NULL)
				goto out;

			timehist_update_runtime_stats(last_tr, t, tprev);
			/*
			 * remove delta time of last thread as it's not updated
			 * and otherwise it will show an invalid value next
			 * time.  we only care total run time and run stat.
			 */
			last_tr->dt_run = 0;
<<<<<<< HEAD
			last_tr->dt_wait = 0;
			last_tr->dt_delay = 0;
=======
			last_tr->dt_delay = 0;
			last_tr->dt_sleep = 0;
			last_tr->dt_iowait = 0;
			last_tr->dt_preempt = 0;
>>>>>>> 2fa299a9

			if (itr->cursor.nr)
				callchain_append(&itr->callchain, &itr->cursor, t - tprev);

			itr->last_thread = NULL;
		}
	}

	if (!sched->summary_only)
		timehist_print_sample(sched, sample, &al, thread, t, state);

out:
	if (sched->hist_time.start == 0 && t >= ptime->start)
		sched->hist_time.start = t;
	if (ptime->end == 0 || t <= ptime->end)
		sched->hist_time.end = t;

	if (tr) {
		/* time of this sched_switch event becomes last time task seen */
		tr->last_time = sample->time;

		/* last state is used to determine where to account wait time */
		tr->last_state = state;

		/* sched out event for task so reset ready to run time */
		tr->ready_to_run = 0;
	}

	perf_evsel__save_time(evsel, sample->time, sample->cpu);

	return rc;
}

static int timehist_sched_switch_event(struct perf_tool *tool,
			     union perf_event *event,
			     struct perf_evsel *evsel,
			     struct perf_sample *sample,
			     struct machine *machine __maybe_unused)
{
	return timehist_sched_change_event(tool, event, evsel, sample, machine);
}

static int process_lost(struct perf_tool *tool __maybe_unused,
			union perf_event *event,
			struct perf_sample *sample,
			struct machine *machine __maybe_unused)
{
	char tstr[64];

	timestamp__scnprintf_usec(sample->time, tstr, sizeof(tstr));
	printf("%15s ", tstr);
	printf("lost %" PRIu64 " events on cpu %d\n", event->lost.lost, sample->cpu);

	return 0;
}


static void print_thread_runtime(struct thread *t,
				 struct thread_runtime *r)
{
	double mean = avg_stats(&r->run_stats);
	float stddev;

	printf("%*s   %5d  %9" PRIu64 " ",
	       comm_width, timehist_get_commstr(t), t->ppid,
	       (u64) r->run_stats.n);

	print_sched_time(r->total_run_time, 8);
	stddev = rel_stddev_stats(stddev_stats(&r->run_stats), mean);
	print_sched_time(r->run_stats.min, 6);
	printf(" ");
	print_sched_time((u64) mean, 6);
	printf(" ");
	print_sched_time(r->run_stats.max, 6);
	printf("  ");
	printf("%5.2f", stddev);
	printf("   %5" PRIu64, r->migrations);
	printf("\n");
}

static void print_thread_waittime(struct thread *t,
				  struct thread_runtime *r)
{
	printf("%*s   %5d  %9" PRIu64 " ",
	       comm_width, timehist_get_commstr(t), t->ppid,
	       (u64) r->run_stats.n);

	print_sched_time(r->total_run_time, 8);
	print_sched_time(r->total_sleep_time, 6);
	printf(" ");
	print_sched_time(r->total_iowait_time, 6);
	printf(" ");
	print_sched_time(r->total_preempt_time, 6);
	printf(" ");
	print_sched_time(r->total_delay_time, 6);
	printf("\n");
}

struct total_run_stats {
	struct perf_sched *sched;
	u64  sched_count;
	u64  task_count;
	u64  total_run_time;
};

static int __show_thread_runtime(struct thread *t, void *priv)
{
	struct total_run_stats *stats = priv;
	struct thread_runtime *r;

	if (thread__is_filtered(t))
		return 0;

	r = thread__priv(t);
	if (r && r->run_stats.n) {
		stats->task_count++;
		stats->sched_count += r->run_stats.n;
		stats->total_run_time += r->total_run_time;

		if (stats->sched->show_state)
			print_thread_waittime(t, r);
		else
			print_thread_runtime(t, r);
	}

	return 0;
}

static int show_thread_runtime(struct thread *t, void *priv)
{
	if (t->dead)
		return 0;

	return __show_thread_runtime(t, priv);
}

static int show_deadthread_runtime(struct thread *t, void *priv)
{
	if (!t->dead)
		return 0;

	return __show_thread_runtime(t, priv);
}

static size_t callchain__fprintf_folded(FILE *fp, struct callchain_node *node)
{
	const char *sep = " <- ";
	struct callchain_list *chain;
	size_t ret = 0;
	char bf[1024];
	bool first;

	if (node == NULL)
		return 0;

	ret = callchain__fprintf_folded(fp, node->parent);
	first = (ret == 0);

	list_for_each_entry(chain, &node->val, list) {
		if (chain->ip >= PERF_CONTEXT_MAX)
			continue;
		if (chain->ms.sym && chain->ms.sym->ignore)
			continue;
		ret += fprintf(fp, "%s%s", first ? "" : sep,
			       callchain_list__sym_name(chain, bf, sizeof(bf),
							false));
		first = false;
	}

	return ret;
}

static size_t timehist_print_idlehist_callchain(struct rb_root *root)
{
	size_t ret = 0;
	FILE *fp = stdout;
	struct callchain_node *chain;
	struct rb_node *rb_node = rb_first(root);

	printf("  %16s  %8s  %s\n", "Idle time (msec)", "Count", "Callchains");
	printf("  %.16s  %.8s  %.50s\n", graph_dotted_line, graph_dotted_line,
	       graph_dotted_line);

	while (rb_node) {
		chain = rb_entry(rb_node, struct callchain_node, rb_node);
		rb_node = rb_next(rb_node);

		ret += fprintf(fp, "  ");
		print_sched_time(chain->hit, 12);
		ret += 16;  /* print_sched_time returns 2nd arg + 4 */
		ret += fprintf(fp, " %8d  ", chain->count);
		ret += callchain__fprintf_folded(fp, chain);
		ret += fprintf(fp, "\n");
	}

	return ret;
}

static void timehist_print_summary(struct perf_sched *sched,
				   struct perf_session *session)
{
	struct machine *m = &session->machines.host;
	struct total_run_stats totals;
	u64 task_count;
	struct thread *t;
	struct thread_runtime *r;
	int i;
	u64 hist_time = sched->hist_time.end - sched->hist_time.start;

	memset(&totals, 0, sizeof(totals));
<<<<<<< HEAD
=======
	totals.sched = sched;
>>>>>>> 2fa299a9

	if (sched->idle_hist) {
		printf("\nIdle-time summary\n");
		printf("%*s  parent  sched-out  ", comm_width, "comm");
		printf("  idle-time   min-idle    avg-idle    max-idle  stddev  migrations\n");
<<<<<<< HEAD
=======
	} else if (sched->show_state) {
		printf("\nWait-time summary\n");
		printf("%*s  parent   sched-in  ", comm_width, "comm");
		printf("   run-time      sleep      iowait     preempt       delay\n");
>>>>>>> 2fa299a9
	} else {
		printf("\nRuntime summary\n");
		printf("%*s  parent   sched-in  ", comm_width, "comm");
		printf("   run-time    min-run     avg-run     max-run  stddev  migrations\n");
	}
	printf("%*s            (count)  ", comm_width, "");
	printf("     (msec)     (msec)      (msec)      (msec)       %s\n",
	       sched->show_state ? "(msec)" : "%");
	printf("%.117s\n", graph_dotted_line);

	machine__for_each_thread(m, show_thread_runtime, &totals);
	task_count = totals.task_count;
	if (!task_count)
		printf("<no still running tasks>\n");

	printf("\nTerminated tasks:\n");
	machine__for_each_thread(m, show_deadthread_runtime, &totals);
	if (task_count == totals.task_count)
		printf("<no terminated tasks>\n");

	/* CPU idle stats not tracked when samples were skipped */
	if (sched->skipped_samples && !sched->idle_hist)
		return;

	printf("\nIdle stats:\n");
	for (i = 0; i < idle_max_cpu; ++i) {
		t = idle_threads[i];
		if (!t)
			continue;

		r = thread__priv(t);
		if (r && r->run_stats.n) {
			totals.sched_count += r->run_stats.n;
			printf("    CPU %2d idle for ", i);
			print_sched_time(r->total_run_time, 6);
			printf(" msec  (%6.2f%%)\n", 100.0 * r->total_run_time / hist_time);
		} else
			printf("    CPU %2d idle entire time window\n", i);
	}

	if (sched->idle_hist && symbol_conf.use_callchain) {
		callchain_param.mode  = CHAIN_FOLDED;
		callchain_param.value = CCVAL_PERIOD;

		callchain_register_param(&callchain_param);

		printf("\nIdle stats by callchain:\n");
		for (i = 0; i < idle_max_cpu; ++i) {
			struct idle_thread_runtime *itr;

			t = idle_threads[i];
			if (!t)
				continue;

			itr = thread__priv(t);
			if (itr == NULL)
				continue;

			callchain_param.sort(&itr->sorted_root, &itr->callchain,
					     0, &callchain_param);

			printf("  CPU %2d:", i);
			print_sched_time(itr->tr.total_run_time, 6);
			printf(" msec\n");
			timehist_print_idlehist_callchain(&itr->sorted_root);
			printf("\n");
		}
	}

	printf("\n"
	       "    Total number of unique tasks: %" PRIu64 "\n"
	       "Total number of context switches: %" PRIu64 "\n",
	       totals.task_count, totals.sched_count);

	printf("           Total run time (msec): ");
	print_sched_time(totals.total_run_time, 2);
	printf("\n");

	printf("    Total scheduling time (msec): ");
	print_sched_time(hist_time, 2);
	printf(" (x %d)\n", sched->max_cpu);
}

typedef int (*sched_handler)(struct perf_tool *tool,
			  union perf_event *event,
			  struct perf_evsel *evsel,
			  struct perf_sample *sample,
			  struct machine *machine);

static int perf_timehist__process_sample(struct perf_tool *tool,
					 union perf_event *event,
					 struct perf_sample *sample,
					 struct perf_evsel *evsel,
					 struct machine *machine)
{
	struct perf_sched *sched = container_of(tool, struct perf_sched, tool);
	int err = 0;
	int this_cpu = sample->cpu;

	if (this_cpu > sched->max_cpu)
		sched->max_cpu = this_cpu;

	if (evsel->handler != NULL) {
		sched_handler f = evsel->handler;

		err = f(tool, event, evsel, sample, machine);
	}

	return err;
}

static int timehist_check_attr(struct perf_sched *sched,
			       struct perf_evlist *evlist)
{
	struct perf_evsel *evsel;
	struct evsel_runtime *er;

	list_for_each_entry(evsel, &evlist->entries, node) {
		er = perf_evsel__get_runtime(evsel);
		if (er == NULL) {
			pr_err("Failed to allocate memory for evsel runtime data\n");
			return -1;
		}

		if (sched->show_callchain &&
		    !(evsel->attr.sample_type & PERF_SAMPLE_CALLCHAIN)) {
			pr_info("Samples do not have callchains.\n");
			sched->show_callchain = 0;
			symbol_conf.use_callchain = 0;
		}
	}

	return 0;
}

static int perf_sched__timehist(struct perf_sched *sched)
{
	const struct perf_evsel_str_handler handlers[] = {
		{ "sched:sched_switch",       timehist_sched_switch_event, },
		{ "sched:sched_wakeup",	      timehist_sched_wakeup_event, },
		{ "sched:sched_wakeup_new",   timehist_sched_wakeup_event, },
	};
	const struct perf_evsel_str_handler migrate_handlers[] = {
		{ "sched:sched_migrate_task", timehist_migrate_task_event, },
	};
	struct perf_data_file file = {
		.path = input_name,
		.mode = PERF_DATA_MODE_READ,
		.force = sched->force,
	};

	struct perf_session *session;
	struct perf_evlist *evlist;
	int err = -1;

	/*
	 * event handlers for timehist option
	 */
	sched->tool.sample	 = perf_timehist__process_sample;
	sched->tool.mmap	 = perf_event__process_mmap;
	sched->tool.comm	 = perf_event__process_comm;
	sched->tool.exit	 = perf_event__process_exit;
	sched->tool.fork	 = perf_event__process_fork;
	sched->tool.lost	 = process_lost;
	sched->tool.attr	 = perf_event__process_attr;
	sched->tool.tracing_data = perf_event__process_tracing_data;
	sched->tool.build_id	 = perf_event__process_build_id;

	sched->tool.ordered_events = true;
	sched->tool.ordering_requires_timestamps = true;

	symbol_conf.use_callchain = sched->show_callchain;

	session = perf_session__new(&file, false, &sched->tool);
	if (session == NULL)
		return -ENOMEM;

	evlist = session->evlist;

	symbol__init(&session->header.env);

	if (perf_time__parse_str(&sched->ptime, sched->time_str) != 0) {
		pr_err("Invalid time string\n");
		return -EINVAL;
	}

	if (timehist_check_attr(sched, evlist) != 0)
		goto out;

	setup_pager();

	/* setup per-evsel handlers */
	if (perf_session__set_tracepoints_handlers(session, handlers))
		goto out;

	/* sched_switch event at a minimum needs to exist */
	if (!perf_evlist__find_tracepoint_by_name(session->evlist,
						  "sched:sched_switch")) {
		pr_err("No sched_switch events found. Have you run 'perf sched record'?\n");
		goto out;
	}

	if (sched->show_migrations &&
	    perf_session__set_tracepoints_handlers(session, migrate_handlers))
		goto out;

	/* pre-allocate struct for per-CPU idle stats */
	sched->max_cpu = session->header.env.nr_cpus_online;
	if (sched->max_cpu == 0)
		sched->max_cpu = 4;
	if (init_idle_threads(sched->max_cpu))
		goto out;

	/* summary_only implies summary option, but don't overwrite summary if set */
	if (sched->summary_only)
		sched->summary = sched->summary_only;

	if (!sched->summary_only)
		timehist_header(sched);

	err = perf_session__process_events(session);
	if (err) {
		pr_err("Failed to process events, error %d", err);
		goto out;
	}

	sched->nr_events      = evlist->stats.nr_events[0];
	sched->nr_lost_events = evlist->stats.total_lost;
	sched->nr_lost_chunks = evlist->stats.nr_events[PERF_RECORD_LOST];

	if (sched->summary)
		timehist_print_summary(sched, session);

out:
	free_idle_threads();
	perf_session__delete(session);

	return err;
}


static void print_bad_events(struct perf_sched *sched)
{
	if (sched->nr_unordered_timestamps && sched->nr_timestamps) {
		printf("  INFO: %.3f%% unordered timestamps (%ld out of %ld)\n",
			(double)sched->nr_unordered_timestamps/(double)sched->nr_timestamps*100.0,
			sched->nr_unordered_timestamps, sched->nr_timestamps);
	}
	if (sched->nr_lost_events && sched->nr_events) {
		printf("  INFO: %.3f%% lost events (%ld out of %ld, in %ld chunks)\n",
			(double)sched->nr_lost_events/(double)sched->nr_events * 100.0,
			sched->nr_lost_events, sched->nr_events, sched->nr_lost_chunks);
	}
	if (sched->nr_context_switch_bugs && sched->nr_timestamps) {
		printf("  INFO: %.3f%% context switch bugs (%ld out of %ld)",
			(double)sched->nr_context_switch_bugs/(double)sched->nr_timestamps*100.0,
			sched->nr_context_switch_bugs, sched->nr_timestamps);
		if (sched->nr_lost_events)
			printf(" (due to lost events?)");
		printf("\n");
	}
}

static void __merge_work_atoms(struct rb_root *root, struct work_atoms *data)
{
	struct rb_node **new = &(root->rb_node), *parent = NULL;
	struct work_atoms *this;
	const char *comm = thread__comm_str(data->thread), *this_comm;

	while (*new) {
		int cmp;

		this = container_of(*new, struct work_atoms, node);
		parent = *new;

		this_comm = thread__comm_str(this->thread);
		cmp = strcmp(comm, this_comm);
		if (cmp > 0) {
			new = &((*new)->rb_left);
		} else if (cmp < 0) {
			new = &((*new)->rb_right);
		} else {
			this->num_merged++;
			this->total_runtime += data->total_runtime;
			this->nb_atoms += data->nb_atoms;
			this->total_lat += data->total_lat;
			list_splice(&data->work_list, &this->work_list);
			if (this->max_lat < data->max_lat) {
				this->max_lat = data->max_lat;
				this->max_lat_at = data->max_lat_at;
			}
			zfree(&data);
			return;
		}
	}

	data->num_merged++;
	rb_link_node(&data->node, parent, new);
	rb_insert_color(&data->node, root);
}

static void perf_sched__merge_lat(struct perf_sched *sched)
{
	struct work_atoms *data;
	struct rb_node *node;

	if (sched->skip_merge)
		return;

	while ((node = rb_first(&sched->atom_root))) {
		rb_erase(node, &sched->atom_root);
		data = rb_entry(node, struct work_atoms, node);
		__merge_work_atoms(&sched->merged_atom_root, data);
	}
}

static int perf_sched__lat(struct perf_sched *sched)
{
	struct rb_node *next;

	setup_pager();

	if (perf_sched__read_events(sched))
		return -1;

	perf_sched__merge_lat(sched);
	perf_sched__sort_lat(sched);

	printf("\n -----------------------------------------------------------------------------------------------------------------\n");
	printf("  Task                  |   Runtime ms  | Switches | Average delay ms | Maximum delay ms | Maximum delay at       |\n");
	printf(" -----------------------------------------------------------------------------------------------------------------\n");

	next = rb_first(&sched->sorted_atom_root);

	while (next) {
		struct work_atoms *work_list;

		work_list = rb_entry(next, struct work_atoms, node);
		output_lat_thread(sched, work_list);
		next = rb_next(next);
		thread__zput(work_list->thread);
	}

	printf(" -----------------------------------------------------------------------------------------------------------------\n");
	printf("  TOTAL:                |%11.3f ms |%9" PRIu64 " |\n",
		(double)sched->all_runtime / NSEC_PER_MSEC, sched->all_count);

	printf(" ---------------------------------------------------\n");

	print_bad_events(sched);
	printf("\n");

	return 0;
}

static int setup_map_cpus(struct perf_sched *sched)
{
	struct cpu_map *map;

	sched->max_cpu  = sysconf(_SC_NPROCESSORS_CONF);

	if (sched->map.comp) {
		sched->map.comp_cpus = zalloc(sched->max_cpu * sizeof(int));
		if (!sched->map.comp_cpus)
			return -1;
	}

	if (!sched->map.cpus_str)
		return 0;

	map = cpu_map__new(sched->map.cpus_str);
	if (!map) {
		pr_err("failed to get cpus map from %s\n", sched->map.cpus_str);
		return -1;
	}

	sched->map.cpus = map;
	return 0;
}

static int setup_color_pids(struct perf_sched *sched)
{
	struct thread_map *map;

	if (!sched->map.color_pids_str)
		return 0;

	map = thread_map__new_by_tid_str(sched->map.color_pids_str);
	if (!map) {
		pr_err("failed to get thread map from %s\n", sched->map.color_pids_str);
		return -1;
	}

	sched->map.color_pids = map;
	return 0;
}

static int setup_color_cpus(struct perf_sched *sched)
{
	struct cpu_map *map;

	if (!sched->map.color_cpus_str)
		return 0;

	map = cpu_map__new(sched->map.color_cpus_str);
	if (!map) {
		pr_err("failed to get thread map from %s\n", sched->map.color_cpus_str);
		return -1;
	}

	sched->map.color_cpus = map;
	return 0;
}

static int perf_sched__map(struct perf_sched *sched)
{
	if (setup_map_cpus(sched))
		return -1;

	if (setup_color_pids(sched))
		return -1;

	if (setup_color_cpus(sched))
		return -1;

	setup_pager();
	if (perf_sched__read_events(sched))
		return -1;
	print_bad_events(sched);
	return 0;
}

static int perf_sched__replay(struct perf_sched *sched)
{
	unsigned long i;

	calibrate_run_measurement_overhead(sched);
	calibrate_sleep_measurement_overhead(sched);

	test_calibrations(sched);

	if (perf_sched__read_events(sched))
		return -1;

	printf("nr_run_events:        %ld\n", sched->nr_run_events);
	printf("nr_sleep_events:      %ld\n", sched->nr_sleep_events);
	printf("nr_wakeup_events:     %ld\n", sched->nr_wakeup_events);

	if (sched->targetless_wakeups)
		printf("target-less wakeups:  %ld\n", sched->targetless_wakeups);
	if (sched->multitarget_wakeups)
		printf("multi-target wakeups: %ld\n", sched->multitarget_wakeups);
	if (sched->nr_run_events_optimized)
		printf("run atoms optimized: %ld\n",
			sched->nr_run_events_optimized);

	print_task_traces(sched);
	add_cross_task_wakeups(sched);

	create_tasks(sched);
	printf("------------------------------------------------------------\n");
	for (i = 0; i < sched->replay_repeat; i++)
		run_one_test(sched);

	return 0;
}

static void setup_sorting(struct perf_sched *sched, const struct option *options,
			  const char * const usage_msg[])
{
	char *tmp, *tok, *str = strdup(sched->sort_order);

	for (tok = strtok_r(str, ", ", &tmp);
			tok; tok = strtok_r(NULL, ", ", &tmp)) {
		if (sort_dimension__add(tok, &sched->sort_list) < 0) {
			usage_with_options_msg(usage_msg, options,
					"Unknown --sort key: `%s'", tok);
		}
	}

	free(str);

	sort_dimension__add("pid", &sched->cmp_pid);
}

static int __cmd_record(int argc, const char **argv)
{
	unsigned int rec_argc, i, j;
	const char **rec_argv;
	const char * const record_args[] = {
		"record",
		"-a",
		"-R",
		"-m", "1024",
		"-c", "1",
		"-e", "sched:sched_switch",
		"-e", "sched:sched_stat_wait",
		"-e", "sched:sched_stat_sleep",
		"-e", "sched:sched_stat_iowait",
		"-e", "sched:sched_stat_runtime",
		"-e", "sched:sched_process_fork",
		"-e", "sched:sched_wakeup",
		"-e", "sched:sched_wakeup_new",
		"-e", "sched:sched_migrate_task",
	};

	rec_argc = ARRAY_SIZE(record_args) + argc - 1;
	rec_argv = calloc(rec_argc + 1, sizeof(char *));

	if (rec_argv == NULL)
		return -ENOMEM;

	for (i = 0; i < ARRAY_SIZE(record_args); i++)
		rec_argv[i] = strdup(record_args[i]);

	for (j = 1; j < (unsigned int)argc; j++, i++)
		rec_argv[i] = argv[j];

	BUG_ON(i != rec_argc);

	return cmd_record(i, rec_argv, NULL);
}

int cmd_sched(int argc, const char **argv, const char *prefix __maybe_unused)
{
	const char default_sort_order[] = "avg, max, switch, runtime";
	struct perf_sched sched = {
		.tool = {
			.sample		 = perf_sched__process_tracepoint_sample,
			.comm		 = perf_event__process_comm,
			.lost		 = perf_event__process_lost,
			.fork		 = perf_sched__process_fork_event,
			.ordered_events = true,
		},
		.cmp_pid	      = LIST_HEAD_INIT(sched.cmp_pid),
		.sort_list	      = LIST_HEAD_INIT(sched.sort_list),
		.start_work_mutex     = PTHREAD_MUTEX_INITIALIZER,
		.work_done_wait_mutex = PTHREAD_MUTEX_INITIALIZER,
		.sort_order	      = default_sort_order,
		.replay_repeat	      = 10,
		.profile_cpu	      = -1,
		.next_shortname1      = 'A',
		.next_shortname2      = '0',
		.skip_merge           = 0,
		.show_callchain	      = 1,
		.max_stack            = 5,
	};
	const struct option sched_options[] = {
	OPT_STRING('i', "input", &input_name, "file",
		    "input file name"),
	OPT_INCR('v', "verbose", &verbose,
		    "be more verbose (show symbol address, etc)"),
	OPT_BOOLEAN('D', "dump-raw-trace", &dump_trace,
		    "dump raw trace in ASCII"),
	OPT_BOOLEAN('f', "force", &sched.force, "don't complain, do it"),
	OPT_END()
	};
	const struct option latency_options[] = {
	OPT_STRING('s', "sort", &sched.sort_order, "key[,key2...]",
		   "sort by key(s): runtime, switch, avg, max"),
	OPT_INTEGER('C', "CPU", &sched.profile_cpu,
		    "CPU to profile on"),
	OPT_BOOLEAN('p', "pids", &sched.skip_merge,
		    "latency stats per pid instead of per comm"),
	OPT_PARENT(sched_options)
	};
	const struct option replay_options[] = {
	OPT_UINTEGER('r', "repeat", &sched.replay_repeat,
		     "repeat the workload replay N times (-1: infinite)"),
	OPT_PARENT(sched_options)
	};
	const struct option map_options[] = {
	OPT_BOOLEAN(0, "compact", &sched.map.comp,
		    "map output in compact mode"),
	OPT_STRING(0, "color-pids", &sched.map.color_pids_str, "pids",
		   "highlight given pids in map"),
	OPT_STRING(0, "color-cpus", &sched.map.color_cpus_str, "cpus",
                    "highlight given CPUs in map"),
	OPT_STRING(0, "cpus", &sched.map.cpus_str, "cpus",
                    "display given CPUs in map"),
	OPT_PARENT(sched_options)
	};
	const struct option timehist_options[] = {
	OPT_STRING('k', "vmlinux", &symbol_conf.vmlinux_name,
		   "file", "vmlinux pathname"),
	OPT_STRING(0, "kallsyms", &symbol_conf.kallsyms_name,
		   "file", "kallsyms pathname"),
	OPT_BOOLEAN('g', "call-graph", &sched.show_callchain,
		    "Display call chains if present (default on)"),
	OPT_UINTEGER(0, "max-stack", &sched.max_stack,
		   "Maximum number of functions to display backtrace."),
	OPT_STRING(0, "symfs", &symbol_conf.symfs, "directory",
		    "Look for files with symbols relative to this directory"),
	OPT_BOOLEAN('s', "summary", &sched.summary_only,
		    "Show only syscall summary with statistics"),
	OPT_BOOLEAN('S', "with-summary", &sched.summary,
		    "Show all syscalls and summary with statistics"),
	OPT_BOOLEAN('w', "wakeups", &sched.show_wakeups, "Show wakeup events"),
	OPT_BOOLEAN('M', "migrations", &sched.show_migrations, "Show migration events"),
	OPT_BOOLEAN('V', "cpu-visual", &sched.show_cpu_visual, "Add CPU visual"),
	OPT_BOOLEAN('I', "idle-hist", &sched.idle_hist, "Show idle events only"),
	OPT_STRING(0, "time", &sched.time_str, "str",
		   "Time span for analysis (start,stop)"),
	OPT_BOOLEAN(0, "state", &sched.show_state, "Show task state when sched-out"),
	OPT_PARENT(sched_options)
	};

	const char * const latency_usage[] = {
		"perf sched latency [<options>]",
		NULL
	};
	const char * const replay_usage[] = {
		"perf sched replay [<options>]",
		NULL
	};
	const char * const map_usage[] = {
		"perf sched map [<options>]",
		NULL
	};
	const char * const timehist_usage[] = {
		"perf sched timehist [<options>]",
		NULL
	};
	const char *const sched_subcommands[] = { "record", "latency", "map",
						  "replay", "script",
						  "timehist", NULL };
	const char *sched_usage[] = {
		NULL,
		NULL
	};
	struct trace_sched_handler lat_ops  = {
		.wakeup_event	    = latency_wakeup_event,
		.switch_event	    = latency_switch_event,
		.runtime_event	    = latency_runtime_event,
		.migrate_task_event = latency_migrate_task_event,
	};
	struct trace_sched_handler map_ops  = {
		.switch_event	    = map_switch_event,
	};
	struct trace_sched_handler replay_ops  = {
		.wakeup_event	    = replay_wakeup_event,
		.switch_event	    = replay_switch_event,
		.fork_event	    = replay_fork_event,
	};
	unsigned int i;

	for (i = 0; i < ARRAY_SIZE(sched.curr_pid); i++)
		sched.curr_pid[i] = -1;

	argc = parse_options_subcommand(argc, argv, sched_options, sched_subcommands,
					sched_usage, PARSE_OPT_STOP_AT_NON_OPTION);
	if (!argc)
		usage_with_options(sched_usage, sched_options);

	/*
	 * Aliased to 'perf script' for now:
	 */
	if (!strcmp(argv[0], "script"))
		return cmd_script(argc, argv, prefix);

	if (!strncmp(argv[0], "rec", 3)) {
		return __cmd_record(argc, argv);
	} else if (!strncmp(argv[0], "lat", 3)) {
		sched.tp_handler = &lat_ops;
		if (argc > 1) {
			argc = parse_options(argc, argv, latency_options, latency_usage, 0);
			if (argc)
				usage_with_options(latency_usage, latency_options);
		}
		setup_sorting(&sched, latency_options, latency_usage);
		return perf_sched__lat(&sched);
	} else if (!strcmp(argv[0], "map")) {
		if (argc) {
			argc = parse_options(argc, argv, map_options, map_usage, 0);
			if (argc)
				usage_with_options(map_usage, map_options);
		}
		sched.tp_handler = &map_ops;
		setup_sorting(&sched, latency_options, latency_usage);
		return perf_sched__map(&sched);
	} else if (!strncmp(argv[0], "rep", 3)) {
		sched.tp_handler = &replay_ops;
		if (argc) {
			argc = parse_options(argc, argv, replay_options, replay_usage, 0);
			if (argc)
				usage_with_options(replay_usage, replay_options);
		}
		return perf_sched__replay(&sched);
	} else if (!strcmp(argv[0], "timehist")) {
		if (argc) {
			argc = parse_options(argc, argv, timehist_options,
					     timehist_usage, 0);
			if (argc)
				usage_with_options(timehist_usage, timehist_options);
		}
		if (sched.show_wakeups && sched.summary_only) {
			pr_err(" Error: -s and -w are mutually exclusive.\n");
			parse_options_usage(timehist_usage, timehist_options, "s", true);
			parse_options_usage(NULL, timehist_options, "w", true);
			return -EINVAL;
		}

		return perf_sched__timehist(&sched);
	} else {
		usage_with_options(sched_usage, sched_options);
	}

	return 0;
}<|MERGE_RESOLUTION|>--- conflicted
+++ resolved
@@ -1858,10 +1858,6 @@
 	if (sched->show_cpu_visual)
 		printf(" %*s ", ncpus, "");
 
-<<<<<<< HEAD
-	printf(" %-*s  %9s  %9s  %9s\n", comm_width,
-	       "[tid/pid]", "(msec)", "(msec)", "(msec)");
-=======
 	printf(" %-*s  %9s  %9s  %9s", comm_width,
 	       "[tid/pid]", "(msec)", "(msec)", "(msec)");
 
@@ -1869,7 +1865,6 @@
 		printf("  %5s", "");
 
 	printf("\n");
->>>>>>> 2fa299a9
 
 	/*
 	 * separator
@@ -2092,21 +2087,12 @@
 	itr = zalloc(sizeof(*itr));
 	if (itr == NULL)
 		return -ENOMEM;
-<<<<<<< HEAD
 
 	init_stats(&itr->tr.run_stats);
 	callchain_init(&itr->callchain);
 	callchain_cursor_reset(&itr->cursor);
 	thread__set_priv(thread, itr);
 
-=======
-
-	init_stats(&itr->tr.run_stats);
-	callchain_init(&itr->callchain);
-	callchain_cursor_reset(&itr->cursor);
-	thread__set_priv(thread, itr);
-
->>>>>>> 2fa299a9
 	return 0;
 }
 
@@ -2532,15 +2518,10 @@
 			 * time.  we only care total run time and run stat.
 			 */
 			last_tr->dt_run = 0;
-<<<<<<< HEAD
-			last_tr->dt_wait = 0;
-			last_tr->dt_delay = 0;
-=======
 			last_tr->dt_delay = 0;
 			last_tr->dt_sleep = 0;
 			last_tr->dt_iowait = 0;
 			last_tr->dt_preempt = 0;
->>>>>>> 2fa299a9
 
 			if (itr->cursor.nr)
 				callchain_append(&itr->callchain, &itr->cursor, t - tprev);
@@ -2751,22 +2732,16 @@
 	u64 hist_time = sched->hist_time.end - sched->hist_time.start;
 
 	memset(&totals, 0, sizeof(totals));
-<<<<<<< HEAD
-=======
 	totals.sched = sched;
->>>>>>> 2fa299a9
 
 	if (sched->idle_hist) {
 		printf("\nIdle-time summary\n");
 		printf("%*s  parent  sched-out  ", comm_width, "comm");
 		printf("  idle-time   min-idle    avg-idle    max-idle  stddev  migrations\n");
-<<<<<<< HEAD
-=======
 	} else if (sched->show_state) {
 		printf("\nWait-time summary\n");
 		printf("%*s  parent   sched-in  ", comm_width, "comm");
 		printf("   run-time      sleep      iowait     preempt       delay\n");
->>>>>>> 2fa299a9
 	} else {
 		printf("\nRuntime summary\n");
 		printf("%*s  parent   sched-in  ", comm_width, "comm");
