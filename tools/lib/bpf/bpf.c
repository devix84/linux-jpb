/*
 * common eBPF ELF operations.
 *
 * Copyright (C) 2013-2015 Alexei Starovoitov <ast@kernel.org>
 * Copyright (C) 2015 Wang Nan <wangnan0@huawei.com>
 * Copyright (C) 2015 Huawei Inc.
 *
 * This program is free software; you can redistribute it and/or
 * modify it under the terms of the GNU Lesser General Public
 * License as published by the Free Software Foundation;
 * version 2.1 of the License (not later!)
 *
 * This program is distributed in the hope that it will be useful,
 * but WITHOUT ANY WARRANTY; without even the implied warranty of
 * MERCHANTABILITY or FITNESS FOR A PARTICULAR PURPOSE.  See the
 * GNU Lesser General Public License for more details.
 *
 * You should have received a copy of the GNU Lesser General Public
 * License along with this program; if not,  see <http://www.gnu.org/licenses>
 */

#include <stdlib.h>
#include <memory.h>
#include <unistd.h>
#include <asm/unistd.h>
#include <linux/bpf.h>
#include "bpf.h"

/*
 * When building perf, unistd.h is overrided. __NR_bpf is
 * required to be defined explicitly.
 */
#ifndef __NR_bpf
# if defined(__i386__)
#  define __NR_bpf 357
# elif defined(__x86_64__)
#  define __NR_bpf 321
# elif defined(__aarch64__)
#  define __NR_bpf 280
# else
#  error __NR_bpf not defined. libbpf does not support your arch.
# endif
#endif

static __u64 ptr_to_u64(void *ptr)
{
	return (__u64) (unsigned long) ptr;
}

static int sys_bpf(enum bpf_cmd cmd, union bpf_attr *attr,
		   unsigned int size)
{
	return syscall(__NR_bpf, cmd, attr, size);
}

int bpf_create_map(enum bpf_map_type map_type, int key_size,
		   int value_size, int max_entries, __u32 map_flags)
{
	union bpf_attr attr;

	memset(&attr, '\0', sizeof(attr));

	attr.map_type = map_type;
	attr.key_size = key_size;
	attr.value_size = value_size;
	attr.max_entries = max_entries;
	attr.map_flags = map_flags;

	return sys_bpf(BPF_MAP_CREATE, &attr, sizeof(attr));
}

int bpf_load_program(enum bpf_prog_type type, struct bpf_insn *insns,
		     size_t insns_cnt, char *license,
		     __u32 kern_version, char *log_buf, size_t log_buf_sz)
{
	int fd;
	union bpf_attr attr;

	bzero(&attr, sizeof(attr));
	attr.prog_type = type;
	attr.insn_cnt = (__u32)insns_cnt;
	attr.insns = ptr_to_u64(insns);
	attr.license = ptr_to_u64(license);
	attr.log_buf = ptr_to_u64(NULL);
	attr.log_size = 0;
	attr.log_level = 0;
	attr.kern_version = kern_version;

	fd = sys_bpf(BPF_PROG_LOAD, &attr, sizeof(attr));
	if (fd >= 0 || !log_buf || !log_buf_sz)
		return fd;

	/* Try again with log */
	attr.log_buf = ptr_to_u64(log_buf);
	attr.log_size = log_buf_sz;
	attr.log_level = 1;
	log_buf[0] = 0;
	return sys_bpf(BPF_PROG_LOAD, &attr, sizeof(attr));
}

int bpf_map_update_elem(int fd, void *key, void *value,
			__u64 flags)
{
	union bpf_attr attr;

	bzero(&attr, sizeof(attr));
	attr.map_fd = fd;
	attr.key = ptr_to_u64(key);
	attr.value = ptr_to_u64(value);
	attr.flags = flags;

	return sys_bpf(BPF_MAP_UPDATE_ELEM, &attr, sizeof(attr));
}

int bpf_map_lookup_elem(int fd, void *key, void *value)
{
	union bpf_attr attr;

	bzero(&attr, sizeof(attr));
	attr.map_fd = fd;
	attr.key = ptr_to_u64(key);
	attr.value = ptr_to_u64(value);

	return sys_bpf(BPF_MAP_LOOKUP_ELEM, &attr, sizeof(attr));
}

int bpf_map_delete_elem(int fd, void *key)
{
	union bpf_attr attr;

	bzero(&attr, sizeof(attr));
	attr.map_fd = fd;
	attr.key = ptr_to_u64(key);

	return sys_bpf(BPF_MAP_DELETE_ELEM, &attr, sizeof(attr));
}

int bpf_map_get_next_key(int fd, void *key, void *next_key)
{
	union bpf_attr attr;

	bzero(&attr, sizeof(attr));
	attr.map_fd = fd;
	attr.key = ptr_to_u64(key);
	attr.next_key = ptr_to_u64(next_key);

	return sys_bpf(BPF_MAP_GET_NEXT_KEY, &attr, sizeof(attr));
}

int bpf_obj_pin(int fd, const char *pathname)
{
	union bpf_attr attr;

	bzero(&attr, sizeof(attr));
	attr.pathname = ptr_to_u64((void *)pathname);
	attr.bpf_fd = fd;

	return sys_bpf(BPF_OBJ_PIN, &attr, sizeof(attr));
}

int bpf_obj_get(const char *pathname)
{
	union bpf_attr attr;

	bzero(&attr, sizeof(attr));
	attr.pathname = ptr_to_u64((void *)pathname);

	return sys_bpf(BPF_OBJ_GET, &attr, sizeof(attr));
}

<<<<<<< HEAD
int bpf_prog_attach(int prog_fd, int target_fd, enum bpf_attach_type type)
=======
int bpf_prog_attach(int prog_fd, int target_fd, enum bpf_attach_type type,
		    unsigned int flags)
>>>>>>> 2fa299a9
{
	union bpf_attr attr;

	bzero(&attr, sizeof(attr));
	attr.target_fd	   = target_fd;
	attr.attach_bpf_fd = prog_fd;
	attr.attach_type   = type;
<<<<<<< HEAD
=======
	attr.attach_flags  = flags;
>>>>>>> 2fa299a9

	return sys_bpf(BPF_PROG_ATTACH, &attr, sizeof(attr));
}

int bpf_prog_detach(int target_fd, enum bpf_attach_type type)
{
	union bpf_attr attr;

	bzero(&attr, sizeof(attr));
	attr.target_fd	 = target_fd;
	attr.attach_type = type;

	return sys_bpf(BPF_PROG_DETACH, &attr, sizeof(attr));
}<|MERGE_RESOLUTION|>--- conflicted
+++ resolved
@@ -168,12 +168,8 @@
 	return sys_bpf(BPF_OBJ_GET, &attr, sizeof(attr));
 }
 
-<<<<<<< HEAD
-int bpf_prog_attach(int prog_fd, int target_fd, enum bpf_attach_type type)
-=======
 int bpf_prog_attach(int prog_fd, int target_fd, enum bpf_attach_type type,
 		    unsigned int flags)
->>>>>>> 2fa299a9
 {
 	union bpf_attr attr;
 
@@ -181,10 +177,7 @@
 	attr.target_fd	   = target_fd;
 	attr.attach_bpf_fd = prog_fd;
 	attr.attach_type   = type;
-<<<<<<< HEAD
-=======
 	attr.attach_flags  = flags;
->>>>>>> 2fa299a9
 
 	return sys_bpf(BPF_PROG_ATTACH, &attr, sizeof(attr));
 }
