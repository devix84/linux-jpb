--- conflicted
+++ resolved
@@ -1771,21 +1771,13 @@
 	mutex_lock(&dev->flow_db.lock);
 
 	list_for_each_entry_safe(iter, tmp, &handler->list, list) {
-<<<<<<< HEAD
-		mlx5_del_flow_rule(iter->rule);
-=======
 		mlx5_del_flow_rules(iter->rule);
->>>>>>> 405182c2
 		put_flow_table(dev, iter->prio, true);
 		list_del(&iter->list);
 		kfree(iter);
 	}
 
-<<<<<<< HEAD
-	mlx5_del_flow_rule(handler->rule);
-=======
 	mlx5_del_flow_rules(handler->rule);
->>>>>>> 405182c2
 	put_flow_table(dev, handler->prio, true);
 	mutex_unlock(&dev->flow_db.lock);
 
@@ -1913,11 +1905,7 @@
 	}
 
 	spec->match_criteria_enable = get_match_criteria_enable(spec->match_criteria);
-<<<<<<< HEAD
-	action = dst ? MLX5_FLOW_CONTEXT_ACTION_FWD_DEST :
-=======
 	flow_act.action = dst ? MLX5_FLOW_CONTEXT_ACTION_FWD_DEST :
->>>>>>> 405182c2
 		MLX5_FLOW_CONTEXT_ACTION_FWD_NEXT_PRIO;
 	flow_act.flow_tag = MLX5_FS_DEFAULT_FLOW_TAG;
 	handler->rule = mlx5_add_flow_rules(ft, spec,
@@ -1953,11 +1941,7 @@
 		handler_dst = create_flow_rule(dev, ft_prio,
 					       flow_attr, dst);
 		if (IS_ERR(handler_dst)) {
-<<<<<<< HEAD
-			mlx5_del_flow_rule(handler->rule);
-=======
 			mlx5_del_flow_rules(handler->rule);
->>>>>>> 405182c2
 			ft_prio->refcount--;
 			kfree(handler);
 			handler = handler_dst;
@@ -2020,11 +2004,7 @@
 						 &leftovers_specs[LEFTOVERS_UC].flow_attr,
 						 dst);
 		if (IS_ERR(handler_ucast)) {
-<<<<<<< HEAD
-			mlx5_del_flow_rule(handler->rule);
-=======
 			mlx5_del_flow_rules(handler->rule);
->>>>>>> 405182c2
 			ft_prio->refcount--;
 			kfree(handler);
 			handler = handler_ucast;
@@ -2066,11 +2046,7 @@
 	return handler_rx;
 
 err_tx:
-<<<<<<< HEAD
-	mlx5_del_flow_rule(handler_rx->rule);
-=======
 	mlx5_del_flow_rules(handler_rx->rule);
->>>>>>> 405182c2
 	ft_rx->refcount--;
 	kfree(handler_rx);
 err:
