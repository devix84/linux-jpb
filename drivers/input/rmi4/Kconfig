#
# RMI4 configuration
#
config RMI4_CORE
	tristate "Synaptics RMI4 bus support"
	help
	  Say Y here if you want to support the Synaptics RMI4 bus.  This is
	  required for all RMI4 device support.

	  If unsure, say Y.

config RMI4_I2C
	tristate "RMI4 I2C Support"
	depends on RMI4_CORE && I2C
	help
	  Say Y here if you want to support RMI4 devices connected to an I2C
	  bus.

	  If unsure, say Y.

config RMI4_SPI
	tristate "RMI4 SPI Support"
	depends on RMI4_CORE && SPI
	help
	  Say Y here if you want to support RMI4 devices connected to a SPI
	  bus.

	  If unsure, say N.

config RMI4_SMB
	tristate "RMI4 SMB Support"
	depends on RMI4_CORE && I2C
	help
	  Say Y here if you want to support RMI4 devices connected to an SMB
	  bus.

	  If unsure, say N.

	  To compile this driver as a module, choose M here: the module will be
	  called rmi_smbus.

config RMI4_F03
        bool "RMI4 Function 03 (PS2 Guest)"
	depends on RMI4_CORE
<<<<<<< HEAD
	depends on SERIO=y || RMI4_CORE=SERIO
=======
>>>>>>> 2fa299a9
        help
          Say Y here if you want to add support for RMI4 function 03.

          Function 03 provides PS2 guest support for RMI4 devices. This
          includes support for TrackPoints on TouchPads.

<<<<<<< HEAD
=======
config RMI4_F03_SERIO
	tristate
	depends on RMI4_CORE
	depends on RMI4_F03
	default RMI4_CORE
	select SERIO

>>>>>>> 2fa299a9
config RMI4_2D_SENSOR
	bool
	depends on RMI4_CORE

config RMI4_F11
	bool "RMI4 Function 11 (2D pointing)"
	select RMI4_2D_SENSOR
	depends on RMI4_CORE
	help
	  Say Y here if you want to add support for RMI4 function 11.

	  Function 11 provides 2D multifinger pointing for touchscreens and
	  touchpads. For sensors that support relative pointing, F11 also
	  provides mouse input.

config RMI4_F12
	bool "RMI4 Function 12 (2D pointing)"
	select RMI4_2D_SENSOR
	depends on RMI4_CORE
	help
	  Say Y here if you want to add support for RMI4 function 12.

	  Function 12 provides 2D multifinger pointing for touchscreens and
	  touchpads. For sensors that support relative pointing, F12 also
	  provides mouse input.

config RMI4_F30
	bool "RMI4 Function 30 (GPIO LED)"
	depends on RMI4_CORE
	help
	  Say Y here if you want to add support for RMI4 function 30.

	  Function 30 provides GPIO and LED support for RMI4 devices. This
	  includes support for buttons on TouchPads and ClickPads.

config RMI4_F34
	bool "RMI4 Function 34 (Device reflash)"
	depends on RMI4_CORE
	select FW_LOADER
	help
	  Say Y here if you want to add support for RMI4 function 34.

	  Function 34 provides support for upgrading the firmware on the RMI4
	  device via the firmware loader interface. This is triggered using a
	  sysfs attribute.

config RMI4_F54
	bool "RMI4 Function 54 (Analog diagnostics)"
	depends on RMI4_CORE
	depends on VIDEO_V4L2=y || (RMI4_CORE=m && VIDEO_V4L2=m)
	select VIDEOBUF2_VMALLOC
	select RMI4_F55
	help
	  Say Y here if you want to add support for RMI4 function 54

	  Function 54 provides access to various diagnostic features in certain
	  RMI4 touch sensors.

config RMI4_F55
	bool "RMI4 Function 55 (Sensor tuning)"
	depends on RMI4_CORE
	help
	  Say Y here if you want to add support for RMI4 function 55

	  Function 55 provides access to the RMI4 touch sensor tuning
	  mechanism.<|MERGE_RESOLUTION|>--- conflicted
+++ resolved
@@ -42,18 +42,12 @@
 config RMI4_F03
         bool "RMI4 Function 03 (PS2 Guest)"
 	depends on RMI4_CORE
-<<<<<<< HEAD
-	depends on SERIO=y || RMI4_CORE=SERIO
-=======
->>>>>>> 2fa299a9
         help
           Say Y here if you want to add support for RMI4 function 03.
 
           Function 03 provides PS2 guest support for RMI4 devices. This
           includes support for TrackPoints on TouchPads.
 
-<<<<<<< HEAD
-=======
 config RMI4_F03_SERIO
 	tristate
 	depends on RMI4_CORE
@@ -61,7 +55,6 @@
 	default RMI4_CORE
 	select SERIO
 
->>>>>>> 2fa299a9
 config RMI4_2D_SENSOR
 	bool
 	depends on RMI4_CORE
