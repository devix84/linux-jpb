/*
 * VFIO: IOMMU DMA mapping support for TCE on POWER
 *
 * Copyright (C) 2013 IBM Corp.  All rights reserved.
 *     Author: Alexey Kardashevskiy <aik@ozlabs.ru>
 *
 * This program is free software; you can redistribute it and/or modify
 * it under the terms of the GNU General Public License version 2 as
 * published by the Free Software Foundation.
 *
 * Derived from original vfio_iommu_type1.c:
 * Copyright (C) 2012 Red Hat, Inc.  All rights reserved.
 *     Author: Alex Williamson <alex.williamson@redhat.com>
 */

#include <linux/module.h>
#include <linux/pci.h>
#include <linux/slab.h>
#include <linux/uaccess.h>
#include <linux/err.h>
#include <linux/vfio.h>
#include <linux/vmalloc.h>
#include <asm/iommu.h>
#include <asm/tce.h>
#include <asm/mmu_context.h>

#define DRIVER_VERSION  "0.1"
#define DRIVER_AUTHOR   "aik@ozlabs.ru"
#define DRIVER_DESC     "VFIO IOMMU SPAPR TCE"

static void tce_iommu_detach_group(void *iommu_data,
		struct iommu_group *iommu_group);

static long try_increment_locked_vm(struct mm_struct *mm, long npages)
{
	long ret = 0, locked, lock_limit;

	if (WARN_ON_ONCE(!mm))
		return -EPERM;

	if (!npages)
		return 0;

	down_write(&mm->mmap_sem);
	locked = mm->locked_vm + npages;
	lock_limit = rlimit(RLIMIT_MEMLOCK) >> PAGE_SHIFT;
	if (locked > lock_limit && !capable(CAP_IPC_LOCK))
		ret = -ENOMEM;
	else
		mm->locked_vm += npages;

	pr_debug("[%d] RLIMIT_MEMLOCK +%ld %ld/%ld%s\n", current->pid,
			npages << PAGE_SHIFT,
			mm->locked_vm << PAGE_SHIFT,
			rlimit(RLIMIT_MEMLOCK),
			ret ? " - exceeded" : "");

	up_write(&mm->mmap_sem);

	return ret;
}

static void decrement_locked_vm(struct mm_struct *mm, long npages)
{
	if (!mm || !npages)
		return;

	down_write(&mm->mmap_sem);
	if (WARN_ON_ONCE(npages > mm->locked_vm))
		npages = mm->locked_vm;
	mm->locked_vm -= npages;
	pr_debug("[%d] RLIMIT_MEMLOCK -%ld %ld/%ld\n", current->pid,
			npages << PAGE_SHIFT,
			mm->locked_vm << PAGE_SHIFT,
			rlimit(RLIMIT_MEMLOCK));
	up_write(&mm->mmap_sem);
}

/*
 * VFIO IOMMU fd for SPAPR_TCE IOMMU implementation
 *
 * This code handles mapping and unmapping of user data buffers
 * into DMA'ble space using the IOMMU
 */

struct tce_iommu_group {
	struct list_head next;
	struct iommu_group *grp;
};

/*
 * A container needs to remember which preregistered region  it has
 * referenced to do proper cleanup at the userspace process exit.
 */
struct tce_iommu_prereg {
	struct list_head next;
	struct mm_iommu_table_group_mem_t *mem;
};

/*
 * The container descriptor supports only a single group per container.
 * Required by the API as the container is not supplied with the IOMMU group
 * at the moment of initialization.
 */
struct tce_container {
	struct mutex lock;
	bool enabled;
	bool v2;
	bool def_window_pending;
	unsigned long locked_pages;
	struct mm_struct *mm;
	struct iommu_table *tables[IOMMU_TABLE_GROUP_MAX_TABLES];
	struct list_head group_list;
	struct list_head prereg_list;
};

static long tce_iommu_mm_set(struct tce_container *container)
{
	if (container->mm) {
		if (container->mm == current->mm)
			return 0;
		return -EPERM;
	}
	BUG_ON(!current->mm);
	container->mm = current->mm;
	atomic_inc(&container->mm->mm_count);

	return 0;
}

static long tce_iommu_prereg_free(struct tce_container *container,
		struct tce_iommu_prereg *tcemem)
{
	long ret;

	ret = mm_iommu_put(container->mm, tcemem->mem);
	if (ret)
		return ret;

	list_del(&tcemem->next);
	kfree(tcemem);

	return 0;
}

static long tce_iommu_unregister_pages(struct tce_container *container,
		__u64 vaddr, __u64 size)
{
	struct mm_iommu_table_group_mem_t *mem;
	struct tce_iommu_prereg *tcemem;
	bool found = false;

	if ((vaddr & ~PAGE_MASK) || (size & ~PAGE_MASK))
		return -EINVAL;

	mem = mm_iommu_find(container->mm, vaddr, size >> PAGE_SHIFT);
	if (!mem)
		return -ENOENT;

	list_for_each_entry(tcemem, &container->prereg_list, next) {
		if (tcemem->mem == mem) {
			found = true;
			break;
		}
	}

	if (!found)
		return -ENOENT;

	return tce_iommu_prereg_free(container, tcemem);
}

static long tce_iommu_register_pages(struct tce_container *container,
		__u64 vaddr, __u64 size)
{
	long ret = 0;
	struct mm_iommu_table_group_mem_t *mem = NULL;
	struct tce_iommu_prereg *tcemem;
	unsigned long entries = size >> PAGE_SHIFT;

	if ((vaddr & ~PAGE_MASK) || (size & ~PAGE_MASK) ||
			((vaddr + size) < vaddr))
		return -EINVAL;

	mem = mm_iommu_find(container->mm, vaddr, entries);
	if (mem) {
		list_for_each_entry(tcemem, &container->prereg_list, next) {
			if (tcemem->mem == mem)
				return -EBUSY;
		}
	}

	ret = mm_iommu_get(container->mm, vaddr, entries, &mem);
	if (ret)
		return ret;

	tcemem = kzalloc(sizeof(*tcemem), GFP_KERNEL);
	tcemem->mem = mem;
	list_add(&tcemem->next, &container->prereg_list);

	container->enabled = true;

	return 0;
}

static long tce_iommu_userspace_view_alloc(struct iommu_table *tbl,
		struct mm_struct *mm)
{
	unsigned long cb = _ALIGN_UP(sizeof(tbl->it_userspace[0]) *
			tbl->it_size, PAGE_SIZE);
	unsigned long *uas;
	long ret;

	BUG_ON(tbl->it_userspace);

	ret = try_increment_locked_vm(mm, cb >> PAGE_SHIFT);
	if (ret)
		return ret;

	uas = vzalloc(cb);
	if (!uas) {
		decrement_locked_vm(mm, cb >> PAGE_SHIFT);
		return -ENOMEM;
	}
	tbl->it_userspace = uas;

	return 0;
}

static void tce_iommu_userspace_view_free(struct iommu_table *tbl,
		struct mm_struct *mm)
{
	unsigned long cb = _ALIGN_UP(sizeof(tbl->it_userspace[0]) *
			tbl->it_size, PAGE_SIZE);

	if (!tbl->it_userspace)
		return;

	vfree(tbl->it_userspace);
	tbl->it_userspace = NULL;
	decrement_locked_vm(mm, cb >> PAGE_SHIFT);
}

static bool tce_page_is_contained(struct page *page, unsigned page_shift)
{
	/*
	 * Check that the TCE table granularity is not bigger than the size of
	 * a page we just found. Otherwise the hardware can get access to
	 * a bigger memory chunk that it should.
	 */
	return (PAGE_SHIFT + compound_order(compound_head(page))) >= page_shift;
}

static inline bool tce_groups_attached(struct tce_container *container)
{
	return !list_empty(&container->group_list);
}

static long tce_iommu_find_table(struct tce_container *container,
		phys_addr_t ioba, struct iommu_table **ptbl)
{
	long i;

	for (i = 0; i < IOMMU_TABLE_GROUP_MAX_TABLES; ++i) {
		struct iommu_table *tbl = container->tables[i];

		if (tbl) {
			unsigned long entry = ioba >> tbl->it_page_shift;
			unsigned long start = tbl->it_offset;
			unsigned long end = start + tbl->it_size;

			if ((start <= entry) && (entry < end)) {
				*ptbl = tbl;
				return i;
			}
		}
	}

	return -1;
}

static int tce_iommu_find_free_table(struct tce_container *container)
{
	int i;

	for (i = 0; i < IOMMU_TABLE_GROUP_MAX_TABLES; ++i) {
		if (!container->tables[i])
			return i;
	}

	return -ENOSPC;
}

static int tce_iommu_enable(struct tce_container *container)
{
	int ret = 0;
	unsigned long locked;
	struct iommu_table_group *table_group;
	struct tce_iommu_group *tcegrp;

	if (container->enabled)
		return -EBUSY;

	/*
	 * When userspace pages are mapped into the IOMMU, they are effectively
	 * locked memory, so, theoretically, we need to update the accounting
	 * of locked pages on each map and unmap.  For powerpc, the map unmap
	 * paths can be very hot, though, and the accounting would kill
	 * performance, especially since it would be difficult to impossible
	 * to handle the accounting in real mode only.
	 *
	 * To address that, rather than precisely accounting every page, we
	 * instead account for a worst case on locked memory when the iommu is
	 * enabled and disabled.  The worst case upper bound on locked memory
	 * is the size of the whole iommu window, which is usually relatively
	 * small (compared to total memory sizes) on POWER hardware.
	 *
	 * Also we don't have a nice way to fail on H_PUT_TCE due to ulimits,
	 * that would effectively kill the guest at random points, much better
	 * enforcing the limit based on the max that the guest can map.
	 *
	 * Unfortunately at the moment it counts whole tables, no matter how
	 * much memory the guest has. I.e. for 4GB guest and 4 IOMMU groups
	 * each with 2GB DMA window, 8GB will be counted here. The reason for
	 * this is that we cannot tell here the amount of RAM used by the guest
	 * as this information is only available from KVM and VFIO is
	 * KVM agnostic.
	 *
	 * So we do not allow enabling a container without a group attached
	 * as there is no way to know how much we should increment
	 * the locked_vm counter.
	 */
	if (!tce_groups_attached(container))
		return -ENODEV;

	tcegrp = list_first_entry(&container->group_list,
			struct tce_iommu_group, next);
	table_group = iommu_group_get_iommudata(tcegrp->grp);
	if (!table_group)
		return -ENODEV;

	if (!table_group->tce32_size)
		return -EPERM;

	ret = tce_iommu_mm_set(container);
	if (ret)
		return ret;

	locked = table_group->tce32_size >> PAGE_SHIFT;
	ret = try_increment_locked_vm(container->mm, locked);
	if (ret)
		return ret;

	container->locked_pages = locked;

	container->enabled = true;

	return ret;
}

static void tce_iommu_disable(struct tce_container *container)
{
	if (!container->enabled)
		return;

	container->enabled = false;

	BUG_ON(!container->mm);
	decrement_locked_vm(container->mm, container->locked_pages);
}

static void *tce_iommu_open(unsigned long arg)
{
	struct tce_container *container;

	if ((arg != VFIO_SPAPR_TCE_IOMMU) && (arg != VFIO_SPAPR_TCE_v2_IOMMU)) {
		pr_err("tce_vfio: Wrong IOMMU type\n");
		return ERR_PTR(-EINVAL);
	}

	container = kzalloc(sizeof(*container), GFP_KERNEL);
	if (!container)
		return ERR_PTR(-ENOMEM);

	mutex_init(&container->lock);
	INIT_LIST_HEAD_RCU(&container->group_list);
	INIT_LIST_HEAD_RCU(&container->prereg_list);

	container->v2 = arg == VFIO_SPAPR_TCE_v2_IOMMU;

	return container;
}

static int tce_iommu_clear(struct tce_container *container,
		struct iommu_table *tbl,
		unsigned long entry, unsigned long pages);
static void tce_iommu_free_table(struct tce_container *container,
		struct iommu_table *tbl);

static void tce_iommu_release(void *iommu_data)
{
	struct tce_container *container = iommu_data;
	struct tce_iommu_group *tcegrp;
	long i;

	while (tce_groups_attached(container)) {
		tcegrp = list_first_entry(&container->group_list,
				struct tce_iommu_group, next);
		tce_iommu_detach_group(iommu_data, tcegrp->grp);
	}

	/*
	 * If VFIO created a table, it was not disposed
	 * by tce_iommu_detach_group() so do it now.
	 */
	for (i = 0; i < IOMMU_TABLE_GROUP_MAX_TABLES; ++i) {
		struct iommu_table *tbl = container->tables[i];

		if (!tbl)
			continue;

		tce_iommu_clear(container, tbl, tbl->it_offset, tbl->it_size);
		tce_iommu_free_table(container, tbl);
	}

	while (!list_empty(&container->prereg_list)) {
		struct tce_iommu_prereg *tcemem;

		tcemem = list_first_entry(&container->prereg_list,
				struct tce_iommu_prereg, next);
		WARN_ON_ONCE(tce_iommu_prereg_free(container, tcemem));
	}

	tce_iommu_disable(container);
	if (container->mm)
		mmdrop(container->mm);
	mutex_destroy(&container->lock);

	kfree(container);
}

static void tce_iommu_unuse_page(struct tce_container *container,
		unsigned long hpa)
{
	struct page *page;

	page = pfn_to_page(hpa >> PAGE_SHIFT);
	put_page(page);
}

static int tce_iommu_prereg_ua_to_hpa(struct tce_container *container,
		unsigned long tce, unsigned long size,
		unsigned long *phpa, struct mm_iommu_table_group_mem_t **pmem)
{
	long ret = 0;
	struct mm_iommu_table_group_mem_t *mem;

	mem = mm_iommu_lookup(container->mm, tce, size);
	if (!mem)
		return -EINVAL;

	ret = mm_iommu_ua_to_hpa(mem, tce, phpa);
	if (ret)
		return -EINVAL;

	*pmem = mem;

	return 0;
}

static void tce_iommu_unuse_page_v2(struct tce_container *container,
		struct iommu_table *tbl, unsigned long entry)
{
	struct mm_iommu_table_group_mem_t *mem = NULL;
	int ret;
	unsigned long hpa = 0;
	unsigned long *pua = IOMMU_TABLE_USERSPACE_ENTRY(tbl, entry);

	if (!pua)
		return;

	ret = tce_iommu_prereg_ua_to_hpa(container, *pua, IOMMU_PAGE_SIZE(tbl),
			&hpa, &mem);
	if (ret)
		pr_debug("%s: tce %lx at #%lx was not cached, ret=%d\n",
				__func__, *pua, entry, ret);
	if (mem)
		mm_iommu_mapped_dec(mem);

	*pua = 0;
}

static int tce_iommu_clear(struct tce_container *container,
		struct iommu_table *tbl,
		unsigned long entry, unsigned long pages)
{
	unsigned long oldhpa;
	long ret;
	enum dma_data_direction direction;

	for ( ; pages; --pages, ++entry) {
		direction = DMA_NONE;
		oldhpa = 0;
		ret = iommu_tce_xchg(tbl, entry, &oldhpa, &direction);
		if (ret)
			continue;

		if (direction == DMA_NONE)
			continue;

		if (container->v2) {
			tce_iommu_unuse_page_v2(container, tbl, entry);
			continue;
		}

		tce_iommu_unuse_page(container, oldhpa);
	}

	return 0;
}

static int tce_iommu_use_page(unsigned long tce, unsigned long *hpa)
{
	struct page *page = NULL;
	enum dma_data_direction direction = iommu_tce_direction(tce);

	if (get_user_pages_fast(tce & PAGE_MASK, 1,
			direction != DMA_TO_DEVICE, &page) != 1)
		return -EFAULT;

	*hpa = __pa((unsigned long) page_address(page));

	return 0;
}

static long tce_iommu_build(struct tce_container *container,
		struct iommu_table *tbl,
		unsigned long entry, unsigned long tce, unsigned long pages,
		enum dma_data_direction direction)
{
	long i, ret = 0;
	struct page *page;
	unsigned long hpa;
	enum dma_data_direction dirtmp;

	for (i = 0; i < pages; ++i) {
		unsigned long offset = tce & IOMMU_PAGE_MASK(tbl) & ~PAGE_MASK;

		ret = tce_iommu_use_page(tce, &hpa);
		if (ret)
			break;

		page = pfn_to_page(hpa >> PAGE_SHIFT);
		if (!tce_page_is_contained(page, tbl->it_page_shift)) {
			ret = -EPERM;
			break;
		}

		hpa |= offset;
		dirtmp = direction;
		ret = iommu_tce_xchg(tbl, entry + i, &hpa, &dirtmp);
		if (ret) {
			tce_iommu_unuse_page(container, hpa);
			pr_err("iommu_tce: %s failed ioba=%lx, tce=%lx, ret=%ld\n",
					__func__, entry << tbl->it_page_shift,
					tce, ret);
			break;
		}

		if (dirtmp != DMA_NONE)
			tce_iommu_unuse_page(container, hpa);

		tce += IOMMU_PAGE_SIZE(tbl);
	}

	if (ret)
		tce_iommu_clear(container, tbl, entry, i);

	return ret;
}

static long tce_iommu_build_v2(struct tce_container *container,
		struct iommu_table *tbl,
		unsigned long entry, unsigned long tce, unsigned long pages,
		enum dma_data_direction direction)
{
	long i, ret = 0;
	struct page *page;
	unsigned long hpa;
	enum dma_data_direction dirtmp;

	if (!tbl->it_userspace) {
		ret = tce_iommu_userspace_view_alloc(tbl, container->mm);
		if (ret)
			return ret;
	}

	for (i = 0; i < pages; ++i) {
		struct mm_iommu_table_group_mem_t *mem = NULL;
		unsigned long *pua = IOMMU_TABLE_USERSPACE_ENTRY(tbl,
				entry + i);

		ret = tce_iommu_prereg_ua_to_hpa(container,
				tce, IOMMU_PAGE_SIZE(tbl), &hpa, &mem);
		if (ret)
			break;

		page = pfn_to_page(hpa >> PAGE_SHIFT);
		if (!tce_page_is_contained(page, tbl->it_page_shift)) {
			ret = -EPERM;
			break;
		}

		/* Preserve offset within IOMMU page */
		hpa |= tce & IOMMU_PAGE_MASK(tbl) & ~PAGE_MASK;
		dirtmp = direction;

		/* The registered region is being unregistered */
		if (mm_iommu_mapped_inc(mem))
			break;

		ret = iommu_tce_xchg(tbl, entry + i, &hpa, &dirtmp);
		if (ret) {
			/* dirtmp cannot be DMA_NONE here */
			tce_iommu_unuse_page_v2(container, tbl, entry + i);
			pr_err("iommu_tce: %s failed ioba=%lx, tce=%lx, ret=%ld\n",
					__func__, entry << tbl->it_page_shift,
					tce, ret);
			break;
		}

		if (dirtmp != DMA_NONE)
			tce_iommu_unuse_page_v2(container, tbl, entry + i);

		*pua = tce;

		tce += IOMMU_PAGE_SIZE(tbl);
	}

	if (ret)
		tce_iommu_clear(container, tbl, entry, i);

	return ret;
}

static long tce_iommu_create_table(struct tce_container *container,
			struct iommu_table_group *table_group,
			int num,
			__u32 page_shift,
			__u64 window_size,
			__u32 levels,
			struct iommu_table **ptbl)
{
	long ret, table_size;

	table_size = table_group->ops->get_table_size(page_shift, window_size,
			levels);
	if (!table_size)
		return -EINVAL;

	ret = try_increment_locked_vm(container->mm, table_size >> PAGE_SHIFT);
	if (ret)
		return ret;

	ret = table_group->ops->create_table(table_group, num,
			page_shift, window_size, levels, ptbl);

	WARN_ON(!ret && !(*ptbl)->it_ops->free);
	WARN_ON(!ret && ((*ptbl)->it_allocated_size != table_size));

	return ret;
}

static void tce_iommu_free_table(struct tce_container *container,
		struct iommu_table *tbl)
{
	unsigned long pages = tbl->it_allocated_size >> PAGE_SHIFT;

	tce_iommu_userspace_view_free(tbl, container->mm);
	tbl->it_ops->free(tbl);
	decrement_locked_vm(container->mm, pages);
}

static long tce_iommu_create_window(struct tce_container *container,
		__u32 page_shift, __u64 window_size, __u32 levels,
		__u64 *start_addr)
{
	struct tce_iommu_group *tcegrp;
	struct iommu_table_group *table_group;
	struct iommu_table *tbl = NULL;
	long ret, num;

	num = tce_iommu_find_free_table(container);
	if (num < 0)
		return num;

	/* Get the first group for ops::create_table */
	tcegrp = list_first_entry(&container->group_list,
			struct tce_iommu_group, next);
	table_group = iommu_group_get_iommudata(tcegrp->grp);
	if (!table_group)
		return -EFAULT;

	if (!(table_group->pgsizes & (1ULL << page_shift)))
		return -EINVAL;

	if (!table_group->ops->set_window || !table_group->ops->unset_window ||
			!table_group->ops->get_table_size ||
			!table_group->ops->create_table)
		return -EPERM;

	/* Create TCE table */
	ret = tce_iommu_create_table(container, table_group, num,
			page_shift, window_size, levels, &tbl);
	if (ret)
		return ret;

	BUG_ON(!tbl->it_ops->free);

	/*
	 * Program the table to every group.
	 * Groups have been tested for compatibility at the attach time.
	 */
	list_for_each_entry(tcegrp, &container->group_list, next) {
		table_group = iommu_group_get_iommudata(tcegrp->grp);

		ret = table_group->ops->set_window(table_group, num, tbl);
		if (ret)
			goto unset_exit;
	}

	container->tables[num] = tbl;

	/* Return start address assigned by platform in create_table() */
	*start_addr = tbl->it_offset << tbl->it_page_shift;

	return 0;

unset_exit:
	list_for_each_entry(tcegrp, &container->group_list, next) {
		table_group = iommu_group_get_iommudata(tcegrp->grp);
		table_group->ops->unset_window(table_group, num);
	}
	tce_iommu_free_table(container, tbl);

	return ret;
}

static long tce_iommu_remove_window(struct tce_container *container,
		__u64 start_addr)
{
	struct iommu_table_group *table_group = NULL;
	struct iommu_table *tbl;
	struct tce_iommu_group *tcegrp;
	int num;

	num = tce_iommu_find_table(container, start_addr, &tbl);
	if (num < 0)
		return -EINVAL;

	BUG_ON(!tbl->it_size);

	/* Detach groups from IOMMUs */
	list_for_each_entry(tcegrp, &container->group_list, next) {
		table_group = iommu_group_get_iommudata(tcegrp->grp);

		/*
		 * SPAPR TCE IOMMU exposes the default DMA window to
		 * the guest via dma32_window_start/size of
		 * VFIO_IOMMU_SPAPR_TCE_GET_INFO. Some platforms allow
		 * the userspace to remove this window, some do not so
		 * here we check for the platform capability.
		 */
		if (!table_group->ops || !table_group->ops->unset_window)
			return -EPERM;

		table_group->ops->unset_window(table_group, num);
	}

	/* Free table */
	tce_iommu_clear(container, tbl, tbl->it_offset, tbl->it_size);
	tce_iommu_free_table(container, tbl);
	container->tables[num] = NULL;

	return 0;
}

static long tce_iommu_create_default_window(struct tce_container *container)
{
	long ret;
	__u64 start_addr = 0;
	struct tce_iommu_group *tcegrp;
	struct iommu_table_group *table_group;

	if (!container->def_window_pending)
		return 0;

	if (!tce_groups_attached(container))
		return -ENODEV;

	tcegrp = list_first_entry(&container->group_list,
			struct tce_iommu_group, next);
	table_group = iommu_group_get_iommudata(tcegrp->grp);
	if (!table_group)
		return -ENODEV;

	ret = tce_iommu_create_window(container, IOMMU_PAGE_SHIFT_4K,
			table_group->tce32_size, 1, &start_addr);
	WARN_ON_ONCE(!ret && start_addr);

	if (!ret)
		container->def_window_pending = false;

	return ret;
}

static long tce_iommu_ioctl(void *iommu_data,
				 unsigned int cmd, unsigned long arg)
{
	struct tce_container *container = iommu_data;
	unsigned long minsz, ddwsz;
	long ret;

	switch (cmd) {
	case VFIO_CHECK_EXTENSION:
		switch (arg) {
		case VFIO_SPAPR_TCE_IOMMU:
		case VFIO_SPAPR_TCE_v2_IOMMU:
			ret = 1;
			break;
		default:
			ret = vfio_spapr_iommu_eeh_ioctl(NULL, cmd, arg);
			break;
		}

		return (ret < 0) ? 0 : ret;
	}

	/*
	 * Sanity check to prevent one userspace from manipulating
	 * another userspace mm.
	 */
	BUG_ON(!container);
	if (container->mm && container->mm != current->mm)
		return -EPERM;

	switch (cmd) {
	case VFIO_IOMMU_SPAPR_TCE_GET_INFO: {
		struct vfio_iommu_spapr_tce_info info;
		struct tce_iommu_group *tcegrp;
		struct iommu_table_group *table_group;

		if (!tce_groups_attached(container))
			return -ENXIO;

		tcegrp = list_first_entry(&container->group_list,
				struct tce_iommu_group, next);
		table_group = iommu_group_get_iommudata(tcegrp->grp);

		if (!table_group)
			return -ENXIO;

		minsz = offsetofend(struct vfio_iommu_spapr_tce_info,
				dma32_window_size);

		if (copy_from_user(&info, (void __user *)arg, minsz))
			return -EFAULT;

		if (info.argsz < minsz)
			return -EINVAL;

		info.dma32_window_start = table_group->tce32_start;
		info.dma32_window_size = table_group->tce32_size;
		info.flags = 0;
		memset(&info.ddw, 0, sizeof(info.ddw));

		if (table_group->max_dynamic_windows_supported &&
				container->v2) {
			info.flags |= VFIO_IOMMU_SPAPR_INFO_DDW;
			info.ddw.pgsizes = table_group->pgsizes;
			info.ddw.max_dynamic_windows_supported =
				table_group->max_dynamic_windows_supported;
			info.ddw.levels = table_group->max_levels;
		}

		ddwsz = offsetofend(struct vfio_iommu_spapr_tce_info, ddw);

		if (info.argsz >= ddwsz)
			minsz = ddwsz;

		if (copy_to_user((void __user *)arg, &info, minsz))
			return -EFAULT;

		return 0;
	}
	case VFIO_IOMMU_MAP_DMA: {
		struct vfio_iommu_type1_dma_map param;
		struct iommu_table *tbl = NULL;
		long num;
		enum dma_data_direction direction;

		if (!container->enabled)
			return -EPERM;

		minsz = offsetofend(struct vfio_iommu_type1_dma_map, size);

		if (copy_from_user(&param, (void __user *)arg, minsz))
			return -EFAULT;

		if (param.argsz < minsz)
			return -EINVAL;

		if (param.flags & ~(VFIO_DMA_MAP_FLAG_READ |
				VFIO_DMA_MAP_FLAG_WRITE))
			return -EINVAL;

		ret = tce_iommu_create_default_window(container);
		if (ret)
			return ret;

		num = tce_iommu_find_table(container, param.iova, &tbl);
		if (num < 0)
			return -ENXIO;

		if ((param.size & ~IOMMU_PAGE_MASK(tbl)) ||
				(param.vaddr & ~IOMMU_PAGE_MASK(tbl)))
			return -EINVAL;

		/* iova is checked by the IOMMU API */
		if (param.flags & VFIO_DMA_MAP_FLAG_READ) {
			if (param.flags & VFIO_DMA_MAP_FLAG_WRITE)
				direction = DMA_BIDIRECTIONAL;
			else
				direction = DMA_TO_DEVICE;
		} else {
			if (param.flags & VFIO_DMA_MAP_FLAG_WRITE)
				direction = DMA_FROM_DEVICE;
			else
				return -EINVAL;
		}

		ret = iommu_tce_put_param_check(tbl, param.iova, param.vaddr);
		if (ret)
			return ret;

		if (container->v2)
			ret = tce_iommu_build_v2(container, tbl,
					param.iova >> tbl->it_page_shift,
					param.vaddr,
					param.size >> tbl->it_page_shift,
					direction);
		else
			ret = tce_iommu_build(container, tbl,
					param.iova >> tbl->it_page_shift,
					param.vaddr,
					param.size >> tbl->it_page_shift,
					direction);

		iommu_flush_tce(tbl);

		return ret;
	}
	case VFIO_IOMMU_UNMAP_DMA: {
		struct vfio_iommu_type1_dma_unmap param;
		struct iommu_table *tbl = NULL;
		long num;

		if (!container->enabled)
			return -EPERM;

		minsz = offsetofend(struct vfio_iommu_type1_dma_unmap,
				size);

		if (copy_from_user(&param, (void __user *)arg, minsz))
			return -EFAULT;

		if (param.argsz < minsz)
			return -EINVAL;

		/* No flag is supported now */
		if (param.flags)
			return -EINVAL;

		ret = tce_iommu_create_default_window(container);
		if (ret)
			return ret;

		num = tce_iommu_find_table(container, param.iova, &tbl);
		if (num < 0)
			return -ENXIO;

		if (param.size & ~IOMMU_PAGE_MASK(tbl))
			return -EINVAL;

		ret = iommu_tce_clear_param_check(tbl, param.iova, 0,
				param.size >> tbl->it_page_shift);
		if (ret)
			return ret;

		ret = tce_iommu_clear(container, tbl,
				param.iova >> tbl->it_page_shift,
				param.size >> tbl->it_page_shift);
		iommu_flush_tce(tbl);

		return ret;
	}
	case VFIO_IOMMU_SPAPR_REGISTER_MEMORY: {
		struct vfio_iommu_spapr_register_memory param;

		if (!container->v2)
			break;

		minsz = offsetofend(struct vfio_iommu_spapr_register_memory,
				size);

		ret = tce_iommu_mm_set(container);
		if (ret)
			return ret;

		if (copy_from_user(&param, (void __user *)arg, minsz))
			return -EFAULT;

		if (param.argsz < minsz)
			return -EINVAL;

		/* No flag is supported now */
		if (param.flags)
			return -EINVAL;

		mutex_lock(&container->lock);
		ret = tce_iommu_register_pages(container, param.vaddr,
				param.size);
		mutex_unlock(&container->lock);

		return ret;
	}
	case VFIO_IOMMU_SPAPR_UNREGISTER_MEMORY: {
		struct vfio_iommu_spapr_register_memory param;

		if (!container->v2)
			break;

		if (!container->mm)
			return -EPERM;

		minsz = offsetofend(struct vfio_iommu_spapr_register_memory,
				size);

		if (copy_from_user(&param, (void __user *)arg, minsz))
			return -EFAULT;

		if (param.argsz < minsz)
			return -EINVAL;

		/* No flag is supported now */
		if (param.flags)
			return -EINVAL;

		mutex_lock(&container->lock);
		ret = tce_iommu_unregister_pages(container, param.vaddr,
				param.size);
		mutex_unlock(&container->lock);

		return ret;
	}
	case VFIO_IOMMU_ENABLE:
		if (container->v2)
			break;

		mutex_lock(&container->lock);
		ret = tce_iommu_enable(container);
		mutex_unlock(&container->lock);
		return ret;


	case VFIO_IOMMU_DISABLE:
		if (container->v2)
			break;

		mutex_lock(&container->lock);
		tce_iommu_disable(container);
		mutex_unlock(&container->lock);
		return 0;

	case VFIO_EEH_PE_OP: {
		struct tce_iommu_group *tcegrp;

		ret = 0;
		list_for_each_entry(tcegrp, &container->group_list, next) {
			ret = vfio_spapr_iommu_eeh_ioctl(tcegrp->grp,
					cmd, arg);
			if (ret)
				return ret;
		}
		return ret;
	}

	case VFIO_IOMMU_SPAPR_TCE_CREATE: {
		struct vfio_iommu_spapr_tce_create create;

		if (!container->v2)
			break;

		ret = tce_iommu_mm_set(container);
		if (ret)
			return ret;

		if (!tce_groups_attached(container))
			return -ENXIO;

		minsz = offsetofend(struct vfio_iommu_spapr_tce_create,
				start_addr);

		if (copy_from_user(&create, (void __user *)arg, minsz))
			return -EFAULT;

		if (create.argsz < minsz)
			return -EINVAL;

		if (create.flags)
			return -EINVAL;

		mutex_lock(&container->lock);

		ret = tce_iommu_create_default_window(container);
<<<<<<< HEAD
		if (ret)
			return ret;

		ret = tce_iommu_create_window(container, create.page_shift,
				create.window_size, create.levels,
				&create.start_addr);
=======
		if (!ret)
			ret = tce_iommu_create_window(container,
					create.page_shift,
					create.window_size, create.levels,
					&create.start_addr);
>>>>>>> 2fa299a9

		mutex_unlock(&container->lock);

		if (!ret && copy_to_user((void __user *)arg, &create, minsz))
			ret = -EFAULT;

		return ret;
	}
	case VFIO_IOMMU_SPAPR_TCE_REMOVE: {
		struct vfio_iommu_spapr_tce_remove remove;

		if (!container->v2)
			break;

		ret = tce_iommu_mm_set(container);
		if (ret)
			return ret;

		if (!tce_groups_attached(container))
			return -ENXIO;

		minsz = offsetofend(struct vfio_iommu_spapr_tce_remove,
				start_addr);

		if (copy_from_user(&remove, (void __user *)arg, minsz))
			return -EFAULT;

		if (remove.argsz < minsz)
			return -EINVAL;

		if (remove.flags)
			return -EINVAL;

		if (container->def_window_pending && !remove.start_addr) {
			container->def_window_pending = false;
			return 0;
		}

		mutex_lock(&container->lock);

		ret = tce_iommu_remove_window(container, remove.start_addr);

		mutex_unlock(&container->lock);

		return ret;
	}
	}

	return -ENOTTY;
}

static void tce_iommu_release_ownership(struct tce_container *container,
		struct iommu_table_group *table_group)
{
	int i;

	for (i = 0; i < IOMMU_TABLE_GROUP_MAX_TABLES; ++i) {
		struct iommu_table *tbl = container->tables[i];

		if (!tbl)
			continue;

		tce_iommu_clear(container, tbl, tbl->it_offset, tbl->it_size);
		tce_iommu_userspace_view_free(tbl, container->mm);
		if (tbl->it_map)
			iommu_release_ownership(tbl);

		container->tables[i] = NULL;
	}
}

static int tce_iommu_take_ownership(struct tce_container *container,
		struct iommu_table_group *table_group)
{
	int i, j, rc = 0;

	for (i = 0; i < IOMMU_TABLE_GROUP_MAX_TABLES; ++i) {
		struct iommu_table *tbl = table_group->tables[i];

		if (!tbl || !tbl->it_map)
			continue;

		rc = iommu_take_ownership(tbl);
		if (rc) {
			for (j = 0; j < i; ++j)
				iommu_release_ownership(
						table_group->tables[j]);

			return rc;
		}
	}

	for (i = 0; i < IOMMU_TABLE_GROUP_MAX_TABLES; ++i)
		container->tables[i] = table_group->tables[i];

	return 0;
}

static void tce_iommu_release_ownership_ddw(struct tce_container *container,
		struct iommu_table_group *table_group)
{
	long i;

	if (!table_group->ops->unset_window) {
		WARN_ON_ONCE(1);
		return;
	}

	for (i = 0; i < IOMMU_TABLE_GROUP_MAX_TABLES; ++i)
		table_group->ops->unset_window(table_group, i);

	table_group->ops->release_ownership(table_group);
}

static long tce_iommu_take_ownership_ddw(struct tce_container *container,
		struct iommu_table_group *table_group)
{
<<<<<<< HEAD
=======
	long i, ret = 0;

>>>>>>> 2fa299a9
	if (!table_group->ops->create_table || !table_group->ops->set_window ||
			!table_group->ops->release_ownership) {
		WARN_ON_ONCE(1);
		return -EFAULT;
	}

	table_group->ops->take_ownership(table_group);

<<<<<<< HEAD
=======
	/* Set all windows to the new group */
	for (i = 0; i < IOMMU_TABLE_GROUP_MAX_TABLES; ++i) {
		struct iommu_table *tbl = container->tables[i];

		if (!tbl)
			continue;

		ret = table_group->ops->set_window(table_group, i, tbl);
		if (ret)
			goto release_exit;
	}

>>>>>>> 2fa299a9
	return 0;
}

static int tce_iommu_attach_group(void *iommu_data,
		struct iommu_group *iommu_group)
{
	int ret;
	struct tce_container *container = iommu_data;
	struct iommu_table_group *table_group;
	struct tce_iommu_group *tcegrp = NULL;

	mutex_lock(&container->lock);

	/* pr_debug("tce_vfio: Attaching group #%u to iommu %p\n",
			iommu_group_id(iommu_group), iommu_group); */
	table_group = iommu_group_get_iommudata(iommu_group);
	if (!table_group) {
		ret = -ENODEV;
		goto unlock_exit;
	}

	if (tce_groups_attached(container) && (!table_group->ops ||
			!table_group->ops->take_ownership ||
			!table_group->ops->release_ownership)) {
		ret = -EBUSY;
		goto unlock_exit;
	}

	/* Check if new group has the same iommu_ops (i.e. compatible) */
	list_for_each_entry(tcegrp, &container->group_list, next) {
		struct iommu_table_group *table_group_tmp;

		if (tcegrp->grp == iommu_group) {
			pr_warn("tce_vfio: Group %d is already attached\n",
					iommu_group_id(iommu_group));
			ret = -EBUSY;
			goto unlock_exit;
		}
		table_group_tmp = iommu_group_get_iommudata(tcegrp->grp);
		if (table_group_tmp->ops->create_table !=
				table_group->ops->create_table) {
			pr_warn("tce_vfio: Group %d is incompatible with group %d\n",
					iommu_group_id(iommu_group),
					iommu_group_id(tcegrp->grp));
			ret = -EPERM;
			goto unlock_exit;
		}
	}

	tcegrp = kzalloc(sizeof(*tcegrp), GFP_KERNEL);
	if (!tcegrp) {
		ret = -ENOMEM;
		goto unlock_exit;
	}

	if (!table_group->ops || !table_group->ops->take_ownership ||
			!table_group->ops->release_ownership) {
		ret = tce_iommu_take_ownership(container, table_group);
	} else {
		ret = tce_iommu_take_ownership_ddw(container, table_group);
		if (!tce_groups_attached(container) && !container->tables[0])
			container->def_window_pending = true;
	}

	if (!ret) {
		tcegrp->grp = iommu_group;
		list_add(&tcegrp->next, &container->group_list);
	}

unlock_exit:
	if (ret && tcegrp)
		kfree(tcegrp);

	mutex_unlock(&container->lock);

	return ret;
}

static void tce_iommu_detach_group(void *iommu_data,
		struct iommu_group *iommu_group)
{
	struct tce_container *container = iommu_data;
	struct iommu_table_group *table_group;
	bool found = false;
	struct tce_iommu_group *tcegrp;

	mutex_lock(&container->lock);

	list_for_each_entry(tcegrp, &container->group_list, next) {
		if (tcegrp->grp == iommu_group) {
			found = true;
			break;
		}
	}

	if (!found) {
		pr_warn("tce_vfio: detaching unattached group #%u\n",
				iommu_group_id(iommu_group));
		goto unlock_exit;
	}

	list_del(&tcegrp->next);
	kfree(tcegrp);

	table_group = iommu_group_get_iommudata(iommu_group);
	BUG_ON(!table_group);

	if (!table_group->ops || !table_group->ops->release_ownership)
		tce_iommu_release_ownership(container, table_group);
	else
		tce_iommu_release_ownership_ddw(container, table_group);

unlock_exit:
	mutex_unlock(&container->lock);
}

const struct vfio_iommu_driver_ops tce_iommu_driver_ops = {
	.name		= "iommu-vfio-powerpc",
	.owner		= THIS_MODULE,
	.open		= tce_iommu_open,
	.release	= tce_iommu_release,
	.ioctl		= tce_iommu_ioctl,
	.attach_group	= tce_iommu_attach_group,
	.detach_group	= tce_iommu_detach_group,
};

static int __init tce_iommu_init(void)
{
	return vfio_register_iommu_driver(&tce_iommu_driver_ops);
}

static void __exit tce_iommu_cleanup(void)
{
	vfio_unregister_iommu_driver(&tce_iommu_driver_ops);
}

module_init(tce_iommu_init);
module_exit(tce_iommu_cleanup);

MODULE_VERSION(DRIVER_VERSION);
MODULE_LICENSE("GPL v2");
MODULE_AUTHOR(DRIVER_AUTHOR);
MODULE_DESCRIPTION(DRIVER_DESC);
<|MERGE_RESOLUTION|>--- conflicted
+++ resolved
@@ -1123,20 +1123,11 @@
 		mutex_lock(&container->lock);
 
 		ret = tce_iommu_create_default_window(container);
-<<<<<<< HEAD
-		if (ret)
-			return ret;
-
-		ret = tce_iommu_create_window(container, create.page_shift,
-				create.window_size, create.levels,
-				&create.start_addr);
-=======
 		if (!ret)
 			ret = tce_iommu_create_window(container,
 					create.page_shift,
 					create.window_size, create.levels,
 					&create.start_addr);
->>>>>>> 2fa299a9
 
 		mutex_unlock(&container->lock);
 
@@ -1254,11 +1245,8 @@
 static long tce_iommu_take_ownership_ddw(struct tce_container *container,
 		struct iommu_table_group *table_group)
 {
-<<<<<<< HEAD
-=======
 	long i, ret = 0;
 
->>>>>>> 2fa299a9
 	if (!table_group->ops->create_table || !table_group->ops->set_window ||
 			!table_group->ops->release_ownership) {
 		WARN_ON_ONCE(1);
@@ -1267,8 +1255,6 @@
 
 	table_group->ops->take_ownership(table_group);
 
-<<<<<<< HEAD
-=======
 	/* Set all windows to the new group */
 	for (i = 0; i < IOMMU_TABLE_GROUP_MAX_TABLES; ++i) {
 		struct iommu_table *tbl = container->tables[i];
@@ -1281,8 +1267,15 @@
 			goto release_exit;
 	}
 
->>>>>>> 2fa299a9
 	return 0;
+
+release_exit:
+	for (i = 0; i < IOMMU_TABLE_GROUP_MAX_TABLES; ++i)
+		table_group->ops->unset_window(table_group, i);
+
+	table_group->ops->release_ownership(table_group);
+
+	return ret;
 }
 
 static int tce_iommu_attach_group(void *iommu_data,
