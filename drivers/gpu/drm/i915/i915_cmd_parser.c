/*
 * Copyright © 2013 Intel Corporation
 *
 * Permission is hereby granted, free of charge, to any person obtaining a
 * copy of this software and associated documentation files (the "Software"),
 * to deal in the Software without restriction, including without limitation
 * the rights to use, copy, modify, merge, publish, distribute, sublicense,
 * and/or sell copies of the Software, and to permit persons to whom the
 * Software is furnished to do so, subject to the following conditions:
 *
 * The above copyright notice and this permission notice (including the next
 * paragraph) shall be included in all copies or substantial portions of the
 * Software.
 *
 * THE SOFTWARE IS PROVIDED "AS IS", WITHOUT WARRANTY OF ANY KIND, EXPRESS OR
 * IMPLIED, INCLUDING BUT NOT LIMITED TO THE WARRANTIES OF MERCHANTABILITY,
 * FITNESS FOR A PARTICULAR PURPOSE AND NONINFRINGEMENT.  IN NO EVENT SHALL
 * THE AUTHORS OR COPYRIGHT HOLDERS BE LIABLE FOR ANY CLAIM, DAMAGES OR OTHER
 * LIABILITY, WHETHER IN AN ACTION OF CONTRACT, TORT OR OTHERWISE, ARISING
 * FROM, OUT OF OR IN CONNECTION WITH THE SOFTWARE OR THE USE OR OTHER DEALINGS
 * IN THE SOFTWARE.
 *
 * Authors:
 *    Brad Volkin <bradley.d.volkin@intel.com>
 *
 */

#include "i915_drv.h"

/**
 * DOC: batch buffer command parser
 *
 * Motivation:
 * Certain OpenGL features (e.g. transform feedback, performance monitoring)
 * require userspace code to submit batches containing commands such as
 * MI_LOAD_REGISTER_IMM to access various registers. Unfortunately, some
 * generations of the hardware will noop these commands in "unsecure" batches
 * (which includes all userspace batches submitted via i915) even though the
 * commands may be safe and represent the intended programming model of the
 * device.
 *
 * The software command parser is similar in operation to the command parsing
 * done in hardware for unsecure batches. However, the software parser allows
 * some operations that would be noop'd by hardware, if the parser determines
 * the operation is safe, and submits the batch as "secure" to prevent hardware
 * parsing.
 *
 * Threats:
 * At a high level, the hardware (and software) checks attempt to prevent
 * granting userspace undue privileges. There are three categories of privilege.
 *
 * First, commands which are explicitly defined as privileged or which should
 * only be used by the kernel driver. The parser generally rejects such
 * commands, though it may allow some from the drm master process.
 *
 * Second, commands which access registers. To support correct/enhanced
 * userspace functionality, particularly certain OpenGL extensions, the parser
 * provides a whitelist of registers which userspace may safely access (for both
 * normal and drm master processes).
 *
 * Third, commands which access privileged memory (i.e. GGTT, HWS page, etc).
 * The parser always rejects such commands.
 *
 * The majority of the problematic commands fall in the MI_* range, with only a
 * few specific commands on each engine (e.g. PIPE_CONTROL and MI_FLUSH_DW).
 *
 * Implementation:
 * Each engine maintains tables of commands and registers which the parser
 * uses in scanning batch buffers submitted to that engine.
 *
 * Since the set of commands that the parser must check for is significantly
 * smaller than the number of commands supported, the parser tables contain only
 * those commands required by the parser. This generally works because command
 * opcode ranges have standard command length encodings. So for commands that
 * the parser does not need to check, it can easily skip them. This is
 * implemented via a per-engine length decoding vfunc.
 *
 * Unfortunately, there are a number of commands that do not follow the standard
 * length encoding for their opcode range, primarily amongst the MI_* commands.
 * To handle this, the parser provides a way to define explicit "skip" entries
 * in the per-engine command tables.
 *
 * Other command table entries map fairly directly to high level categories
 * mentioned above: rejected, master-only, register whitelist. The parser
 * implements a number of checks, including the privileged memory checks, via a
 * general bitmasking mechanism.
 */

#define STD_MI_OPCODE_SHIFT  (32 - 9)
#define STD_3D_OPCODE_SHIFT  (32 - 16)
#define STD_2D_OPCODE_SHIFT  (32 - 10)
#define STD_MFX_OPCODE_SHIFT (32 - 16)
#define MIN_OPCODE_SHIFT 16

#define CMD(op, opm, f, lm, fl, ...)				\
	{							\
		.flags = (fl) | ((f) ? CMD_DESC_FIXED : 0),	\
		.cmd = { (op), ~0u << (opm) },			\
		.length = { (lm) },				\
		__VA_ARGS__					\
	}

/* Convenience macros to compress the tables */
#define SMI STD_MI_OPCODE_SHIFT
#define S3D STD_3D_OPCODE_SHIFT
#define S2D STD_2D_OPCODE_SHIFT
#define SMFX STD_MFX_OPCODE_SHIFT
#define F true
#define S CMD_DESC_SKIP
#define R CMD_DESC_REJECT
#define W CMD_DESC_REGISTER
#define B CMD_DESC_BITMASK
#define M CMD_DESC_MASTER

/*            Command                          Mask   Fixed Len   Action
	      ---------------------------------------------------------- */
static const struct drm_i915_cmd_descriptor common_cmds[] = {
	CMD(  MI_NOOP,                          SMI,    F,  1,      S  ),
	CMD(  MI_USER_INTERRUPT,                SMI,    F,  1,      R  ),
	CMD(  MI_WAIT_FOR_EVENT,                SMI,    F,  1,      M  ),
	CMD(  MI_ARB_CHECK,                     SMI,    F,  1,      S  ),
	CMD(  MI_REPORT_HEAD,                   SMI,    F,  1,      S  ),
	CMD(  MI_SUSPEND_FLUSH,                 SMI,    F,  1,      S  ),
	CMD(  MI_SEMAPHORE_MBOX,                SMI,   !F,  0xFF,   R  ),
	CMD(  MI_STORE_DWORD_INDEX,             SMI,   !F,  0xFF,   R  ),
	CMD(  MI_LOAD_REGISTER_IMM(1),          SMI,   !F,  0xFF,   W,
	      .reg = { .offset = 1, .mask = 0x007FFFFC, .step = 2 }    ),
	CMD(  MI_STORE_REGISTER_MEM,            SMI,    F,  3,     W | B,
	      .reg = { .offset = 1, .mask = 0x007FFFFC },
	      .bits = {{
			.offset = 0,
			.mask = MI_GLOBAL_GTT,
			.expected = 0,
	      }},						       ),
	CMD(  MI_LOAD_REGISTER_MEM,             SMI,    F,  3,     W | B,
	      .reg = { .offset = 1, .mask = 0x007FFFFC },
	      .bits = {{
			.offset = 0,
			.mask = MI_GLOBAL_GTT,
			.expected = 0,
	      }},						       ),
	/*
	 * MI_BATCH_BUFFER_START requires some special handling. It's not
	 * really a 'skip' action but it doesn't seem like it's worth adding
	 * a new action. See i915_parse_cmds().
	 */
	CMD(  MI_BATCH_BUFFER_START,            SMI,   !F,  0xFF,   S  ),
};

static const struct drm_i915_cmd_descriptor render_cmds[] = {
	CMD(  MI_FLUSH,                         SMI,    F,  1,      S  ),
	CMD(  MI_ARB_ON_OFF,                    SMI,    F,  1,      R  ),
	CMD(  MI_PREDICATE,                     SMI,    F,  1,      S  ),
	CMD(  MI_TOPOLOGY_FILTER,               SMI,    F,  1,      S  ),
	CMD(  MI_SET_APPID,                     SMI,    F,  1,      S  ),
	CMD(  MI_DISPLAY_FLIP,                  SMI,   !F,  0xFF,   R  ),
	CMD(  MI_SET_CONTEXT,                   SMI,   !F,  0xFF,   R  ),
	CMD(  MI_URB_CLEAR,                     SMI,   !F,  0xFF,   S  ),
	CMD(  MI_STORE_DWORD_IMM,               SMI,   !F,  0x3F,   B,
	      .bits = {{
			.offset = 0,
			.mask = MI_GLOBAL_GTT,
			.expected = 0,
	      }},						       ),
	CMD(  MI_UPDATE_GTT,                    SMI,   !F,  0xFF,   R  ),
	CMD(  MI_CLFLUSH,                       SMI,   !F,  0x3FF,  B,
	      .bits = {{
			.offset = 0,
			.mask = MI_GLOBAL_GTT,
			.expected = 0,
	      }},						       ),
	CMD(  MI_REPORT_PERF_COUNT,             SMI,   !F,  0x3F,   B,
	      .bits = {{
			.offset = 1,
			.mask = MI_REPORT_PERF_COUNT_GGTT,
			.expected = 0,
	      }},						       ),
	CMD(  MI_CONDITIONAL_BATCH_BUFFER_END,  SMI,   !F,  0xFF,   B,
	      .bits = {{
			.offset = 0,
			.mask = MI_GLOBAL_GTT,
			.expected = 0,
	      }},						       ),
	CMD(  GFX_OP_3DSTATE_VF_STATISTICS,     S3D,    F,  1,      S  ),
	CMD(  PIPELINE_SELECT,                  S3D,    F,  1,      S  ),
	CMD(  MEDIA_VFE_STATE,			S3D,   !F,  0xFFFF, B,
	      .bits = {{
			.offset = 2,
			.mask = MEDIA_VFE_STATE_MMIO_ACCESS_MASK,
			.expected = 0,
	      }},						       ),
	CMD(  GPGPU_OBJECT,                     S3D,   !F,  0xFF,   S  ),
	CMD(  GPGPU_WALKER,                     S3D,   !F,  0xFF,   S  ),
	CMD(  GFX_OP_3DSTATE_SO_DECL_LIST,      S3D,   !F,  0x1FF,  S  ),
	CMD(  GFX_OP_PIPE_CONTROL(5),           S3D,   !F,  0xFF,   B,
	      .bits = {{
			.offset = 1,
			.mask = (PIPE_CONTROL_MMIO_WRITE | PIPE_CONTROL_NOTIFY),
			.expected = 0,
	      },
	      {
			.offset = 1,
		        .mask = (PIPE_CONTROL_GLOBAL_GTT_IVB |
				 PIPE_CONTROL_STORE_DATA_INDEX),
			.expected = 0,
			.condition_offset = 1,
			.condition_mask = PIPE_CONTROL_POST_SYNC_OP_MASK,
	      }},						       ),
};

static const struct drm_i915_cmd_descriptor hsw_render_cmds[] = {
	CMD(  MI_SET_PREDICATE,                 SMI,    F,  1,      S  ),
	CMD(  MI_RS_CONTROL,                    SMI,    F,  1,      S  ),
	CMD(  MI_URB_ATOMIC_ALLOC,              SMI,    F,  1,      S  ),
	CMD(  MI_SET_APPID,                     SMI,    F,  1,      S  ),
	CMD(  MI_RS_CONTEXT,                    SMI,    F,  1,      S  ),
	CMD(  MI_LOAD_SCAN_LINES_INCL,          SMI,   !F,  0x3F,   M  ),
	CMD(  MI_LOAD_SCAN_LINES_EXCL,          SMI,   !F,  0x3F,   R  ),
	CMD(  MI_LOAD_REGISTER_REG,             SMI,   !F,  0xFF,   W,
	      .reg = { .offset = 1, .mask = 0x007FFFFC, .step = 1 }    ),
	CMD(  MI_RS_STORE_DATA_IMM,             SMI,   !F,  0xFF,   S  ),
	CMD(  MI_LOAD_URB_MEM,                  SMI,   !F,  0xFF,   S  ),
	CMD(  MI_STORE_URB_MEM,                 SMI,   !F,  0xFF,   S  ),
	CMD(  GFX_OP_3DSTATE_DX9_CONSTANTF_VS,  S3D,   !F,  0x7FF,  S  ),
	CMD(  GFX_OP_3DSTATE_DX9_CONSTANTF_PS,  S3D,   !F,  0x7FF,  S  ),

	CMD(  GFX_OP_3DSTATE_BINDING_TABLE_EDIT_VS,  S3D,   !F,  0x1FF,  S  ),
	CMD(  GFX_OP_3DSTATE_BINDING_TABLE_EDIT_GS,  S3D,   !F,  0x1FF,  S  ),
	CMD(  GFX_OP_3DSTATE_BINDING_TABLE_EDIT_HS,  S3D,   !F,  0x1FF,  S  ),
	CMD(  GFX_OP_3DSTATE_BINDING_TABLE_EDIT_DS,  S3D,   !F,  0x1FF,  S  ),
	CMD(  GFX_OP_3DSTATE_BINDING_TABLE_EDIT_PS,  S3D,   !F,  0x1FF,  S  ),
};

static const struct drm_i915_cmd_descriptor video_cmds[] = {
	CMD(  MI_ARB_ON_OFF,                    SMI,    F,  1,      R  ),
	CMD(  MI_SET_APPID,                     SMI,    F,  1,      S  ),
	CMD(  MI_STORE_DWORD_IMM,               SMI,   !F,  0xFF,   B,
	      .bits = {{
			.offset = 0,
			.mask = MI_GLOBAL_GTT,
			.expected = 0,
	      }},						       ),
	CMD(  MI_UPDATE_GTT,                    SMI,   !F,  0x3F,   R  ),
	CMD(  MI_FLUSH_DW,                      SMI,   !F,  0x3F,   B,
	      .bits = {{
			.offset = 0,
			.mask = MI_FLUSH_DW_NOTIFY,
			.expected = 0,
	      },
	      {
			.offset = 1,
			.mask = MI_FLUSH_DW_USE_GTT,
			.expected = 0,
			.condition_offset = 0,
			.condition_mask = MI_FLUSH_DW_OP_MASK,
	      },
	      {
			.offset = 0,
			.mask = MI_FLUSH_DW_STORE_INDEX,
			.expected = 0,
			.condition_offset = 0,
			.condition_mask = MI_FLUSH_DW_OP_MASK,
	      }},						       ),
	CMD(  MI_CONDITIONAL_BATCH_BUFFER_END,  SMI,   !F,  0xFF,   B,
	      .bits = {{
			.offset = 0,
			.mask = MI_GLOBAL_GTT,
			.expected = 0,
	      }},						       ),
	/*
	 * MFX_WAIT doesn't fit the way we handle length for most commands.
	 * It has a length field but it uses a non-standard length bias.
	 * It is always 1 dword though, so just treat it as fixed length.
	 */
	CMD(  MFX_WAIT,                         SMFX,   F,  1,      S  ),
};

static const struct drm_i915_cmd_descriptor vecs_cmds[] = {
	CMD(  MI_ARB_ON_OFF,                    SMI,    F,  1,      R  ),
	CMD(  MI_SET_APPID,                     SMI,    F,  1,      S  ),
	CMD(  MI_STORE_DWORD_IMM,               SMI,   !F,  0xFF,   B,
	      .bits = {{
			.offset = 0,
			.mask = MI_GLOBAL_GTT,
			.expected = 0,
	      }},						       ),
	CMD(  MI_UPDATE_GTT,                    SMI,   !F,  0x3F,   R  ),
	CMD(  MI_FLUSH_DW,                      SMI,   !F,  0x3F,   B,
	      .bits = {{
			.offset = 0,
			.mask = MI_FLUSH_DW_NOTIFY,
			.expected = 0,
	      },
	      {
			.offset = 1,
			.mask = MI_FLUSH_DW_USE_GTT,
			.expected = 0,
			.condition_offset = 0,
			.condition_mask = MI_FLUSH_DW_OP_MASK,
	      },
	      {
			.offset = 0,
			.mask = MI_FLUSH_DW_STORE_INDEX,
			.expected = 0,
			.condition_offset = 0,
			.condition_mask = MI_FLUSH_DW_OP_MASK,
	      }},						       ),
	CMD(  MI_CONDITIONAL_BATCH_BUFFER_END,  SMI,   !F,  0xFF,   B,
	      .bits = {{
			.offset = 0,
			.mask = MI_GLOBAL_GTT,
			.expected = 0,
	      }},						       ),
};

static const struct drm_i915_cmd_descriptor blt_cmds[] = {
	CMD(  MI_DISPLAY_FLIP,                  SMI,   !F,  0xFF,   R  ),
	CMD(  MI_STORE_DWORD_IMM,               SMI,   !F,  0x3FF,  B,
	      .bits = {{
			.offset = 0,
			.mask = MI_GLOBAL_GTT,
			.expected = 0,
	      }},						       ),
	CMD(  MI_UPDATE_GTT,                    SMI,   !F,  0x3F,   R  ),
	CMD(  MI_FLUSH_DW,                      SMI,   !F,  0x3F,   B,
	      .bits = {{
			.offset = 0,
			.mask = MI_FLUSH_DW_NOTIFY,
			.expected = 0,
	      },
	      {
			.offset = 1,
			.mask = MI_FLUSH_DW_USE_GTT,
			.expected = 0,
			.condition_offset = 0,
			.condition_mask = MI_FLUSH_DW_OP_MASK,
	      },
	      {
			.offset = 0,
			.mask = MI_FLUSH_DW_STORE_INDEX,
			.expected = 0,
			.condition_offset = 0,
			.condition_mask = MI_FLUSH_DW_OP_MASK,
	      }},						       ),
	CMD(  COLOR_BLT,                        S2D,   !F,  0x3F,   S  ),
	CMD(  SRC_COPY_BLT,                     S2D,   !F,  0x3F,   S  ),
};

static const struct drm_i915_cmd_descriptor hsw_blt_cmds[] = {
	CMD(  MI_LOAD_SCAN_LINES_INCL,          SMI,   !F,  0x3F,   M  ),
	CMD(  MI_LOAD_SCAN_LINES_EXCL,          SMI,   !F,  0x3F,   R  ),
};

static const struct drm_i915_cmd_descriptor noop_desc =
	CMD(MI_NOOP, SMI, F, 1, S);

#undef CMD
#undef SMI
#undef S3D
#undef S2D
#undef SMFX
#undef F
#undef S
#undef R
#undef W
#undef B
#undef M

static const struct drm_i915_cmd_table gen7_render_cmds[] = {
	{ common_cmds, ARRAY_SIZE(common_cmds) },
	{ render_cmds, ARRAY_SIZE(render_cmds) },
};

static const struct drm_i915_cmd_table hsw_render_ring_cmds[] = {
	{ common_cmds, ARRAY_SIZE(common_cmds) },
	{ render_cmds, ARRAY_SIZE(render_cmds) },
	{ hsw_render_cmds, ARRAY_SIZE(hsw_render_cmds) },
};

static const struct drm_i915_cmd_table gen7_video_cmds[] = {
	{ common_cmds, ARRAY_SIZE(common_cmds) },
	{ video_cmds, ARRAY_SIZE(video_cmds) },
};

static const struct drm_i915_cmd_table hsw_vebox_cmds[] = {
	{ common_cmds, ARRAY_SIZE(common_cmds) },
	{ vecs_cmds, ARRAY_SIZE(vecs_cmds) },
};

static const struct drm_i915_cmd_table gen7_blt_cmds[] = {
	{ common_cmds, ARRAY_SIZE(common_cmds) },
	{ blt_cmds, ARRAY_SIZE(blt_cmds) },
};

static const struct drm_i915_cmd_table hsw_blt_ring_cmds[] = {
	{ common_cmds, ARRAY_SIZE(common_cmds) },
	{ blt_cmds, ARRAY_SIZE(blt_cmds) },
	{ hsw_blt_cmds, ARRAY_SIZE(hsw_blt_cmds) },
};

/*
 * Register whitelists, sorted by increasing register offset.
 */

/*
 * An individual whitelist entry granting access to register addr.  If
 * mask is non-zero the argument of immediate register writes will be
 * AND-ed with mask, and the command will be rejected if the result
 * doesn't match value.
 *
 * Registers with non-zero mask are only allowed to be written using
 * LRI.
 */
struct drm_i915_reg_descriptor {
	i915_reg_t addr;
	u32 mask;
	u32 value;
};

/* Convenience macro for adding 32-bit registers. */
#define REG32(_reg, ...) \
	{ .addr = (_reg), __VA_ARGS__ }

/*
 * Convenience macro for adding 64-bit registers.
 *
 * Some registers that userspace accesses are 64 bits. The register
 * access commands only allow 32-bit accesses. Hence, we have to include
 * entries for both halves of the 64-bit registers.
 */
#define REG64(_reg) \
	{ .addr = _reg }, \
	{ .addr = _reg ## _UDW }

#define REG64_IDX(_reg, idx) \
	{ .addr = _reg(idx) }, \
	{ .addr = _reg ## _UDW(idx) }

static const struct drm_i915_reg_descriptor gen7_render_regs[] = {
	REG64(GPGPU_THREADS_DISPATCHED),
	REG64(HS_INVOCATION_COUNT),
	REG64(DS_INVOCATION_COUNT),
	REG64(IA_VERTICES_COUNT),
	REG64(IA_PRIMITIVES_COUNT),
	REG64(VS_INVOCATION_COUNT),
	REG64(GS_INVOCATION_COUNT),
	REG64(GS_PRIMITIVES_COUNT),
	REG64(CL_INVOCATION_COUNT),
	REG64(CL_PRIMITIVES_COUNT),
	REG64(PS_INVOCATION_COUNT),
	REG64(PS_DEPTH_COUNT),
	REG64_IDX(RING_TIMESTAMP, RENDER_RING_BASE),
	REG32(OACONTROL), /* Only allowed for LRI and SRM. See below. */
	REG64(MI_PREDICATE_SRC0),
	REG64(MI_PREDICATE_SRC1),
	REG32(GEN7_3DPRIM_END_OFFSET),
	REG32(GEN7_3DPRIM_START_VERTEX),
	REG32(GEN7_3DPRIM_VERTEX_COUNT),
	REG32(GEN7_3DPRIM_INSTANCE_COUNT),
	REG32(GEN7_3DPRIM_START_INSTANCE),
	REG32(GEN7_3DPRIM_BASE_VERTEX),
	REG32(GEN7_GPGPU_DISPATCHDIMX),
	REG32(GEN7_GPGPU_DISPATCHDIMY),
	REG32(GEN7_GPGPU_DISPATCHDIMZ),
	REG64_IDX(RING_TIMESTAMP, BSD_RING_BASE),
	REG64_IDX(GEN7_SO_NUM_PRIMS_WRITTEN, 0),
	REG64_IDX(GEN7_SO_NUM_PRIMS_WRITTEN, 1),
	REG64_IDX(GEN7_SO_NUM_PRIMS_WRITTEN, 2),
	REG64_IDX(GEN7_SO_NUM_PRIMS_WRITTEN, 3),
	REG64_IDX(GEN7_SO_PRIM_STORAGE_NEEDED, 0),
	REG64_IDX(GEN7_SO_PRIM_STORAGE_NEEDED, 1),
	REG64_IDX(GEN7_SO_PRIM_STORAGE_NEEDED, 2),
	REG64_IDX(GEN7_SO_PRIM_STORAGE_NEEDED, 3),
	REG32(GEN7_SO_WRITE_OFFSET(0)),
	REG32(GEN7_SO_WRITE_OFFSET(1)),
	REG32(GEN7_SO_WRITE_OFFSET(2)),
	REG32(GEN7_SO_WRITE_OFFSET(3)),
	REG32(GEN7_L3SQCREG1),
	REG32(GEN7_L3CNTLREG2),
	REG32(GEN7_L3CNTLREG3),
	REG64_IDX(RING_TIMESTAMP, BLT_RING_BASE),
};

static const struct drm_i915_reg_descriptor hsw_render_regs[] = {
	REG64_IDX(HSW_CS_GPR, 0),
	REG64_IDX(HSW_CS_GPR, 1),
	REG64_IDX(HSW_CS_GPR, 2),
	REG64_IDX(HSW_CS_GPR, 3),
	REG64_IDX(HSW_CS_GPR, 4),
	REG64_IDX(HSW_CS_GPR, 5),
	REG64_IDX(HSW_CS_GPR, 6),
	REG64_IDX(HSW_CS_GPR, 7),
	REG64_IDX(HSW_CS_GPR, 8),
	REG64_IDX(HSW_CS_GPR, 9),
	REG64_IDX(HSW_CS_GPR, 10),
	REG64_IDX(HSW_CS_GPR, 11),
	REG64_IDX(HSW_CS_GPR, 12),
	REG64_IDX(HSW_CS_GPR, 13),
	REG64_IDX(HSW_CS_GPR, 14),
	REG64_IDX(HSW_CS_GPR, 15),
	REG32(HSW_SCRATCH1,
	      .mask = ~HSW_SCRATCH1_L3_DATA_ATOMICS_DISABLE,
	      .value = 0),
	REG32(HSW_ROW_CHICKEN3,
	      .mask = ~(HSW_ROW_CHICKEN3_L3_GLOBAL_ATOMICS_DISABLE << 16 |
                        HSW_ROW_CHICKEN3_L3_GLOBAL_ATOMICS_DISABLE),
	      .value = 0),
};

static const struct drm_i915_reg_descriptor gen7_blt_regs[] = {
	REG64_IDX(RING_TIMESTAMP, RENDER_RING_BASE),
	REG64_IDX(RING_TIMESTAMP, BSD_RING_BASE),
	REG32(BCS_SWCTRL),
	REG64_IDX(RING_TIMESTAMP, BLT_RING_BASE),
};

static const struct drm_i915_reg_descriptor ivb_master_regs[] = {
	REG32(FORCEWAKE_MT),
	REG32(DERRMR),
	REG32(GEN7_PIPE_DE_LOAD_SL(PIPE_A)),
	REG32(GEN7_PIPE_DE_LOAD_SL(PIPE_B)),
	REG32(GEN7_PIPE_DE_LOAD_SL(PIPE_C)),
};

static const struct drm_i915_reg_descriptor hsw_master_regs[] = {
	REG32(FORCEWAKE_MT),
	REG32(DERRMR),
};

#undef REG64
#undef REG32

struct drm_i915_reg_table {
	const struct drm_i915_reg_descriptor *regs;
	int num_regs;
	bool master;
};

static const struct drm_i915_reg_table ivb_render_reg_tables[] = {
	{ gen7_render_regs, ARRAY_SIZE(gen7_render_regs), false },
	{ ivb_master_regs, ARRAY_SIZE(ivb_master_regs), true },
};

static const struct drm_i915_reg_table ivb_blt_reg_tables[] = {
	{ gen7_blt_regs, ARRAY_SIZE(gen7_blt_regs), false },
	{ ivb_master_regs, ARRAY_SIZE(ivb_master_regs), true },
};

static const struct drm_i915_reg_table hsw_render_reg_tables[] = {
	{ gen7_render_regs, ARRAY_SIZE(gen7_render_regs), false },
	{ hsw_render_regs, ARRAY_SIZE(hsw_render_regs), false },
	{ hsw_master_regs, ARRAY_SIZE(hsw_master_regs), true },
};

static const struct drm_i915_reg_table hsw_blt_reg_tables[] = {
	{ gen7_blt_regs, ARRAY_SIZE(gen7_blt_regs), false },
	{ hsw_master_regs, ARRAY_SIZE(hsw_master_regs), true },
};

static u32 gen7_render_get_cmd_length_mask(u32 cmd_header)
{
	u32 client = (cmd_header & INSTR_CLIENT_MASK) >> INSTR_CLIENT_SHIFT;
	u32 subclient =
		(cmd_header & INSTR_SUBCLIENT_MASK) >> INSTR_SUBCLIENT_SHIFT;

	if (client == INSTR_MI_CLIENT)
		return 0x3F;
	else if (client == INSTR_RC_CLIENT) {
		if (subclient == INSTR_MEDIA_SUBCLIENT)
			return 0xFFFF;
		else
			return 0xFF;
	}

	DRM_DEBUG_DRIVER("CMD: Abnormal rcs cmd length! 0x%08X\n", cmd_header);
	return 0;
}

static u32 gen7_bsd_get_cmd_length_mask(u32 cmd_header)
{
	u32 client = (cmd_header & INSTR_CLIENT_MASK) >> INSTR_CLIENT_SHIFT;
	u32 subclient =
		(cmd_header & INSTR_SUBCLIENT_MASK) >> INSTR_SUBCLIENT_SHIFT;
	u32 op = (cmd_header & INSTR_26_TO_24_MASK) >> INSTR_26_TO_24_SHIFT;

	if (client == INSTR_MI_CLIENT)
		return 0x3F;
	else if (client == INSTR_RC_CLIENT) {
		if (subclient == INSTR_MEDIA_SUBCLIENT) {
			if (op == 6)
				return 0xFFFF;
			else
				return 0xFFF;
		} else
			return 0xFF;
	}

	DRM_DEBUG_DRIVER("CMD: Abnormal bsd cmd length! 0x%08X\n", cmd_header);
	return 0;
}

static u32 gen7_blt_get_cmd_length_mask(u32 cmd_header)
{
	u32 client = (cmd_header & INSTR_CLIENT_MASK) >> INSTR_CLIENT_SHIFT;

	if (client == INSTR_MI_CLIENT)
		return 0x3F;
	else if (client == INSTR_BC_CLIENT)
		return 0xFF;

	DRM_DEBUG_DRIVER("CMD: Abnormal blt cmd length! 0x%08X\n", cmd_header);
	return 0;
}

static bool validate_cmds_sorted(const struct intel_engine_cs *engine,
				 const struct drm_i915_cmd_table *cmd_tables,
				 int cmd_table_count)
{
	int i;
	bool ret = true;

	if (!cmd_tables || cmd_table_count == 0)
		return true;

	for (i = 0; i < cmd_table_count; i++) {
		const struct drm_i915_cmd_table *table = &cmd_tables[i];
		u32 previous = 0;
		int j;

		for (j = 0; j < table->count; j++) {
			const struct drm_i915_cmd_descriptor *desc =
				&table->table[j];
			u32 curr = desc->cmd.value & desc->cmd.mask;

			if (curr < previous) {
				DRM_ERROR("CMD: %s [%d] command table not sorted: "
					  "table=%d entry=%d cmd=0x%08X prev=0x%08X\n",
					  engine->name, engine->id,
					  i, j, curr, previous);
				ret = false;
			}

			previous = curr;
		}
	}

	return ret;
}

static bool check_sorted(const struct intel_engine_cs *engine,
			 const struct drm_i915_reg_descriptor *reg_table,
			 int reg_count)
{
	int i;
	u32 previous = 0;
	bool ret = true;

	for (i = 0; i < reg_count; i++) {
		u32 curr = i915_mmio_reg_offset(reg_table[i].addr);

		if (curr < previous) {
			DRM_ERROR("CMD: %s [%d] register table not sorted: "
				  "entry=%d reg=0x%08X prev=0x%08X\n",
				  engine->name, engine->id,
				  i, curr, previous);
			ret = false;
		}

		previous = curr;
	}

	return ret;
}

static bool validate_regs_sorted(struct intel_engine_cs *engine)
{
	int i;
	const struct drm_i915_reg_table *table;

	for (i = 0; i < engine->reg_table_count; i++) {
		table = &engine->reg_tables[i];
		if (!check_sorted(engine, table->regs, table->num_regs))
			return false;
	}

	return true;
}

struct cmd_node {
	const struct drm_i915_cmd_descriptor *desc;
	struct hlist_node node;
};

/*
 * Different command ranges have different numbers of bits for the opcode. For
 * example, MI commands use bits 31:23 while 3D commands use bits 31:16. The
 * problem is that, for example, MI commands use bits 22:16 for other fields
 * such as GGTT vs PPGTT bits. If we include those bits in the mask then when
 * we mask a command from a batch it could hash to the wrong bucket due to
 * non-opcode bits being set. But if we don't include those bits, some 3D
 * commands may hash to the same bucket due to not including opcode bits that
 * make the command unique. For now, we will risk hashing to the same bucket.
 */
static inline u32 cmd_header_key(u32 x)
{
	u32 shift;

	switch (x >> INSTR_CLIENT_SHIFT) {
	default:
	case INSTR_MI_CLIENT:
		shift = STD_MI_OPCODE_SHIFT;
		break;
	case INSTR_RC_CLIENT:
		shift = STD_3D_OPCODE_SHIFT;
		break;
	case INSTR_BC_CLIENT:
		shift = STD_2D_OPCODE_SHIFT;
		break;
	}

	return x >> shift;
}

static int init_hash_table(struct intel_engine_cs *engine,
			   const struct drm_i915_cmd_table *cmd_tables,
			   int cmd_table_count)
{
	int i, j;

	hash_init(engine->cmd_hash);

	for (i = 0; i < cmd_table_count; i++) {
		const struct drm_i915_cmd_table *table = &cmd_tables[i];

		for (j = 0; j < table->count; j++) {
			const struct drm_i915_cmd_descriptor *desc =
				&table->table[j];
			struct cmd_node *desc_node =
				kmalloc(sizeof(*desc_node), GFP_KERNEL);

			if (!desc_node)
				return -ENOMEM;

			desc_node->desc = desc;
			hash_add(engine->cmd_hash, &desc_node->node,
				 cmd_header_key(desc->cmd.value));
		}
	}

	return 0;
}

static void fini_hash_table(struct intel_engine_cs *engine)
{
	struct hlist_node *tmp;
	struct cmd_node *desc_node;
	int i;

	hash_for_each_safe(engine->cmd_hash, i, tmp, desc_node, node) {
		hash_del(&desc_node->node);
		kfree(desc_node);
	}
}

/**
 * intel_engine_init_cmd_parser() - set cmd parser related fields for an engine
 * @engine: the engine to initialize
 *
 * Optionally initializes fields related to batch buffer command parsing in the
 * struct intel_engine_cs based on whether the platform requires software
 * command parsing.
 */
void intel_engine_init_cmd_parser(struct intel_engine_cs *engine)
{
	const struct drm_i915_cmd_table *cmd_tables;
	int cmd_table_count;
	int ret;

	if (!IS_GEN7(engine->i915))
		return;

	switch (engine->id) {
	case RCS:
		if (IS_HASWELL(engine->i915)) {
			cmd_tables = hsw_render_ring_cmds;
			cmd_table_count =
				ARRAY_SIZE(hsw_render_ring_cmds);
		} else {
			cmd_tables = gen7_render_cmds;
			cmd_table_count = ARRAY_SIZE(gen7_render_cmds);
		}

		if (IS_HASWELL(engine->i915)) {
			engine->reg_tables = hsw_render_reg_tables;
			engine->reg_table_count = ARRAY_SIZE(hsw_render_reg_tables);
		} else {
			engine->reg_tables = ivb_render_reg_tables;
			engine->reg_table_count = ARRAY_SIZE(ivb_render_reg_tables);
		}

		engine->get_cmd_length_mask = gen7_render_get_cmd_length_mask;
		break;
	case VCS:
		cmd_tables = gen7_video_cmds;
		cmd_table_count = ARRAY_SIZE(gen7_video_cmds);
		engine->get_cmd_length_mask = gen7_bsd_get_cmd_length_mask;
		break;
	case BCS:
		if (IS_HASWELL(engine->i915)) {
			cmd_tables = hsw_blt_ring_cmds;
			cmd_table_count = ARRAY_SIZE(hsw_blt_ring_cmds);
		} else {
			cmd_tables = gen7_blt_cmds;
			cmd_table_count = ARRAY_SIZE(gen7_blt_cmds);
		}

		if (IS_HASWELL(engine->i915)) {
			engine->reg_tables = hsw_blt_reg_tables;
			engine->reg_table_count = ARRAY_SIZE(hsw_blt_reg_tables);
		} else {
			engine->reg_tables = ivb_blt_reg_tables;
			engine->reg_table_count = ARRAY_SIZE(ivb_blt_reg_tables);
		}

		engine->get_cmd_length_mask = gen7_blt_get_cmd_length_mask;
		break;
	case VECS:
		cmd_tables = hsw_vebox_cmds;
		cmd_table_count = ARRAY_SIZE(hsw_vebox_cmds);
		/* VECS can use the same length_mask function as VCS */
		engine->get_cmd_length_mask = gen7_bsd_get_cmd_length_mask;
		break;
	default:
		MISSING_CASE(engine->id);
		return;
	}

	if (!validate_cmds_sorted(engine, cmd_tables, cmd_table_count)) {
		DRM_ERROR("%s: command descriptions are not sorted\n",
			  engine->name);
		return;
	}
	if (!validate_regs_sorted(engine)) {
		DRM_ERROR("%s: registers are not sorted\n", engine->name);
		return;
	}

	ret = init_hash_table(engine, cmd_tables, cmd_table_count);
	if (ret) {
		DRM_ERROR("%s: initialised failed!\n", engine->name);
		fini_hash_table(engine);
		return;
	}

	engine->needs_cmd_parser = true;
}

/**
 * intel_engine_cleanup_cmd_parser() - clean up cmd parser related fields
 * @engine: the engine to clean up
 *
 * Releases any resources related to command parsing that may have been
 * initialized for the specified engine.
 */
void intel_engine_cleanup_cmd_parser(struct intel_engine_cs *engine)
{
	if (!engine->needs_cmd_parser)
		return;

	fini_hash_table(engine);
}

static const struct drm_i915_cmd_descriptor*
find_cmd_in_table(struct intel_engine_cs *engine,
		  u32 cmd_header)
{
	struct cmd_node *desc_node;

	hash_for_each_possible(engine->cmd_hash, desc_node, node,
			       cmd_header_key(cmd_header)) {
		const struct drm_i915_cmd_descriptor *desc = desc_node->desc;
		if (((cmd_header ^ desc->cmd.value) & desc->cmd.mask) == 0)
			return desc;
	}

	return NULL;
}

/*
 * Returns a pointer to a descriptor for the command specified by cmd_header.
 *
 * The caller must supply space for a default descriptor via the default_desc
 * parameter. If no descriptor for the specified command exists in the engine's
 * command parser tables, this function fills in default_desc based on the
 * engine's default length encoding and returns default_desc.
 */
static const struct drm_i915_cmd_descriptor*
find_cmd(struct intel_engine_cs *engine,
	 u32 cmd_header,
	 const struct drm_i915_cmd_descriptor *desc,
	 struct drm_i915_cmd_descriptor *default_desc)
{
	u32 mask;

	if (((cmd_header ^ desc->cmd.value) & desc->cmd.mask) == 0)
		return desc;

	desc = find_cmd_in_table(engine, cmd_header);
	if (desc)
		return desc;

	mask = engine->get_cmd_length_mask(cmd_header);
	if (!mask)
		return NULL;

	default_desc->cmd.value = cmd_header;
	default_desc->cmd.mask = ~0u << MIN_OPCODE_SHIFT;
	default_desc->length.mask = mask;
	default_desc->flags = CMD_DESC_SKIP;
	return default_desc;
}

static const struct drm_i915_reg_descriptor *
__find_reg(const struct drm_i915_reg_descriptor *table, int count, u32 addr)
{
	int start = 0, end = count;
	while (start < end) {
		int mid = start + (end - start) / 2;
		int ret = addr - i915_mmio_reg_offset(table[mid].addr);
		if (ret < 0)
			end = mid;
		else if (ret > 0)
			start = mid + 1;
		else
			return &table[mid];
	}
	return NULL;
}

static const struct drm_i915_reg_descriptor *
find_reg(const struct intel_engine_cs *engine, bool is_master, u32 addr)
{
	const struct drm_i915_reg_table *table = engine->reg_tables;
	int count = engine->reg_table_count;

	do {
		if (!table->master || is_master) {
			const struct drm_i915_reg_descriptor *reg;

			reg = __find_reg(table->regs, table->num_regs, addr);
			if (reg != NULL)
				return reg;
		}
	} while (table++, --count);

	return NULL;
}

/* Returns a vmap'd pointer to dst_obj, which the caller must unmap */
static u32 *copy_batch(struct drm_i915_gem_object *dst_obj,
		       struct drm_i915_gem_object *src_obj,
		       u32 batch_start_offset,
		       u32 batch_len,
		       bool *needs_clflush_after)
{
	unsigned int src_needs_clflush;
	unsigned int dst_needs_clflush;
	void *dst, *src;
	int ret;

	ret = i915_gem_obj_prepare_shmem_read(src_obj, &src_needs_clflush);
	if (ret)
		return ERR_PTR(ret);

	ret = i915_gem_obj_prepare_shmem_write(dst_obj, &dst_needs_clflush);
	if (ret) {
		dst = ERR_PTR(ret);
		goto unpin_src;
	}

	dst = i915_gem_object_pin_map(dst_obj, I915_MAP_WB);
	if (IS_ERR(dst))
		goto unpin_dst;

	src = ERR_PTR(-ENODEV);
	if (src_needs_clflush &&
	    i915_memcpy_from_wc((void *)(uintptr_t)batch_start_offset, NULL, 0)) {
		src = i915_gem_object_pin_map(src_obj, I915_MAP_WC);
		if (!IS_ERR(src)) {
			i915_memcpy_from_wc(dst,
					    src + batch_start_offset,
					    ALIGN(batch_len, 16));
			i915_gem_object_unpin_map(src_obj);
		}
	}
	if (IS_ERR(src)) {
		void *ptr;
		int offset, n;

		offset = offset_in_page(batch_start_offset);

		/* We can avoid clflushing partial cachelines before the write
		 * if we only every write full cache-lines. Since we know that
		 * both the source and destination are in multiples of
		 * PAGE_SIZE, we can simply round up to the next cacheline.
		 * We don't care about copying too much here as we only
		 * validate up to the end of the batch.
		 */
		if (dst_needs_clflush & CLFLUSH_BEFORE)
			batch_len = roundup(batch_len,
					    boot_cpu_data.x86_clflush_size);

		ptr = dst;
		for (n = batch_start_offset >> PAGE_SHIFT; batch_len; n++) {
			int len = min_t(int, batch_len, PAGE_SIZE - offset);

			src = kmap_atomic(i915_gem_object_get_page(src_obj, n));
			if (src_needs_clflush)
				drm_clflush_virt_range(src + offset, len);
			memcpy(ptr, src + offset, len);
			kunmap_atomic(src);

			ptr += len;
			batch_len -= len;
			offset = 0;
		}
	}

	/* dst_obj is returned with vmap pinned */
	*needs_clflush_after = dst_needs_clflush & CLFLUSH_AFTER;

unpin_dst:
	i915_gem_obj_finish_shmem_access(dst_obj);
unpin_src:
	i915_gem_obj_finish_shmem_access(src_obj);
	return dst;
}

/**
 * intel_engine_needs_cmd_parser() - should a given engine use software
 *                                   command parsing?
 * @engine: the engine in question
 *
 * Only certain platforms require software batch buffer command parsing, and
 * only when enabled via module parameter.
 *
 * Return: true if the engine requires software command parsing
 */
bool intel_engine_needs_cmd_parser(struct intel_engine_cs *engine)
{
	if (!engine->needs_cmd_parser)
		return false;

	if (!USES_PPGTT(engine->i915))
		return false;

	return (i915.enable_cmd_parser == 1);
}

static bool check_cmd(const struct intel_engine_cs *engine,
		      const struct drm_i915_cmd_descriptor *desc,
		      const u32 *cmd, u32 length,
		      const bool is_master,
		      bool *oacontrol_set)
{
	if (desc->flags & CMD_DESC_SKIP)
		return true;

	if (desc->flags & CMD_DESC_REJECT) {
		DRM_DEBUG_DRIVER("CMD: Rejected command: 0x%08X\n", *cmd);
		return false;
	}

	if ((desc->flags & CMD_DESC_MASTER) && !is_master) {
		DRM_DEBUG_DRIVER("CMD: Rejected master-only command: 0x%08X\n",
				 *cmd);
		return false;
	}

	if (desc->flags & CMD_DESC_REGISTER) {
		/*
		 * Get the distance between individual register offset
		 * fields if the command can perform more than one
		 * access at a time.
		 */
		const u32 step = desc->reg.step ? desc->reg.step : length;
		u32 offset;

		for (offset = desc->reg.offset; offset < length;
		     offset += step) {
			const u32 reg_addr = cmd[offset] & desc->reg.mask;
			const struct drm_i915_reg_descriptor *reg =
				find_reg(engine, is_master, reg_addr);

			if (!reg) {
				DRM_DEBUG_DRIVER("CMD: Rejected register 0x%08X in command: 0x%08X (exec_id=%d)\n",
						 reg_addr, *cmd, engine->exec_id);
				return false;
			}

			/*
			 * OACONTROL requires some special handling for
			 * writes. We want to make sure that any batch which
			 * enables OA also disables it before the end of the
			 * batch. The goal is to prevent one process from
			 * snooping on the perf data from another process. To do
			 * that, we need to check the value that will be written
			 * to the register. Hence, limit OACONTROL writes to
			 * only MI_LOAD_REGISTER_IMM commands.
			 */
			if (reg_addr == i915_mmio_reg_offset(OACONTROL)) {
				if (desc->cmd.value == MI_LOAD_REGISTER_MEM) {
					DRM_DEBUG_DRIVER("CMD: Rejected LRM to OACONTROL\n");
					return false;
				}

				if (desc->cmd.value == MI_LOAD_REGISTER_REG) {
					DRM_DEBUG_DRIVER("CMD: Rejected LRR to OACONTROL\n");
					return false;
				}

				if (desc->cmd.value == MI_LOAD_REGISTER_IMM(1))
					*oacontrol_set = (cmd[offset + 1] != 0);
			}

			/*
			 * Check the value written to the register against the
			 * allowed mask/value pair given in the whitelist entry.
			 */
			if (reg->mask) {
				if (desc->cmd.value == MI_LOAD_REGISTER_MEM) {
					DRM_DEBUG_DRIVER("CMD: Rejected LRM to masked register 0x%08X\n",
							 reg_addr);
					return false;
				}

				if (desc->cmd.value == MI_LOAD_REGISTER_REG) {
					DRM_DEBUG_DRIVER("CMD: Rejected LRR to masked register 0x%08X\n",
							 reg_addr);
					return false;
				}

				if (desc->cmd.value == MI_LOAD_REGISTER_IMM(1) &&
				    (offset + 2 > length ||
				     (cmd[offset + 1] & reg->mask) != reg->value)) {
					DRM_DEBUG_DRIVER("CMD: Rejected LRI to masked register 0x%08X\n",
							 reg_addr);
					return false;
				}
			}
		}
	}

	if (desc->flags & CMD_DESC_BITMASK) {
		int i;

		for (i = 0; i < MAX_CMD_DESC_BITMASKS; i++) {
			u32 dword;

			if (desc->bits[i].mask == 0)
				break;

			if (desc->bits[i].condition_mask != 0) {
				u32 offset =
					desc->bits[i].condition_offset;
				u32 condition = cmd[offset] &
					desc->bits[i].condition_mask;

				if (condition == 0)
					continue;
			}

			dword = cmd[desc->bits[i].offset] &
				desc->bits[i].mask;

			if (dword != desc->bits[i].expected) {
				DRM_DEBUG_DRIVER("CMD: Rejected command 0x%08X for bitmask 0x%08X (exp=0x%08X act=0x%08X) (exec_id=%d)\n",
						 *cmd,
						 desc->bits[i].mask,
						 desc->bits[i].expected,
						 dword, engine->exec_id);
				return false;
			}
		}
	}

	return true;
}

#define LENGTH_BIAS 2

/**
 * i915_parse_cmds() - parse a submitted batch buffer for privilege violations
 * @engine: the engine on which the batch is to execute
 * @batch_obj: the batch buffer in question
 * @shadow_batch_obj: copy of the batch buffer in question
 * @batch_start_offset: byte offset in the batch at which execution starts
 * @batch_len: length of the commands in batch_obj
 * @is_master: is the submitting process the drm master?
 *
 * Parses the specified batch buffer looking for privilege violations as
 * described in the overview.
 *
 * Return: non-zero if the parser finds violations or otherwise fails; -EACCES
 * if the batch appears legal but should use hardware parsing
 */
int intel_engine_cmd_parser(struct intel_engine_cs *engine,
			    struct drm_i915_gem_object *batch_obj,
			    struct drm_i915_gem_object *shadow_batch_obj,
			    u32 batch_start_offset,
			    u32 batch_len,
			    bool is_master)
{
	u32 *cmd, *batch_end;
	struct drm_i915_cmd_descriptor default_desc = noop_desc;
	const struct drm_i915_cmd_descriptor *desc = &default_desc;
	bool oacontrol_set = false; /* OACONTROL tracking. See check_cmd() */
	bool needs_clflush_after = false;
	int ret = 0;

	cmd = copy_batch(shadow_batch_obj, batch_obj,
			 batch_start_offset, batch_len,
			 &needs_clflush_after);
	if (IS_ERR(cmd)) {
		DRM_DEBUG_DRIVER("CMD: Failed to copy batch\n");
		return PTR_ERR(cmd);
	}

	/*
	 * We use the batch length as size because the shadow object is as
	 * large or larger and copy_batch() will write MI_NOPs to the extra
	 * space. Parsing should be faster in some cases this way.
	 */
	batch_end = cmd + (batch_len / sizeof(*batch_end));
	while (cmd < batch_end) {
		u32 length;

		if (*cmd == MI_BATCH_BUFFER_END)
			break;

		desc = find_cmd(engine, *cmd, desc, &default_desc);
		if (!desc) {
			DRM_DEBUG_DRIVER("CMD: Unrecognized command: 0x%08X\n",
					 *cmd);
			ret = -EINVAL;
			break;
		}

		/*
		 * If the batch buffer contains a chained batch, return an
		 * error that tells the caller to abort and dispatch the
		 * workload as a non-secure batch.
		 */
		if (desc->cmd.value == MI_BATCH_BUFFER_START) {
			ret = -EACCES;
			break;
		}

		if (desc->flags & CMD_DESC_FIXED)
			length = desc->length.fixed;
		else
			length = ((*cmd & desc->length.mask) + LENGTH_BIAS);

		if ((batch_end - cmd) < length) {
			DRM_DEBUG_DRIVER("CMD: Command length exceeds batch length: 0x%08X length=%u batchlen=%td\n",
					 *cmd,
					 length,
					 batch_end - cmd);
			ret = -EINVAL;
			break;
		}

		if (!check_cmd(engine, desc, cmd, length, is_master,
			       &oacontrol_set)) {
			ret = -EINVAL;
			break;
		}

		cmd += length;
	}

	if (oacontrol_set) {
		DRM_DEBUG_DRIVER("CMD: batch set OACONTROL but did not clear it\n");
		ret = -EINVAL;
	}

	if (cmd >= batch_end) {
		DRM_DEBUG_DRIVER("CMD: Got to the end of the buffer w/o a BBE cmd!\n");
		ret = -EINVAL;
	}

	if (ret == 0 && needs_clflush_after)
<<<<<<< HEAD
		drm_clflush_virt_range(shadow_batch_obj->mapping, batch_len);
=======
		drm_clflush_virt_range(shadow_batch_obj->mm.mapping, batch_len);
>>>>>>> 405182c2
	i915_gem_object_unpin_map(shadow_batch_obj);

	return ret;
}

/**
 * i915_cmd_parser_get_version() - get the cmd parser version number
 * @dev_priv: i915 device private
 *
 * The cmd parser maintains a simple increasing integer version number suitable
 * for passing to userspace clients to determine what operations are permitted.
 *
 * Return: the current version number of the cmd parser
 */
int i915_cmd_parser_get_version(struct drm_i915_private *dev_priv)
{
	struct intel_engine_cs *engine;
	enum intel_engine_id id;
	bool active = false;

	/* If the command parser is not enabled, report 0 - unsupported */
<<<<<<< HEAD
	for_each_engine(engine, dev_priv) {
=======
	for_each_engine(engine, dev_priv, id) {
>>>>>>> 405182c2
		if (intel_engine_needs_cmd_parser(engine)) {
			active = true;
			break;
		}
	}
	if (!active)
		return 0;

	/*
	 * Command parser version history
	 *
	 * 1. Initial version. Checks batches and reports violations, but leaves
	 *    hardware parsing enabled (so does not allow new use cases).
	 * 2. Allow access to the MI_PREDICATE_SRC0 and
	 *    MI_PREDICATE_SRC1 registers.
	 * 3. Allow access to the GPGPU_THREADS_DISPATCHED register.
	 * 4. L3 atomic chicken bits of HSW_SCRATCH1 and HSW_ROW_CHICKEN3.
	 * 5. GPGPU dispatch compute indirect registers.
	 * 6. TIMESTAMP register and Haswell CS GPR registers
	 * 7. Allow MI_LOAD_REGISTER_REG between whitelisted registers.
	 */
	return 7;
}<|MERGE_RESOLUTION|>--- conflicted
+++ resolved
@@ -1290,11 +1290,7 @@
 	}
 
 	if (ret == 0 && needs_clflush_after)
-<<<<<<< HEAD
-		drm_clflush_virt_range(shadow_batch_obj->mapping, batch_len);
-=======
 		drm_clflush_virt_range(shadow_batch_obj->mm.mapping, batch_len);
->>>>>>> 405182c2
 	i915_gem_object_unpin_map(shadow_batch_obj);
 
 	return ret;
@@ -1316,11 +1312,7 @@
 	bool active = false;
 
 	/* If the command parser is not enabled, report 0 - unsupported */
-<<<<<<< HEAD
-	for_each_engine(engine, dev_priv) {
-=======
 	for_each_engine(engine, dev_priv, id) {
->>>>>>> 405182c2
 		if (intel_engine_needs_cmd_parser(engine)) {
 			active = true;
 			break;
