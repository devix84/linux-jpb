/* i915_drv.h -- Private header for the I915 driver -*- linux-c -*-
 */
/*
 *
 * Copyright 2003 Tungsten Graphics, Inc., Cedar Park, Texas.
 * All Rights Reserved.
 *
 * Permission is hereby granted, free of charge, to any person obtaining a
 * copy of this software and associated documentation files (the
 * "Software"), to deal in the Software without restriction, including
 * without limitation the rights to use, copy, modify, merge, publish,
 * distribute, sub license, and/or sell copies of the Software, and to
 * permit persons to whom the Software is furnished to do so, subject to
 * the following conditions:
 *
 * The above copyright notice and this permission notice (including the
 * next paragraph) shall be included in all copies or substantial portions
 * of the Software.
 *
 * THE SOFTWARE IS PROVIDED "AS IS", WITHOUT WARRANTY OF ANY KIND, EXPRESS
 * OR IMPLIED, INCLUDING BUT NOT LIMITED TO THE WARRANTIES OF
 * MERCHANTABILITY, FITNESS FOR A PARTICULAR PURPOSE AND NON-INFRINGEMENT.
 * IN NO EVENT SHALL TUNGSTEN GRAPHICS AND/OR ITS SUPPLIERS BE LIABLE FOR
 * ANY CLAIM, DAMAGES OR OTHER LIABILITY, WHETHER IN AN ACTION OF CONTRACT,
 * TORT OR OTHERWISE, ARISING FROM, OUT OF OR IN CONNECTION WITH THE
 * SOFTWARE OR THE USE OR OTHER DEALINGS IN THE SOFTWARE.
 *
 */

#ifndef _I915_DRV_H_
#define _I915_DRV_H_

#include "i915_reg.h"
<<<<<<< HEAD
=======
#include <linux/io-mapping.h>
>>>>>>> c07f62e5

/* General customization:
 */

#define DRIVER_AUTHOR		"Tungsten Graphics, Inc."

#define DRIVER_NAME		"i915"
#define DRIVER_DESC		"Intel Graphics"
#define DRIVER_DATE		"20080730"

enum pipe {
	PIPE_A = 0,
	PIPE_B,
};
<<<<<<< HEAD
=======

#define I915_NUM_PIPE	2
>>>>>>> c07f62e5

/* Interface history:
 *
 * 1.1: Original.
 * 1.2: Add Power Management
 * 1.3: Add vblank support
 * 1.4: Fix cmdbuffer path, add heap destroy
 * 1.5: Add vblank pipe configuration
 * 1.6: - New ioctl for scheduling buffer swaps on vertical blank
 *      - Support vertical blank on secondary display pipe
 */
#define DRIVER_MAJOR		1
#define DRIVER_MINOR		6
#define DRIVER_PATCHLEVEL	0

#define WATCH_COHERENCY	0
#define WATCH_BUF	0
#define WATCH_EXEC	0
#define WATCH_LRU	0
#define WATCH_RELOC	0
#define WATCH_INACTIVE	0
#define WATCH_PWRITE	0

typedef struct _drm_i915_ring_buffer {
	int tail_mask;
	unsigned long Size;
	u8 *virtual_start;
	int head;
	int tail;
	int space;
	drm_local_map_t map;
	struct drm_gem_object *ring_obj;
} drm_i915_ring_buffer_t;

struct mem_block {
	struct mem_block *next;
	struct mem_block *prev;
	int start;
	int size;
	struct drm_file *file_priv; /* NULL: free, -1: heap, other: real files */
};

struct opregion_header;
struct opregion_acpi;
struct opregion_swsci;
struct opregion_asle;

struct intel_opregion {
	struct opregion_header *header;
	struct opregion_acpi *acpi;
	struct opregion_swsci *swsci;
	struct opregion_asle *asle;
	int enabled;
};

struct opregion_header;
struct opregion_acpi;
struct opregion_swsci;
struct opregion_asle;

struct intel_opregion {
	struct opregion_header *header;
	struct opregion_acpi *acpi;
	struct opregion_swsci *swsci;
	struct opregion_asle *asle;
	int enabled;
};

typedef struct drm_i915_private {
	struct drm_device *dev;

	void __iomem *regs;
	drm_local_map_t *sarea;

	drm_i915_sarea_t *sarea_priv;
	drm_i915_ring_buffer_t ring;

	drm_dma_handle_t *status_page_dmah;
	void *hw_status_page;
	dma_addr_t dma_status_page;
	uint32_t counter;
	unsigned int status_gfx_addr;
	drm_local_map_t hws_map;
	struct drm_gem_object *hws_obj;

	unsigned int cpp;
	int back_offset;
	int front_offset;
	int current_page;
	int page_flipping;

	wait_queue_head_t irq_queue;
	atomic_t irq_received;
	/** Protects user_irq_refcount and irq_mask_reg */
	spinlock_t user_irq_lock;
	/** Refcount for i915_user_irq_get() versus i915_user_irq_put(). */
	int user_irq_refcount;
	/** Cached value of IMR to avoid reads in updating the bitfield */
	u32 irq_mask_reg;
<<<<<<< HEAD
=======
	u32 pipestat[2];
>>>>>>> c07f62e5

	int tex_lru_log_granularity;
	int allow_batchbuffer;
	struct mem_block *agp_heap;
	unsigned int sr01, adpa, ppcr, dvob, dvoc, lvds;
	int vblank_pipe;

	struct intel_opregion opregion;

	struct intel_opregion opregion;

	/* Register state */
	u8 saveLBB;
	u32 saveDSPACNTR;
	u32 saveDSPBCNTR;
	u32 saveDSPARB;
	u32 saveRENDERSTANDBY;
	u32 saveHWS;
	u32 savePIPEACONF;
	u32 savePIPEBCONF;
	u32 savePIPEASRC;
	u32 savePIPEBSRC;
	u32 saveFPA0;
	u32 saveFPA1;
	u32 saveDPLL_A;
	u32 saveDPLL_A_MD;
	u32 saveHTOTAL_A;
	u32 saveHBLANK_A;
	u32 saveHSYNC_A;
	u32 saveVTOTAL_A;
	u32 saveVBLANK_A;
	u32 saveVSYNC_A;
	u32 saveBCLRPAT_A;
	u32 savePIPEASTAT;
	u32 saveDSPASTRIDE;
	u32 saveDSPASIZE;
	u32 saveDSPAPOS;
	u32 saveDSPAADDR;
	u32 saveDSPASURF;
	u32 saveDSPATILEOFF;
	u32 savePFIT_PGM_RATIOS;
	u32 saveBLC_PWM_CTL;
	u32 saveBLC_PWM_CTL2;
	u32 saveFPB0;
	u32 saveFPB1;
	u32 saveDPLL_B;
	u32 saveDPLL_B_MD;
	u32 saveHTOTAL_B;
	u32 saveHBLANK_B;
	u32 saveHSYNC_B;
	u32 saveVTOTAL_B;
	u32 saveVBLANK_B;
	u32 saveVSYNC_B;
	u32 saveBCLRPAT_B;
	u32 savePIPEBSTAT;
	u32 saveDSPBSTRIDE;
	u32 saveDSPBSIZE;
	u32 saveDSPBPOS;
	u32 saveDSPBADDR;
	u32 saveDSPBSURF;
	u32 saveDSPBTILEOFF;
	u32 saveVGA0;
	u32 saveVGA1;
	u32 saveVGA_PD;
	u32 saveVGACNTRL;
	u32 saveADPA;
	u32 saveLVDS;
	u32 savePP_ON_DELAYS;
	u32 savePP_OFF_DELAYS;
	u32 saveDVOA;
	u32 saveDVOB;
	u32 saveDVOC;
	u32 savePP_ON;
	u32 savePP_OFF;
	u32 savePP_CONTROL;
	u32 savePP_DIVISOR;
	u32 savePFIT_CONTROL;
	u32 save_palette_a[256];
	u32 save_palette_b[256];
	u32 saveFBC_CFB_BASE;
	u32 saveFBC_LL_BASE;
	u32 saveFBC_CONTROL;
	u32 saveFBC_CONTROL2;
	u32 saveIER;
	u32 saveIIR;
	u32 saveIMR;
	u32 saveCACHE_MODE_0;
	u32 saveD_STATE;
	u32 saveCG_2D_DIS;
	u32 saveMI_ARB_STATE;
	u32 saveSWF0[16];
	u32 saveSWF1[16];
	u32 saveSWF2[3];
	u8 saveMSR;
	u8 saveSR[8];
	u8 saveGR[25];
	u8 saveAR_INDEX;
	u8 saveAR[21];
	u8 saveDACMASK;
	u8 saveDACDATA[256*3]; /* 256 3-byte colors */
	u8 saveCR[37];

<<<<<<< HEAD
	/** Work task for vblank-related ring access */
	struct work_struct vblank_work;

	struct {
		struct drm_mm gtt_space;

=======
	struct {
		struct drm_mm gtt_space;

		struct io_mapping *gtt_mapping;

>>>>>>> c07f62e5
		/**
		 * List of objects currently involved in rendering from the
		 * ringbuffer.
		 *
		 * A reference is held on the buffer while on this list.
		 */
		struct list_head active_list;

		/**
		 * List of objects which are not in the ringbuffer but which
		 * still have a write_domain which needs to be flushed before
		 * unbinding.
		 *
		 * A reference is held on the buffer while on this list.
		 */
		struct list_head flushing_list;

		/**
		 * LRU list of objects which are not in the ringbuffer and
		 * are ready to unbind, but are still in the GTT.
		 *
		 * A reference is not held on the buffer while on this list,
		 * as merely being GTT-bound shouldn't prevent its being
		 * freed, and we'll pull it off the list in the free path.
		 */
		struct list_head inactive_list;

		/**
		 * List of breadcrumbs associated with GPU requests currently
		 * outstanding.
		 */
		struct list_head request_list;

		/**
		 * We leave the user IRQ off as much as possible,
		 * but this means that requests will finish and never
		 * be retired once the system goes idle. Set a timer to
		 * fire periodically while the ring is running. When it
		 * fires, go retire requests.
		 */
		struct delayed_work retire_work;

		uint32_t next_gem_seqno;

		/**
		 * Waiting sequence number, if any
		 */
		uint32_t waiting_gem_seqno;

		/**
		 * Last seq seen at irq time
		 */
		uint32_t irq_gem_seqno;

		/**
		 * Flag if the X Server, and thus DRM, is not currently in
		 * control of the device.
		 *
		 * This is set between LeaveVT and EnterVT.  It needs to be
		 * replaced with a semaphore.  It also needs to be
		 * transitioned away from for kernel modesetting.
		 */
		int suspended;

		/**
		 * Flag if the hardware appears to be wedged.
		 *
		 * This is set when attempts to idle the device timeout.
		 * It prevents command submission from occuring and makes
		 * every pending request fail
		 */
		int wedged;

		/** Bit 6 swizzling required for X tiling */
		uint32_t bit_6_swizzle_x;
		/** Bit 6 swizzling required for Y tiling */
		uint32_t bit_6_swizzle_y;
	} mm;
} drm_i915_private_t;

/** driver private structure attached to each drm_gem_object */
struct drm_i915_gem_object {
	struct drm_gem_object *obj;

	/** Current space allocated to this object in the GTT, if any. */
	struct drm_mm_node *gtt_space;

	/** This object's place on the active/flushing/inactive lists */
	struct list_head list;

	/**
	 * This is set if the object is on the active or flushing lists
	 * (has pending rendering), and is not set if it's on inactive (ready
	 * to be unbound).
	 */
	int active;

	/**
	 * This is set if the object has been written to since last bound
	 * to the GTT
	 */
	int dirty;

	/** AGP memory structure for our GTT binding. */
	DRM_AGP_MEM *agp_mem;

	struct page **page_list;

	/**
	 * Current offset of the object in GTT space.
	 *
	 * This is the same as gtt_space->start
	 */
	uint32_t gtt_offset;

	/** Boolean whether this object has a valid gtt offset. */
	int gtt_bound;

	/** How many users have pinned this object in GTT space */
	int pin_count;

	/** Breadcrumb of last rendering to the buffer. */
	uint32_t last_rendering_seqno;

	/** Current tiling mode for the object. */
	uint32_t tiling_mode;

	/** AGP mapping type (AGP_USER_MEMORY or AGP_USER_CACHED_MEMORY */
	uint32_t agp_type;

	/**
	 * Flagging of which individual pages are valid in GEM_DOMAIN_CPU when
	 * GEM_DOMAIN_CPU is not in the object's read domain.
	 */
	uint8_t *page_cpu_valid;
};

/**
 * Request queue structure.
 *
 * The request queue allows us to note sequence numbers that have been emitted
 * and may be associated with active buffers to be retired.
 *
 * By keeping this list, we can avoid having to do questionable
 * sequence-number comparisons on buffer last_rendering_seqnos, and associate
 * an emission time with seqnos for tracking how far ahead of the GPU we are.
 */
struct drm_i915_gem_request {
	/** GEM sequence number associated with this request. */
	uint32_t seqno;

	/** Time at which this request was emitted, in jiffies. */
	unsigned long emitted_jiffies;

	/** Cache domains that were flushed at the start of the request. */
	uint32_t flush_domains;

	struct list_head list;
};

struct drm_i915_file_private {
	struct {
		uint32_t last_gem_seqno;
		uint32_t last_gem_throttle_seqno;
	} mm;
};

extern struct drm_ioctl_desc i915_ioctls[];
extern int i915_max_ioctl;

				/* i915_dma.c */
extern void i915_kernel_lost_context(struct drm_device * dev);
extern int i915_driver_load(struct drm_device *, unsigned long flags);
extern int i915_driver_unload(struct drm_device *);
extern int i915_driver_open(struct drm_device *dev, struct drm_file *file_priv);
extern void i915_driver_lastclose(struct drm_device * dev);
extern void i915_driver_preclose(struct drm_device *dev,
				 struct drm_file *file_priv);
extern void i915_driver_postclose(struct drm_device *dev,
				  struct drm_file *file_priv);
extern int i915_driver_device_is_agp(struct drm_device * dev);
extern long i915_compat_ioctl(struct file *filp, unsigned int cmd,
			      unsigned long arg);
extern int i915_emit_box(struct drm_device *dev,
			 struct drm_clip_rect __user *boxes,
			 int i, int DR1, int DR4);

/* i915_irq.c */
extern int i915_irq_emit(struct drm_device *dev, void *data,
			 struct drm_file *file_priv);
extern int i915_irq_wait(struct drm_device *dev, void *data,
			 struct drm_file *file_priv);
void i915_user_irq_get(struct drm_device *dev);
void i915_user_irq_put(struct drm_device *dev);

<<<<<<< HEAD
extern void i915_vblank_work_handler(struct work_struct *work);
=======
>>>>>>> c07f62e5
extern irqreturn_t i915_driver_irq_handler(DRM_IRQ_ARGS);
extern void i915_driver_irq_preinstall(struct drm_device * dev);
extern int i915_driver_irq_postinstall(struct drm_device *dev);
extern void i915_driver_irq_uninstall(struct drm_device * dev);
extern int i915_vblank_pipe_set(struct drm_device *dev, void *data,
				struct drm_file *file_priv);
extern int i915_vblank_pipe_get(struct drm_device *dev, void *data,
				struct drm_file *file_priv);
extern int i915_enable_vblank(struct drm_device *dev, int crtc);
extern void i915_disable_vblank(struct drm_device *dev, int crtc);
extern u32 i915_get_vblank_counter(struct drm_device *dev, int crtc);
extern int i915_vblank_swap(struct drm_device *dev, void *data,
			    struct drm_file *file_priv);
extern void i915_enable_irq(drm_i915_private_t *dev_priv, u32 mask);
<<<<<<< HEAD
=======

void
i915_enable_pipestat(drm_i915_private_t *dev_priv, int pipe, u32 mask);

void
i915_disable_pipestat(drm_i915_private_t *dev_priv, int pipe, u32 mask);

>>>>>>> c07f62e5

/* i915_mem.c */
extern int i915_mem_alloc(struct drm_device *dev, void *data,
			  struct drm_file *file_priv);
extern int i915_mem_free(struct drm_device *dev, void *data,
			 struct drm_file *file_priv);
extern int i915_mem_init_heap(struct drm_device *dev, void *data,
			      struct drm_file *file_priv);
extern int i915_mem_destroy_heap(struct drm_device *dev, void *data,
				 struct drm_file *file_priv);
extern void i915_mem_takedown(struct mem_block **heap);
extern void i915_mem_release(struct drm_device * dev,
			     struct drm_file *file_priv, struct mem_block *heap);
/* i915_gem.c */
int i915_gem_init_ioctl(struct drm_device *dev, void *data,
			struct drm_file *file_priv);
int i915_gem_create_ioctl(struct drm_device *dev, void *data,
			  struct drm_file *file_priv);
int i915_gem_pread_ioctl(struct drm_device *dev, void *data,
			 struct drm_file *file_priv);
int i915_gem_pwrite_ioctl(struct drm_device *dev, void *data,
			  struct drm_file *file_priv);
int i915_gem_mmap_ioctl(struct drm_device *dev, void *data,
			struct drm_file *file_priv);
int i915_gem_set_domain_ioctl(struct drm_device *dev, void *data,
			      struct drm_file *file_priv);
int i915_gem_sw_finish_ioctl(struct drm_device *dev, void *data,
			     struct drm_file *file_priv);
int i915_gem_execbuffer(struct drm_device *dev, void *data,
			struct drm_file *file_priv);
int i915_gem_pin_ioctl(struct drm_device *dev, void *data,
		       struct drm_file *file_priv);
int i915_gem_unpin_ioctl(struct drm_device *dev, void *data,
			 struct drm_file *file_priv);
int i915_gem_busy_ioctl(struct drm_device *dev, void *data,
			struct drm_file *file_priv);
int i915_gem_throttle_ioctl(struct drm_device *dev, void *data,
			    struct drm_file *file_priv);
int i915_gem_entervt_ioctl(struct drm_device *dev, void *data,
			   struct drm_file *file_priv);
int i915_gem_leavevt_ioctl(struct drm_device *dev, void *data,
			   struct drm_file *file_priv);
int i915_gem_set_tiling(struct drm_device *dev, void *data,
			struct drm_file *file_priv);
int i915_gem_get_tiling(struct drm_device *dev, void *data,
			struct drm_file *file_priv);
<<<<<<< HEAD
=======
int i915_gem_get_aperture_ioctl(struct drm_device *dev, void *data,
				struct drm_file *file_priv);
>>>>>>> c07f62e5
void i915_gem_load(struct drm_device *dev);
int i915_gem_proc_init(struct drm_minor *minor);
void i915_gem_proc_cleanup(struct drm_minor *minor);
int i915_gem_init_object(struct drm_gem_object *obj);
void i915_gem_free_object(struct drm_gem_object *obj);
int i915_gem_object_pin(struct drm_gem_object *obj, uint32_t alignment);
void i915_gem_object_unpin(struct drm_gem_object *obj);
void i915_gem_lastclose(struct drm_device *dev);
uint32_t i915_get_gem_seqno(struct drm_device *dev);
void i915_gem_retire_requests(struct drm_device *dev);
void i915_gem_retire_work_handler(struct work_struct *work);
void i915_gem_clflush_object(struct drm_gem_object *obj);

/* i915_gem_tiling.c */
void i915_gem_detect_bit_6_swizzle(struct drm_device *dev);

/* i915_gem_debug.c */
void i915_gem_dump_object(struct drm_gem_object *obj, int len,
			  const char *where, uint32_t mark);
#if WATCH_INACTIVE
void i915_verify_inactive(struct drm_device *dev, char *file, int line);
#else
#define i915_verify_inactive(dev, file, line)
#endif
void i915_gem_object_check_coherency(struct drm_gem_object *obj, int handle);
void i915_gem_dump_object(struct drm_gem_object *obj, int len,
			  const char *where, uint32_t mark);
void i915_dump_lru(struct drm_device *dev, const char *where);

/* i915_suspend.c */
extern int i915_save_state(struct drm_device *dev);
extern int i915_restore_state(struct drm_device *dev);

/* i915_suspend.c */
extern int i915_save_state(struct drm_device *dev);
extern int i915_restore_state(struct drm_device *dev);

<<<<<<< HEAD
=======
#ifdef CONFIG_ACPI
>>>>>>> c07f62e5
/* i915_opregion.c */
extern int intel_opregion_init(struct drm_device *dev);
extern void intel_opregion_free(struct drm_device *dev);
extern void opregion_asle_intr(struct drm_device *dev);
extern void opregion_enable_asle(struct drm_device *dev);
<<<<<<< HEAD
=======
#else
static inline int intel_opregion_init(struct drm_device *dev) { return 0; }
static inline void intel_opregion_free(struct drm_device *dev) { return; }
static inline void opregion_asle_intr(struct drm_device *dev) { return; }
static inline void opregion_enable_asle(struct drm_device *dev) { return; }
#endif
>>>>>>> c07f62e5

/**
 * Lock test for when it's just for synchronization of ring access.
 *
 * In that case, we don't need to do it when GEM is initialized as nobody else
 * has access to the ring.
 */
#define RING_LOCK_TEST_WITH_RETURN(dev, file_priv) do {			\
	if (((drm_i915_private_t *)dev->dev_private)->ring.ring_obj == NULL) \
		LOCK_TEST_WITH_RETURN(dev, file_priv);			\
} while (0)

#define I915_READ(reg)          readl(dev_priv->regs + (reg))
#define I915_WRITE(reg, val)     writel(val, dev_priv->regs + (reg))
#define I915_READ16(reg)	readw(dev_priv->regs + (reg))
#define I915_WRITE16(reg, val)	writel(val, dev_priv->regs + (reg))
#define I915_READ8(reg)		readb(dev_priv->regs + (reg))
#define I915_WRITE8(reg, val)	writeb(val, dev_priv->regs + (reg))

#define I915_VERBOSE 0

#define RING_LOCALS	unsigned int outring, ringmask, outcount; \
                        volatile char *virt;

#define BEGIN_LP_RING(n) do {				\
	if (I915_VERBOSE)				\
		DRM_DEBUG("BEGIN_LP_RING(%d)\n", (n));	\
	if (dev_priv->ring.space < (n)*4)		\
		i915_wait_ring(dev, (n)*4, __func__);		\
	outcount = 0;					\
	outring = dev_priv->ring.tail;			\
	ringmask = dev_priv->ring.tail_mask;		\
	virt = dev_priv->ring.virtual_start;		\
} while (0)

#define OUT_RING(n) do {					\
	if (I915_VERBOSE) DRM_DEBUG("   OUT_RING %x\n", (int)(n));	\
	*(volatile unsigned int *)(virt + outring) = (n);	\
        outcount++;						\
	outring += 4;						\
	outring &= ringmask;					\
} while (0)

#define ADVANCE_LP_RING() do {						\
	if (I915_VERBOSE) DRM_DEBUG("ADVANCE_LP_RING %x\n", outring);	\
	dev_priv->ring.tail = outring;					\
	dev_priv->ring.space -= outcount * 4;				\
	I915_WRITE(PRB0_TAIL, outring);			\
} while(0)

/**
 * Reads a dword out of the status page, which is written to from the command
 * queue by automatic updates, MI_REPORT_HEAD, MI_STORE_DATA_INDEX, or
 * MI_STORE_DATA_IMM.
 *
 * The following dwords have a reserved meaning:
 * 0x00: ISR copy, updated when an ISR bit not set in the HWSTAM changes.
 * 0x04: ring 0 head pointer
 * 0x05: ring 1 head pointer (915-class)
 * 0x06: ring 2 head pointer (915-class)
 * 0x10-0x1b: Context status DWords (GM45)
 * 0x1f: Last written status offset. (GM45)
 *
 * The area from dword 0x20 to 0x3ff is available for driver usage.
 */
#define READ_HWSP(dev_priv, reg)  (((volatile u32*)(dev_priv->hw_status_page))[reg])
<<<<<<< HEAD
#define READ_BREADCRUMB(dev_priv) READ_HWSP(dev_priv, 5)
#define I915_GEM_HWS_INDEX		0x20
=======
#define READ_BREADCRUMB(dev_priv) READ_HWSP(dev_priv, I915_BREADCRUMB_INDEX)
#define I915_GEM_HWS_INDEX		0x20
#define I915_BREADCRUMB_INDEX		0x21
>>>>>>> c07f62e5

extern int i915_wait_ring(struct drm_device * dev, int n, const char *caller);

#define IS_I830(dev) ((dev)->pci_device == 0x3577)
#define IS_845G(dev) ((dev)->pci_device == 0x2562)
#define IS_I85X(dev) ((dev)->pci_device == 0x3582)
#define IS_I855(dev) ((dev)->pci_device == 0x3582)
#define IS_I865G(dev) ((dev)->pci_device == 0x2572)

#define IS_I915G(dev) ((dev)->pci_device == 0x2582 || (dev)->pci_device == 0x258a)
#define IS_I915GM(dev) ((dev)->pci_device == 0x2592)
#define IS_I945G(dev) ((dev)->pci_device == 0x2772)
#define IS_I945GM(dev) ((dev)->pci_device == 0x27A2 ||\
		        (dev)->pci_device == 0x27AE)
#define IS_I965G(dev) ((dev)->pci_device == 0x2972 || \
		       (dev)->pci_device == 0x2982 || \
		       (dev)->pci_device == 0x2992 || \
		       (dev)->pci_device == 0x29A2 || \
		       (dev)->pci_device == 0x2A02 || \
		       (dev)->pci_device == 0x2A12 || \
		       (dev)->pci_device == 0x2A42 || \
		       (dev)->pci_device == 0x2E02 || \
		       (dev)->pci_device == 0x2E12 || \
		       (dev)->pci_device == 0x2E22)

#define IS_I965GM(dev) ((dev)->pci_device == 0x2A02)

#define IS_GM45(dev) ((dev)->pci_device == 0x2A42)

#define IS_G4X(dev) ((dev)->pci_device == 0x2E02 || \
		     (dev)->pci_device == 0x2E12 || \
		     (dev)->pci_device == 0x2E22)

#define IS_G33(dev)    ((dev)->pci_device == 0x29C2 ||	\
			(dev)->pci_device == 0x29B2 ||	\
			(dev)->pci_device == 0x29D2)

#define IS_I9XX(dev) (IS_I915G(dev) || IS_I915GM(dev) || IS_I945G(dev) || \
		      IS_I945GM(dev) || IS_I965G(dev) || IS_G33(dev))

#define IS_MOBILE(dev) (IS_I830(dev) || IS_I85X(dev) || IS_I915GM(dev) || \
			IS_I945GM(dev) || IS_I965GM(dev) || IS_GM45(dev))

#define I915_NEED_GFX_HWS(dev) (IS_G33(dev) || IS_GM45(dev) || IS_G4X(dev))

#define PRIMARY_RINGBUFFER_SIZE         (128*1024)

#endif<|MERGE_RESOLUTION|>--- conflicted
+++ resolved
@@ -31,10 +31,7 @@
 #define _I915_DRV_H_
 
 #include "i915_reg.h"
-<<<<<<< HEAD
-=======
 #include <linux/io-mapping.h>
->>>>>>> c07f62e5
 
 /* General customization:
  */
@@ -49,11 +46,8 @@
 	PIPE_A = 0,
 	PIPE_B,
 };
-<<<<<<< HEAD
-=======
 
 #define I915_NUM_PIPE	2
->>>>>>> c07f62e5
 
 /* Interface history:
  *
@@ -109,19 +103,6 @@
 	int enabled;
 };
 
-struct opregion_header;
-struct opregion_acpi;
-struct opregion_swsci;
-struct opregion_asle;
-
-struct intel_opregion {
-	struct opregion_header *header;
-	struct opregion_acpi *acpi;
-	struct opregion_swsci *swsci;
-	struct opregion_asle *asle;
-	int enabled;
-};
-
 typedef struct drm_i915_private {
 	struct drm_device *dev;
 
@@ -153,18 +134,13 @@
 	int user_irq_refcount;
 	/** Cached value of IMR to avoid reads in updating the bitfield */
 	u32 irq_mask_reg;
-<<<<<<< HEAD
-=======
 	u32 pipestat[2];
->>>>>>> c07f62e5
 
 	int tex_lru_log_granularity;
 	int allow_batchbuffer;
 	struct mem_block *agp_heap;
 	unsigned int sr01, adpa, ppcr, dvob, dvoc, lvds;
 	int vblank_pipe;
-
-	struct intel_opregion opregion;
 
 	struct intel_opregion opregion;
 
@@ -259,20 +235,11 @@
 	u8 saveDACDATA[256*3]; /* 256 3-byte colors */
 	u8 saveCR[37];
 
-<<<<<<< HEAD
-	/** Work task for vblank-related ring access */
-	struct work_struct vblank_work;
-
 	struct {
 		struct drm_mm gtt_space;
 
-=======
-	struct {
-		struct drm_mm gtt_space;
-
 		struct io_mapping *gtt_mapping;
 
->>>>>>> c07f62e5
 		/**
 		 * List of objects currently involved in rendering from the
 		 * ringbuffer.
@@ -468,10 +435,6 @@
 void i915_user_irq_get(struct drm_device *dev);
 void i915_user_irq_put(struct drm_device *dev);
 
-<<<<<<< HEAD
-extern void i915_vblank_work_handler(struct work_struct *work);
-=======
->>>>>>> c07f62e5
 extern irqreturn_t i915_driver_irq_handler(DRM_IRQ_ARGS);
 extern void i915_driver_irq_preinstall(struct drm_device * dev);
 extern int i915_driver_irq_postinstall(struct drm_device *dev);
@@ -486,8 +449,6 @@
 extern int i915_vblank_swap(struct drm_device *dev, void *data,
 			    struct drm_file *file_priv);
 extern void i915_enable_irq(drm_i915_private_t *dev_priv, u32 mask);
-<<<<<<< HEAD
-=======
 
 void
 i915_enable_pipestat(drm_i915_private_t *dev_priv, int pipe, u32 mask);
@@ -495,7 +456,6 @@
 void
 i915_disable_pipestat(drm_i915_private_t *dev_priv, int pipe, u32 mask);
 
->>>>>>> c07f62e5
 
 /* i915_mem.c */
 extern int i915_mem_alloc(struct drm_device *dev, void *data,
@@ -542,11 +502,8 @@
 			struct drm_file *file_priv);
 int i915_gem_get_tiling(struct drm_device *dev, void *data,
 			struct drm_file *file_priv);
-<<<<<<< HEAD
-=======
 int i915_gem_get_aperture_ioctl(struct drm_device *dev, void *data,
 				struct drm_file *file_priv);
->>>>>>> c07f62e5
 void i915_gem_load(struct drm_device *dev);
 int i915_gem_proc_init(struct drm_minor *minor);
 void i915_gem_proc_cleanup(struct drm_minor *minor);
@@ -584,24 +541,18 @@
 extern int i915_save_state(struct drm_device *dev);
 extern int i915_restore_state(struct drm_device *dev);
 
-<<<<<<< HEAD
-=======
 #ifdef CONFIG_ACPI
->>>>>>> c07f62e5
 /* i915_opregion.c */
 extern int intel_opregion_init(struct drm_device *dev);
 extern void intel_opregion_free(struct drm_device *dev);
 extern void opregion_asle_intr(struct drm_device *dev);
 extern void opregion_enable_asle(struct drm_device *dev);
-<<<<<<< HEAD
-=======
 #else
 static inline int intel_opregion_init(struct drm_device *dev) { return 0; }
 static inline void intel_opregion_free(struct drm_device *dev) { return; }
 static inline void opregion_asle_intr(struct drm_device *dev) { return; }
 static inline void opregion_enable_asle(struct drm_device *dev) { return; }
 #endif
->>>>>>> c07f62e5
 
 /**
  * Lock test for when it's just for synchronization of ring access.
@@ -668,14 +619,9 @@
  * The area from dword 0x20 to 0x3ff is available for driver usage.
  */
 #define READ_HWSP(dev_priv, reg)  (((volatile u32*)(dev_priv->hw_status_page))[reg])
-<<<<<<< HEAD
-#define READ_BREADCRUMB(dev_priv) READ_HWSP(dev_priv, 5)
-#define I915_GEM_HWS_INDEX		0x20
-=======
 #define READ_BREADCRUMB(dev_priv) READ_HWSP(dev_priv, I915_BREADCRUMB_INDEX)
 #define I915_GEM_HWS_INDEX		0x20
 #define I915_BREADCRUMB_INDEX		0x21
->>>>>>> c07f62e5
 
 extern int i915_wait_ring(struct drm_device * dev, int n, const char *caller);
 
