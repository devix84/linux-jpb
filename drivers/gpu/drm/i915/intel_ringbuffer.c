--- conflicted
+++ resolved
@@ -405,25 +405,6 @@
 	return gen8_emit_pipe_control(req, flags, scratch_addr);
 }
 
-<<<<<<< HEAD
-u64 intel_engine_get_active_head(struct intel_engine_cs *engine)
-{
-	struct drm_i915_private *dev_priv = engine->i915;
-	u64 acthd;
-
-	if (INTEL_GEN(dev_priv) >= 8)
-		acthd = I915_READ64_2x32(RING_ACTHD(engine->mmio_base),
-					 RING_ACTHD_UDW(engine->mmio_base));
-	else if (INTEL_GEN(dev_priv) >= 4)
-		acthd = I915_READ(RING_ACTHD(engine->mmio_base));
-	else
-		acthd = I915_READ(ACTHD);
-
-	return acthd;
-}
-
-=======
->>>>>>> 405182c2
 static void ring_setup_phys_status_page(struct intel_engine_cs *engine)
 {
 	struct drm_i915_private *dev_priv = engine->i915;
@@ -582,25 +563,13 @@
 	if (I915_READ_HEAD(engine))
 		DRM_DEBUG("%s initialization failed [head=%08x], fudging\n",
 			  engine->name, I915_READ_HEAD(engine));
-<<<<<<< HEAD
 
 	intel_ring_update_space(ring);
 	I915_WRITE_HEAD(engine, ring->head);
 	I915_WRITE_TAIL(engine, ring->tail);
 	(void)I915_READ_TAIL(engine);
 
-	I915_WRITE_CTL(engine,
-			((ring->size - PAGE_SIZE) & RING_NR_PAGES)
-			| RING_VALID);
-=======
-
-	intel_ring_update_space(ring);
-	I915_WRITE_HEAD(engine, ring->head);
-	I915_WRITE_TAIL(engine, ring->tail);
-	(void)I915_READ_TAIL(engine);
-
 	I915_WRITE_CTL(engine, RING_CTL_SIZE(ring->size) | RING_VALID);
->>>>>>> 405182c2
 
 	/* If the head is still not zero, the ring is dead */
 	if (intel_wait_for_register_fw(dev_priv, RING_CTL(engine->mmio_base),
@@ -1244,47 +1213,17 @@
 	i915_vma_unpin_and_release(&dev_priv->semaphore);
 }
 
-<<<<<<< HEAD
-static int gen8_rcs_signal(struct drm_i915_gem_request *req)
-{
-	struct intel_ring *ring = req->ring;
-=======
 static u32 *gen8_rcs_signal(struct drm_i915_gem_request *req, u32 *out)
 {
->>>>>>> 405182c2
 	struct drm_i915_private *dev_priv = req->i915;
 	struct intel_engine_cs *waiter;
 	enum intel_engine_id id;
 
-<<<<<<< HEAD
-	num_rings = INTEL_INFO(dev_priv)->num_rings;
-	ret = intel_ring_begin(req, (num_rings-1) * 8);
-	if (ret)
-		return ret;
-
-	for_each_engine_id(waiter, dev_priv, id) {
-=======
 	for_each_engine(waiter, dev_priv, id) {
->>>>>>> 405182c2
 		u64 gtt_offset = req->engine->semaphore.signal_ggtt[id];
 		if (gtt_offset == MI_SEMAPHORE_SYNC_INVALID)
 			continue;
 
-<<<<<<< HEAD
-		intel_ring_emit(ring, GFX_OP_PIPE_CONTROL(6));
-		intel_ring_emit(ring,
-				PIPE_CONTROL_GLOBAL_GTT_IVB |
-				PIPE_CONTROL_QW_WRITE |
-				PIPE_CONTROL_CS_STALL);
-		intel_ring_emit(ring, lower_32_bits(gtt_offset));
-		intel_ring_emit(ring, upper_32_bits(gtt_offset));
-		intel_ring_emit(ring, req->fence.seqno);
-		intel_ring_emit(ring, 0);
-		intel_ring_emit(ring,
-				MI_SEMAPHORE_SIGNAL |
-				MI_SEMAPHORE_TARGET(waiter->hw_id));
-		intel_ring_emit(ring, 0);
-=======
 		*out++ = GFX_OP_PIPE_CONTROL(6);
 		*out++ = (PIPE_CONTROL_GLOBAL_GTT_IVB |
 			  PIPE_CONTROL_QW_WRITE |
@@ -1296,54 +1235,22 @@
 		*out++ = (MI_SEMAPHORE_SIGNAL |
 			  MI_SEMAPHORE_TARGET(waiter->hw_id));
 		*out++ = 0;
->>>>>>> 405182c2
-	}
-	intel_ring_advance(ring);
+	}
 
 	return out;
 }
 
-<<<<<<< HEAD
-static int gen8_xcs_signal(struct drm_i915_gem_request *req)
-{
-	struct intel_ring *ring = req->ring;
+static u32 *gen8_xcs_signal(struct drm_i915_gem_request *req, u32 *out)
+{
 	struct drm_i915_private *dev_priv = req->i915;
 	struct intel_engine_cs *waiter;
 	enum intel_engine_id id;
-	int ret, num_rings;
-
-	num_rings = INTEL_INFO(dev_priv)->num_rings;
-	ret = intel_ring_begin(req, (num_rings-1) * 6);
-	if (ret)
-		return ret;
-
-	for_each_engine_id(waiter, dev_priv, id) {
-=======
-static u32 *gen8_xcs_signal(struct drm_i915_gem_request *req, u32 *out)
-{
-	struct drm_i915_private *dev_priv = req->i915;
-	struct intel_engine_cs *waiter;
-	enum intel_engine_id id;
 
 	for_each_engine(waiter, dev_priv, id) {
->>>>>>> 405182c2
 		u64 gtt_offset = req->engine->semaphore.signal_ggtt[id];
 		if (gtt_offset == MI_SEMAPHORE_SYNC_INVALID)
 			continue;
 
-<<<<<<< HEAD
-		intel_ring_emit(ring,
-				(MI_FLUSH_DW + 1) | MI_FLUSH_DW_OP_STOREDW);
-		intel_ring_emit(ring,
-				lower_32_bits(gtt_offset) |
-				MI_FLUSH_DW_USE_GTT);
-		intel_ring_emit(ring, upper_32_bits(gtt_offset));
-		intel_ring_emit(ring, req->fence.seqno);
-		intel_ring_emit(ring,
-				MI_SEMAPHORE_SIGNAL |
-				MI_SEMAPHORE_TARGET(waiter->hw_id));
-		intel_ring_emit(ring, 0);
-=======
 		*out++ = (MI_FLUSH_DW + 1) | MI_FLUSH_DW_OP_STOREDW;
 		*out++ = lower_32_bits(gtt_offset) | MI_FLUSH_DW_USE_GTT;
 		*out++ = upper_32_bits(gtt_offset);
@@ -1351,38 +1258,11 @@
 		*out++ = (MI_SEMAPHORE_SIGNAL |
 			  MI_SEMAPHORE_TARGET(waiter->hw_id));
 		*out++ = 0;
->>>>>>> 405182c2
-	}
-	intel_ring_advance(ring);
+	}
 
 	return out;
 }
 
-<<<<<<< HEAD
-static int gen6_signal(struct drm_i915_gem_request *req)
-{
-	struct intel_ring *ring = req->ring;
-	struct drm_i915_private *dev_priv = req->i915;
-	struct intel_engine_cs *engine;
-	int ret, num_rings;
-
-	num_rings = INTEL_INFO(dev_priv)->num_rings;
-	ret = intel_ring_begin(req, round_up((num_rings-1) * 3, 2));
-	if (ret)
-		return ret;
-
-	for_each_engine(engine, dev_priv) {
-		i915_reg_t mbox_reg;
-
-		if (!(BIT(engine->hw_id) & GEN6_SEMAPHORES_MASK))
-			continue;
-
-		mbox_reg = req->engine->semaphore.mbox.signal[engine->hw_id];
-		if (i915_mmio_reg_valid(mbox_reg)) {
-			intel_ring_emit(ring, MI_LOAD_REGISTER_IMM(1));
-			intel_ring_emit_reg(ring, mbox_reg);
-			intel_ring_emit(ring, req->fence.seqno);
-=======
 static u32 *gen6_signal(struct drm_i915_gem_request *req, u32 *out)
 {
 	struct drm_i915_private *dev_priv = req->i915;
@@ -1402,49 +1282,13 @@
 			*out++ = i915_mmio_reg_offset(mbox_reg);
 			*out++ = req->global_seqno;
 			num_rings++;
->>>>>>> 405182c2
 		}
 	}
 	if (num_rings & 1)
 		*out++ = MI_NOOP;
 
-<<<<<<< HEAD
-	/* If num_dwords was rounded, make sure the tail pointer is correct */
-	if (num_rings % 2 == 0)
-		intel_ring_emit(ring, MI_NOOP);
-	intel_ring_advance(ring);
-
-	return 0;
-}
-
-static void i9xx_submit_request(struct drm_i915_gem_request *request)
-{
-	struct drm_i915_private *dev_priv = request->i915;
-
-	I915_WRITE_TAIL(request->engine,
-			intel_ring_offset(request->ring, request->tail));
-}
-
-static int i9xx_emit_request(struct drm_i915_gem_request *req)
-{
-	struct intel_ring *ring = req->ring;
-	int ret;
-
-	ret = intel_ring_begin(req, 4);
-	if (ret)
-		return ret;
-
-	intel_ring_emit(ring, MI_STORE_DWORD_INDEX);
-	intel_ring_emit(ring, I915_GEM_HWS_INDEX << MI_STORE_DWORD_INDEX_SHIFT);
-	intel_ring_emit(ring, req->fence.seqno);
-	intel_ring_emit(ring, MI_USER_INTERRUPT);
-	intel_ring_advance(ring);
-
-	req->tail = ring->tail;
-=======
 	return out;
 }
->>>>>>> 405182c2
 
 static void i9xx_submit_request(struct drm_i915_gem_request *request)
 {
@@ -1469,63 +1313,13 @@
 static const int i9xx_emit_breadcrumb_sz = 4;
 
 /**
-<<<<<<< HEAD
- * gen6_sema_emit_request - Update the semaphore mailbox registers
-=======
  * gen6_sema_emit_breadcrumb - Update the semaphore mailbox registers
->>>>>>> 405182c2
  *
  * @request - request to write to the ring
  *
  * Update the mailbox registers in the *other* rings with the current seqno.
  * This acts like a signal in the canonical semaphore.
  */
-<<<<<<< HEAD
-static int gen6_sema_emit_request(struct drm_i915_gem_request *req)
-{
-	int ret;
-
-	ret = req->engine->semaphore.signal(req);
-	if (ret)
-		return ret;
-
-	return i9xx_emit_request(req);
-}
-
-static int gen8_render_emit_request(struct drm_i915_gem_request *req)
-{
-	struct intel_engine_cs *engine = req->engine;
-	struct intel_ring *ring = req->ring;
-	int ret;
-
-	if (engine->semaphore.signal) {
-		ret = engine->semaphore.signal(req);
-		if (ret)
-			return ret;
-	}
-
-	ret = intel_ring_begin(req, 8);
-	if (ret)
-		return ret;
-
-	intel_ring_emit(ring, GFX_OP_PIPE_CONTROL(6));
-	intel_ring_emit(ring, (PIPE_CONTROL_GLOBAL_GTT_IVB |
-			       PIPE_CONTROL_CS_STALL |
-			       PIPE_CONTROL_QW_WRITE));
-	intel_ring_emit(ring, intel_hws_seqno_address(engine));
-	intel_ring_emit(ring, 0);
-	intel_ring_emit(ring, i915_gem_request_get_seqno(req));
-	/* We're thrashing one dword of HWS. */
-	intel_ring_emit(ring, 0);
-	intel_ring_emit(ring, MI_USER_INTERRUPT);
-	intel_ring_emit(ring, MI_NOOP);
-	intel_ring_advance(ring);
-
-	req->tail = ring->tail;
-
-	return 0;
-}
-=======
 static void gen6_sema_emit_breadcrumb(struct drm_i915_gem_request *req,
 				      u32 *out)
 {
@@ -1557,7 +1351,6 @@
 }
 
 static const int gen8_render_emit_breadcrumb_sz = 8;
->>>>>>> 405182c2
 
 /**
  * intel_ring_sync - sync the waiter to the signaller on seqno
@@ -1585,11 +1378,7 @@
 			MI_SEMAPHORE_WAIT |
 			MI_SEMAPHORE_GLOBAL_GTT |
 			MI_SEMAPHORE_SAD_GTE_SDD);
-<<<<<<< HEAD
-	intel_ring_emit(ring, signal->fence.seqno);
-=======
 	intel_ring_emit(ring, signal->global_seqno);
->>>>>>> 405182c2
 	intel_ring_emit(ring, lower_32_bits(offset));
 	intel_ring_emit(ring, upper_32_bits(offset));
 	intel_ring_advance(ring);
@@ -1627,11 +1416,7 @@
 	 * seqno is >= the last seqno executed. However for hardware the
 	 * comparison is strictly greater than.
 	 */
-<<<<<<< HEAD
-	intel_ring_emit(ring, signal->fence.seqno - 1);
-=======
 	intel_ring_emit(ring, signal->global_seqno - 1);
->>>>>>> 405182c2
 	intel_ring_emit(ring, 0);
 	intel_ring_emit(ring, MI_NOOP);
 	intel_ring_advance(ring);
@@ -1928,20 +1713,12 @@
 static void cleanup_status_page(struct intel_engine_cs *engine)
 {
 	struct i915_vma *vma;
-<<<<<<< HEAD
-=======
 	struct drm_i915_gem_object *obj;
->>>>>>> 405182c2
 
 	vma = fetch_and_zero(&engine->status_page.vma);
 	if (!vma)
 		return;
 
-<<<<<<< HEAD
-	i915_vma_unpin(vma);
-	i915_gem_object_unpin_map(vma->obj);
-	i915_vma_put(vma);
-=======
 	obj = vma->obj;
 
 	i915_vma_unpin(vma);
@@ -1949,7 +1726,6 @@
 
 	i915_gem_object_unpin_map(obj);
 	__i915_gem_object_release_unless_active(obj);
->>>>>>> 405182c2
 }
 
 static int init_status_page(struct intel_engine_cs *engine)
@@ -1957,10 +1733,10 @@
 	struct drm_i915_gem_object *obj;
 	struct i915_vma *vma;
 	unsigned int flags;
-<<<<<<< HEAD
-	int ret;
-
-	obj = i915_gem_object_create(&engine->i915->drm, 4096);
+	void *vaddr;
+	int ret;
+
+	obj = i915_gem_object_create_internal(engine->i915, 4096);
 	if (IS_ERR(obj)) {
 		DRM_ERROR("Failed to allocate status page\n");
 		return PTR_ERR(obj);
@@ -1993,48 +1769,6 @@
 	if (ret)
 		goto err;
 
-	engine->status_page.vma = vma;
-	engine->status_page.ggtt_offset = i915_ggtt_offset(vma);
-	engine->status_page.page_addr =
-		i915_gem_object_pin_map(obj, I915_MAP_WB);
-
-=======
-	void *vaddr;
-	int ret;
-
-	obj = i915_gem_object_create_internal(engine->i915, 4096);
-	if (IS_ERR(obj)) {
-		DRM_ERROR("Failed to allocate status page\n");
-		return PTR_ERR(obj);
-	}
-
-	ret = i915_gem_object_set_cache_level(obj, I915_CACHE_LLC);
-	if (ret)
-		goto err;
-
-	vma = i915_vma_create(obj, &engine->i915->ggtt.base, NULL);
-	if (IS_ERR(vma)) {
-		ret = PTR_ERR(vma);
-		goto err;
-	}
-
-	flags = PIN_GLOBAL;
-	if (!HAS_LLC(engine->i915))
-		/* On g33, we cannot place HWS above 256MiB, so
-		 * restrict its pinning to the low mappable arena.
-		 * Though this restriction is not documented for
-		 * gen4, gen5, or byt, they also behave similarly
-		 * and hang if the HWS is placed at the top of the
-		 * GTT. To generalise, it appears that all !llc
-		 * platforms have issues with us placing the HWS
-		 * above the mappable region (even though we never
-		 * actualy map it).
-		 */
-		flags |= PIN_MAPPABLE;
-	ret = i915_vma_pin(vma, 0, 4096, flags);
-	if (ret)
-		goto err;
-
 	vaddr = i915_gem_object_pin_map(obj, I915_MAP_WB);
 	if (IS_ERR(vaddr)) {
 		ret = PTR_ERR(vaddr);
@@ -2045,16 +1779,12 @@
 	engine->status_page.ggtt_offset = i915_ggtt_offset(vma);
 	engine->status_page.page_addr = memset(vaddr, 0, 4096);
 
->>>>>>> 405182c2
 	DRM_DEBUG_DRIVER("%s hws offset: 0x%08x\n",
 			 engine->name, i915_ggtt_offset(vma));
 	return 0;
 
-<<<<<<< HEAD
-=======
 err_unpin:
 	i915_vma_unpin(vma);
->>>>>>> 405182c2
 err:
 	i915_gem_object_put(obj);
 	return ret;
@@ -2166,10 +1896,7 @@
 	struct i915_vma *vma;
 
 	GEM_BUG_ON(!is_power_of_2(size));
-<<<<<<< HEAD
-=======
 	GEM_BUG_ON(RING_CTL_SIZE(size) & ~RING_NR_PAGES);
->>>>>>> 405182c2
 
 	ring = kzalloc(sizeof(*ring), GFP_KERNEL);
 	if (!ring)
@@ -2204,15 +1931,11 @@
 void
 intel_ring_free(struct intel_ring *ring)
 {
-<<<<<<< HEAD
-	i915_vma_put(ring->vma);
-=======
 	struct drm_i915_gem_object *obj = ring->vma->obj;
 
 	i915_vma_close(ring->vma);
 	__i915_gem_object_release_unless_active(obj);
 
->>>>>>> 405182c2
 	kfree(ring);
 }
 
@@ -2228,21 +1951,11 @@
 		return 0;
 
 	if (ce->state) {
-<<<<<<< HEAD
-		ret = i915_gem_object_set_to_gtt_domain(ce->state->obj, false);
-		if (ret)
-			goto error;
-
-		ret = i915_vma_pin(ce->state, 0, ctx->ggtt_alignment,
-				   PIN_GLOBAL | PIN_HIGH);
-		if (ret)
-=======
 		struct i915_vma *vma;
 
 		vma = i915_gem_context_pin_legacy(ctx, PIN_HIGH);
 		if (IS_ERR(vma)) {
 			ret = PTR_ERR(vma);
->>>>>>> 405182c2
 			goto error;
 		}
 	}
@@ -2290,12 +2003,6 @@
 	WARN_ON(engine->buffer);
 
 	intel_engine_setup_common(engine);
-<<<<<<< HEAD
-
-	memset(engine->semaphore.sync_seqno, 0,
-	       sizeof(engine->semaphore.sync_seqno));
-=======
->>>>>>> 405182c2
 
 	ret = intel_engine_init_common(engine);
 	if (ret)
@@ -2380,14 +2087,9 @@
 void intel_legacy_submission_resume(struct drm_i915_private *dev_priv)
 {
 	struct intel_engine_cs *engine;
-<<<<<<< HEAD
-
-	for_each_engine(engine, dev_priv) {
-=======
 	enum intel_engine_id id;
 
 	for_each_engine(engine, dev_priv, id) {
->>>>>>> 405182c2
 		engine->buffer->head = engine->buffer->tail;
 		engine->buffer->last_retired_head = -1;
 	}
@@ -2417,13 +2119,9 @@
 {
 	struct intel_ring *ring = req->ring;
 	struct drm_i915_gem_request *target;
-<<<<<<< HEAD
-	int ret;
-=======
 	long timeout;
 
 	lockdep_assert_held(&req->i915->drm.struct_mutex);
->>>>>>> 405182c2
 
 	intel_ring_update_space(ring);
 	if (ring->space >= bytes)
@@ -2453,19 +2151,11 @@
 	if (WARN_ON(&target->ring_link == &ring->request_list))
 		return -ENOSPC;
 
-<<<<<<< HEAD
-	ret = i915_wait_request(target,
-				I915_WAIT_INTERRUPTIBLE | I915_WAIT_LOCKED,
-				NULL, NO_WAITBOOST);
-	if (ret)
-		return ret;
-=======
 	timeout = i915_wait_request(target,
 				    I915_WAIT_INTERRUPTIBLE | I915_WAIT_LOCKED,
 				    MAX_SCHEDULE_TIMEOUT);
 	if (timeout < 0)
 		return timeout;
->>>>>>> 405182c2
 
 	i915_gem_request_retire_upto(target);
 
@@ -2893,12 +2583,6 @@
 
 	engine->init_hw = init_ring_common;
 	engine->reset_hw = reset_ring_common;
-<<<<<<< HEAD
-
-	engine->emit_request = i9xx_emit_request;
-	if (i915.semaphores)
-		engine->emit_request = gen6_sema_emit_request;
-=======
 
 	engine->emit_breadcrumb = i9xx_emit_breadcrumb;
 	engine->emit_breadcrumb_sz = i9xx_emit_breadcrumb_sz;
@@ -2916,7 +2600,6 @@
 				engine->emit_breadcrumb_sz++;
 		}
 	}
->>>>>>> 405182c2
 	engine->submit_request = i9xx_submit_request;
 
 	if (INTEL_GEN(dev_priv) >= 8)
@@ -2943,18 +2626,12 @@
 
 	if (INTEL_GEN(dev_priv) >= 8) {
 		engine->init_context = intel_rcs_ctx_init;
-<<<<<<< HEAD
-		engine->emit_request = gen8_render_emit_request;
-		engine->emit_flush = gen8_render_ring_flush;
-		if (i915.semaphores)
-=======
 		engine->emit_breadcrumb = gen8_render_emit_breadcrumb;
 		engine->emit_breadcrumb_sz = gen8_render_emit_breadcrumb_sz;
 		engine->emit_flush = gen8_render_ring_flush;
 		if (i915.semaphores) {
 			int num_rings;
 
->>>>>>> 405182c2
 			engine->semaphore.signal = gen8_rcs_signal;
 
 			num_rings =
