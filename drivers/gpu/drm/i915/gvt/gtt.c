/*
 * GTT virtualization
 *
 * Copyright(c) 2011-2016 Intel Corporation. All rights reserved.
 *
 * Permission is hereby granted, free of charge, to any person obtaining a
 * copy of this software and associated documentation files (the "Software"),
 * to deal in the Software without restriction, including without limitation
 * the rights to use, copy, modify, merge, publish, distribute, sublicense,
 * and/or sell copies of the Software, and to permit persons to whom the
 * Software is furnished to do so, subject to the following conditions:
 *
 * The above copyright notice and this permission notice (including the next
 * paragraph) shall be included in all copies or substantial portions of the
 * Software.
 *
 * THE SOFTWARE IS PROVIDED "AS IS", WITHOUT WARRANTY OF ANY KIND, EXPRESS OR
 * IMPLIED, INCLUDING BUT NOT LIMITED TO THE WARRANTIES OF MERCHANTABILITY,
 * FITNESS FOR A PARTICULAR PURPOSE AND NONINFRINGEMENT.  IN NO EVENT SHALL
 * THE AUTHORS OR COPYRIGHT HOLDERS BE LIABLE FOR ANY CLAIM, DAMAGES OR OTHER
 * LIABILITY, WHETHER IN AN ACTION OF CONTRACT, TORT OR OTHERWISE, ARISING FROM,
 * OUT OF OR IN CONNECTION WITH THE SOFTWARE OR THE USE OR OTHER DEALINGS IN THE
 * SOFTWARE.
 *
 * Authors:
 *    Zhi Wang <zhi.a.wang@intel.com>
 *    Zhenyu Wang <zhenyuw@linux.intel.com>
 *    Xiao Zheng <xiao.zheng@intel.com>
 *
 * Contributors:
 *    Min He <min.he@intel.com>
 *    Bing Niu <bing.niu@intel.com>
 *
 */

#include "i915_drv.h"
#include "gvt.h"
#include "i915_pvinfo.h"
#include "trace.h"

static bool enable_out_of_sync = false;
static int preallocated_oos_pages = 8192;

/*
 * validate a gm address and related range size,
 * translate it to host gm address
 */
bool intel_gvt_ggtt_validate_range(struct intel_vgpu *vgpu, u64 addr, u32 size)
{
	if ((!vgpu_gmadr_is_valid(vgpu, addr)) || (size
			&& !vgpu_gmadr_is_valid(vgpu, addr + size - 1))) {
		gvt_err("vgpu%d: invalid range gmadr 0x%llx size 0x%x\n",
				vgpu->id, addr, size);
		return false;
	}
	return true;
}

/* translate a guest gmadr to host gmadr */
int intel_gvt_ggtt_gmadr_g2h(struct intel_vgpu *vgpu, u64 g_addr, u64 *h_addr)
{
	if (WARN(!vgpu_gmadr_is_valid(vgpu, g_addr),
		 "invalid guest gmadr %llx\n", g_addr))
		return -EACCES;

	if (vgpu_gmadr_is_aperture(vgpu, g_addr))
		*h_addr = vgpu_aperture_gmadr_base(vgpu)
			  + (g_addr - vgpu_aperture_offset(vgpu));
	else
		*h_addr = vgpu_hidden_gmadr_base(vgpu)
			  + (g_addr - vgpu_hidden_offset(vgpu));
	return 0;
}

/* translate a host gmadr to guest gmadr */
int intel_gvt_ggtt_gmadr_h2g(struct intel_vgpu *vgpu, u64 h_addr, u64 *g_addr)
{
	if (WARN(!gvt_gmadr_is_valid(vgpu->gvt, h_addr),
		 "invalid host gmadr %llx\n", h_addr))
		return -EACCES;

	if (gvt_gmadr_is_aperture(vgpu->gvt, h_addr))
		*g_addr = vgpu_aperture_gmadr_base(vgpu)
			+ (h_addr - gvt_aperture_gmadr_base(vgpu->gvt));
	else
		*g_addr = vgpu_hidden_gmadr_base(vgpu)
			+ (h_addr - gvt_hidden_gmadr_base(vgpu->gvt));
	return 0;
}

int intel_gvt_ggtt_index_g2h(struct intel_vgpu *vgpu, unsigned long g_index,
			     unsigned long *h_index)
{
	u64 h_addr;
	int ret;

	ret = intel_gvt_ggtt_gmadr_g2h(vgpu, g_index << GTT_PAGE_SHIFT,
				       &h_addr);
	if (ret)
		return ret;

	*h_index = h_addr >> GTT_PAGE_SHIFT;
	return 0;
}

int intel_gvt_ggtt_h2g_index(struct intel_vgpu *vgpu, unsigned long h_index,
			     unsigned long *g_index)
{
	u64 g_addr;
	int ret;

	ret = intel_gvt_ggtt_gmadr_h2g(vgpu, h_index << GTT_PAGE_SHIFT,
				       &g_addr);
	if (ret)
		return ret;

	*g_index = g_addr >> GTT_PAGE_SHIFT;
	return 0;
}

#define gtt_type_is_entry(type) \
	(type > GTT_TYPE_INVALID && type < GTT_TYPE_PPGTT_ENTRY \
	 && type != GTT_TYPE_PPGTT_PTE_ENTRY \
	 && type != GTT_TYPE_PPGTT_ROOT_ENTRY)

#define gtt_type_is_pt(type) \
	(type >= GTT_TYPE_PPGTT_PTE_PT && type < GTT_TYPE_MAX)

#define gtt_type_is_pte_pt(type) \
	(type == GTT_TYPE_PPGTT_PTE_PT)

#define gtt_type_is_root_pointer(type) \
	(gtt_type_is_entry(type) && type > GTT_TYPE_PPGTT_ROOT_ENTRY)

#define gtt_init_entry(e, t, p, v) do { \
	(e)->type = t; \
	(e)->pdev = p; \
	memcpy(&(e)->val64, &v, sizeof(v)); \
} while (0)

/*
 * Mappings between GTT_TYPE* enumerations.
 * Following information can be found according to the given type:
 * - type of next level page table
 * - type of entry inside this level page table
 * - type of entry with PSE set
 *
 * If the given type doesn't have such a kind of information,
 * e.g. give a l4 root entry type, then request to get its PSE type,
 * give a PTE page table type, then request to get its next level page
 * table type, as we know l4 root entry doesn't have a PSE bit,
 * and a PTE page table doesn't have a next level page table type,
 * GTT_TYPE_INVALID will be returned. This is useful when traversing a
 * page table.
 */

struct gtt_type_table_entry {
	int entry_type;
	int next_pt_type;
	int pse_entry_type;
};

#define GTT_TYPE_TABLE_ENTRY(type, e_type, npt_type, pse_type) \
	[type] = { \
		.entry_type = e_type, \
		.next_pt_type = npt_type, \
		.pse_entry_type = pse_type, \
	}

static struct gtt_type_table_entry gtt_type_table[] = {
	GTT_TYPE_TABLE_ENTRY(GTT_TYPE_PPGTT_ROOT_L4_ENTRY,
			GTT_TYPE_PPGTT_ROOT_L4_ENTRY,
			GTT_TYPE_PPGTT_PML4_PT,
			GTT_TYPE_INVALID),
	GTT_TYPE_TABLE_ENTRY(GTT_TYPE_PPGTT_PML4_PT,
			GTT_TYPE_PPGTT_PML4_ENTRY,
			GTT_TYPE_PPGTT_PDP_PT,
			GTT_TYPE_INVALID),
	GTT_TYPE_TABLE_ENTRY(GTT_TYPE_PPGTT_PML4_ENTRY,
			GTT_TYPE_PPGTT_PML4_ENTRY,
			GTT_TYPE_PPGTT_PDP_PT,
			GTT_TYPE_INVALID),
	GTT_TYPE_TABLE_ENTRY(GTT_TYPE_PPGTT_PDP_PT,
			GTT_TYPE_PPGTT_PDP_ENTRY,
			GTT_TYPE_PPGTT_PDE_PT,
			GTT_TYPE_PPGTT_PTE_1G_ENTRY),
	GTT_TYPE_TABLE_ENTRY(GTT_TYPE_PPGTT_ROOT_L3_ENTRY,
			GTT_TYPE_PPGTT_ROOT_L3_ENTRY,
			GTT_TYPE_PPGTT_PDE_PT,
			GTT_TYPE_PPGTT_PTE_1G_ENTRY),
	GTT_TYPE_TABLE_ENTRY(GTT_TYPE_PPGTT_PDP_ENTRY,
			GTT_TYPE_PPGTT_PDP_ENTRY,
			GTT_TYPE_PPGTT_PDE_PT,
			GTT_TYPE_PPGTT_PTE_1G_ENTRY),
	GTT_TYPE_TABLE_ENTRY(GTT_TYPE_PPGTT_PDE_PT,
			GTT_TYPE_PPGTT_PDE_ENTRY,
			GTT_TYPE_PPGTT_PTE_PT,
			GTT_TYPE_PPGTT_PTE_2M_ENTRY),
	GTT_TYPE_TABLE_ENTRY(GTT_TYPE_PPGTT_PDE_ENTRY,
			GTT_TYPE_PPGTT_PDE_ENTRY,
			GTT_TYPE_PPGTT_PTE_PT,
			GTT_TYPE_PPGTT_PTE_2M_ENTRY),
	GTT_TYPE_TABLE_ENTRY(GTT_TYPE_PPGTT_PTE_PT,
			GTT_TYPE_PPGTT_PTE_4K_ENTRY,
			GTT_TYPE_INVALID,
			GTT_TYPE_INVALID),
	GTT_TYPE_TABLE_ENTRY(GTT_TYPE_PPGTT_PTE_4K_ENTRY,
			GTT_TYPE_PPGTT_PTE_4K_ENTRY,
			GTT_TYPE_INVALID,
			GTT_TYPE_INVALID),
	GTT_TYPE_TABLE_ENTRY(GTT_TYPE_PPGTT_PTE_2M_ENTRY,
			GTT_TYPE_PPGTT_PDE_ENTRY,
			GTT_TYPE_INVALID,
			GTT_TYPE_PPGTT_PTE_2M_ENTRY),
	GTT_TYPE_TABLE_ENTRY(GTT_TYPE_PPGTT_PTE_1G_ENTRY,
			GTT_TYPE_PPGTT_PDP_ENTRY,
			GTT_TYPE_INVALID,
			GTT_TYPE_PPGTT_PTE_1G_ENTRY),
	GTT_TYPE_TABLE_ENTRY(GTT_TYPE_GGTT_PTE,
			GTT_TYPE_GGTT_PTE,
			GTT_TYPE_INVALID,
			GTT_TYPE_INVALID),
};

static inline int get_next_pt_type(int type)
{
	return gtt_type_table[type].next_pt_type;
}

static inline int get_entry_type(int type)
{
	return gtt_type_table[type].entry_type;
}

static inline int get_pse_type(int type)
{
	return gtt_type_table[type].pse_entry_type;
}

static u64 read_pte64(struct drm_i915_private *dev_priv, unsigned long index)
{
	void __iomem *addr = (gen8_pte_t __iomem *)dev_priv->ggtt.gsm + index;

	return readq(addr);
}

static void write_pte64(struct drm_i915_private *dev_priv,
		unsigned long index, u64 pte)
{
	void __iomem *addr = (gen8_pte_t __iomem *)dev_priv->ggtt.gsm + index;

	writeq(pte, addr);

	I915_WRITE(GFX_FLSH_CNTL_GEN6, GFX_FLSH_CNTL_EN);
	POSTING_READ(GFX_FLSH_CNTL_GEN6);
}

static inline struct intel_gvt_gtt_entry *gtt_get_entry64(void *pt,
		struct intel_gvt_gtt_entry *e,
		unsigned long index, bool hypervisor_access, unsigned long gpa,
		struct intel_vgpu *vgpu)
{
	const struct intel_gvt_device_info *info = &vgpu->gvt->device_info;
	int ret;

	if (WARN_ON(info->gtt_entry_size != 8))
		return e;

	if (hypervisor_access) {
		ret = intel_gvt_hypervisor_read_gpa(vgpu, gpa +
				(index << info->gtt_entry_size_shift),
				&e->val64, 8);
		WARN_ON(ret);
	} else if (!pt) {
		e->val64 = read_pte64(vgpu->gvt->dev_priv, index);
	} else {
		e->val64 = *((u64 *)pt + index);
	}
	return e;
}

static inline struct intel_gvt_gtt_entry *gtt_set_entry64(void *pt,
		struct intel_gvt_gtt_entry *e,
		unsigned long index, bool hypervisor_access, unsigned long gpa,
		struct intel_vgpu *vgpu)
{
	const struct intel_gvt_device_info *info = &vgpu->gvt->device_info;
	int ret;

	if (WARN_ON(info->gtt_entry_size != 8))
		return e;

	if (hypervisor_access) {
		ret = intel_gvt_hypervisor_write_gpa(vgpu, gpa +
				(index << info->gtt_entry_size_shift),
				&e->val64, 8);
		WARN_ON(ret);
	} else if (!pt) {
		write_pte64(vgpu->gvt->dev_priv, index, e->val64);
	} else {
		*((u64 *)pt + index) = e->val64;
	}
	return e;
}

#define GTT_HAW 46

#define ADDR_1G_MASK (((1UL << (GTT_HAW - 30 + 1)) - 1) << 30)
#define ADDR_2M_MASK (((1UL << (GTT_HAW - 21 + 1)) - 1) << 21)
#define ADDR_4K_MASK (((1UL << (GTT_HAW - 12 + 1)) - 1) << 12)

static unsigned long gen8_gtt_get_pfn(struct intel_gvt_gtt_entry *e)
{
	unsigned long pfn;

	if (e->type == GTT_TYPE_PPGTT_PTE_1G_ENTRY)
		pfn = (e->val64 & ADDR_1G_MASK) >> 12;
	else if (e->type == GTT_TYPE_PPGTT_PTE_2M_ENTRY)
		pfn = (e->val64 & ADDR_2M_MASK) >> 12;
	else
		pfn = (e->val64 & ADDR_4K_MASK) >> 12;
	return pfn;
}

static void gen8_gtt_set_pfn(struct intel_gvt_gtt_entry *e, unsigned long pfn)
{
	if (e->type == GTT_TYPE_PPGTT_PTE_1G_ENTRY) {
		e->val64 &= ~ADDR_1G_MASK;
		pfn &= (ADDR_1G_MASK >> 12);
	} else if (e->type == GTT_TYPE_PPGTT_PTE_2M_ENTRY) {
		e->val64 &= ~ADDR_2M_MASK;
		pfn &= (ADDR_2M_MASK >> 12);
	} else {
		e->val64 &= ~ADDR_4K_MASK;
		pfn &= (ADDR_4K_MASK >> 12);
	}

	e->val64 |= (pfn << 12);
}

static bool gen8_gtt_test_pse(struct intel_gvt_gtt_entry *e)
{
	/* Entry doesn't have PSE bit. */
	if (get_pse_type(e->type) == GTT_TYPE_INVALID)
		return false;

	e->type = get_entry_type(e->type);
	if (!(e->val64 & (1 << 7)))
		return false;

	e->type = get_pse_type(e->type);
	return true;
}

static bool gen8_gtt_test_present(struct intel_gvt_gtt_entry *e)
{
	/*
	 * i915 writes PDP root pointer registers without present bit,
	 * it also works, so we need to treat root pointer entry
	 * specifically.
	 */
	if (e->type == GTT_TYPE_PPGTT_ROOT_L3_ENTRY
			|| e->type == GTT_TYPE_PPGTT_ROOT_L4_ENTRY)
		return (e->val64 != 0);
	else
		return (e->val64 & (1 << 0));
}

static void gtt_entry_clear_present(struct intel_gvt_gtt_entry *e)
{
	e->val64 &= ~(1 << 0);
}

/*
 * Per-platform GMA routines.
 */
static unsigned long gma_to_ggtt_pte_index(unsigned long gma)
{
	unsigned long x = (gma >> GTT_PAGE_SHIFT);

	trace_gma_index(__func__, gma, x);
	return x;
}

#define DEFINE_PPGTT_GMA_TO_INDEX(prefix, ename, exp) \
static unsigned long prefix##_gma_to_##ename##_index(unsigned long gma) \
{ \
	unsigned long x = (exp); \
	trace_gma_index(__func__, gma, x); \
	return x; \
}

DEFINE_PPGTT_GMA_TO_INDEX(gen8, pte, (gma >> 12 & 0x1ff));
DEFINE_PPGTT_GMA_TO_INDEX(gen8, pde, (gma >> 21 & 0x1ff));
DEFINE_PPGTT_GMA_TO_INDEX(gen8, l3_pdp, (gma >> 30 & 0x3));
DEFINE_PPGTT_GMA_TO_INDEX(gen8, l4_pdp, (gma >> 30 & 0x1ff));
DEFINE_PPGTT_GMA_TO_INDEX(gen8, pml4, (gma >> 39 & 0x1ff));

static struct intel_gvt_gtt_pte_ops gen8_gtt_pte_ops = {
	.get_entry = gtt_get_entry64,
	.set_entry = gtt_set_entry64,
	.clear_present = gtt_entry_clear_present,
	.test_present = gen8_gtt_test_present,
	.test_pse = gen8_gtt_test_pse,
	.get_pfn = gen8_gtt_get_pfn,
	.set_pfn = gen8_gtt_set_pfn,
};

static struct intel_gvt_gtt_gma_ops gen8_gtt_gma_ops = {
	.gma_to_ggtt_pte_index = gma_to_ggtt_pte_index,
	.gma_to_pte_index = gen8_gma_to_pte_index,
	.gma_to_pde_index = gen8_gma_to_pde_index,
	.gma_to_l3_pdp_index = gen8_gma_to_l3_pdp_index,
	.gma_to_l4_pdp_index = gen8_gma_to_l4_pdp_index,
	.gma_to_pml4_index = gen8_gma_to_pml4_index,
};

static int gtt_entry_p2m(struct intel_vgpu *vgpu, struct intel_gvt_gtt_entry *p,
		struct intel_gvt_gtt_entry *m)
{
	struct intel_gvt_gtt_pte_ops *ops = vgpu->gvt->gtt.pte_ops;
	unsigned long gfn, mfn;

	*m = *p;

	if (!ops->test_present(p))
		return 0;

	gfn = ops->get_pfn(p);

	mfn = intel_gvt_hypervisor_gfn_to_mfn(vgpu, gfn);
	if (mfn == INTEL_GVT_INVALID_ADDR) {
		gvt_err("fail to translate gfn: 0x%lx\n", gfn);
		return -ENXIO;
	}

	ops->set_pfn(m, mfn);
	return 0;
}

/*
 * MM helpers.
 */
struct intel_gvt_gtt_entry *intel_vgpu_mm_get_entry(struct intel_vgpu_mm *mm,
		void *page_table, struct intel_gvt_gtt_entry *e,
		unsigned long index)
{
	struct intel_gvt *gvt = mm->vgpu->gvt;
	struct intel_gvt_gtt_pte_ops *ops = gvt->gtt.pte_ops;

	e->type = mm->page_table_entry_type;

	ops->get_entry(page_table, e, index, false, 0, mm->vgpu);
	ops->test_pse(e);
	return e;
}

struct intel_gvt_gtt_entry *intel_vgpu_mm_set_entry(struct intel_vgpu_mm *mm,
		void *page_table, struct intel_gvt_gtt_entry *e,
		unsigned long index)
{
	struct intel_gvt *gvt = mm->vgpu->gvt;
	struct intel_gvt_gtt_pte_ops *ops = gvt->gtt.pte_ops;

	return ops->set_entry(page_table, e, index, false, 0, mm->vgpu);
}

/*
 * PPGTT shadow page table helpers.
 */
static inline struct intel_gvt_gtt_entry *ppgtt_spt_get_entry(
		struct intel_vgpu_ppgtt_spt *spt,
		void *page_table, int type,
		struct intel_gvt_gtt_entry *e, unsigned long index,
		bool guest)
{
	struct intel_gvt *gvt = spt->vgpu->gvt;
	struct intel_gvt_gtt_pte_ops *ops = gvt->gtt.pte_ops;

	e->type = get_entry_type(type);

	if (WARN(!gtt_type_is_entry(e->type), "invalid entry type\n"))
		return e;

	ops->get_entry(page_table, e, index, guest,
			spt->guest_page.gfn << GTT_PAGE_SHIFT,
			spt->vgpu);
	ops->test_pse(e);
	return e;
}

static inline struct intel_gvt_gtt_entry *ppgtt_spt_set_entry(
		struct intel_vgpu_ppgtt_spt *spt,
		void *page_table, int type,
		struct intel_gvt_gtt_entry *e, unsigned long index,
		bool guest)
{
	struct intel_gvt *gvt = spt->vgpu->gvt;
	struct intel_gvt_gtt_pte_ops *ops = gvt->gtt.pte_ops;

	if (WARN(!gtt_type_is_entry(e->type), "invalid entry type\n"))
		return e;

	return ops->set_entry(page_table, e, index, guest,
			spt->guest_page.gfn << GTT_PAGE_SHIFT,
			spt->vgpu);
}

#define ppgtt_get_guest_entry(spt, e, index) \
	ppgtt_spt_get_entry(spt, NULL, \
		spt->guest_page_type, e, index, true)

#define ppgtt_set_guest_entry(spt, e, index) \
	ppgtt_spt_set_entry(spt, NULL, \
		spt->guest_page_type, e, index, true)

#define ppgtt_get_shadow_entry(spt, e, index) \
	ppgtt_spt_get_entry(spt, spt->shadow_page.vaddr, \
		spt->shadow_page.type, e, index, false)

#define ppgtt_set_shadow_entry(spt, e, index) \
	ppgtt_spt_set_entry(spt, spt->shadow_page.vaddr, \
		spt->shadow_page.type, e, index, false)

/**
 * intel_vgpu_init_guest_page - init a guest page data structure
 * @vgpu: a vGPU
 * @p: a guest page data structure
 * @gfn: guest memory page frame number
 * @handler: function will be called when target guest memory page has
 * been modified.
 *
 * This function is called when user wants to track a guest memory page.
 *
 * Returns:
 * Zero on success, negative error code if failed.
 */
int intel_vgpu_init_guest_page(struct intel_vgpu *vgpu,
		struct intel_vgpu_guest_page *p,
		unsigned long gfn,
		int (*handler)(void *, u64, void *, int),
		void *data)
{
	INIT_HLIST_NODE(&p->node);

	p->writeprotection = false;
	p->gfn = gfn;
	p->handler = handler;
	p->data = data;
	p->oos_page = NULL;
	p->write_cnt = 0;

	hash_add(vgpu->gtt.guest_page_hash_table, &p->node, p->gfn);
	return 0;
}

static int detach_oos_page(struct intel_vgpu *vgpu,
		struct intel_vgpu_oos_page *oos_page);

/**
 * intel_vgpu_clean_guest_page - release the resource owned by guest page data
 * structure
 * @vgpu: a vGPU
 * @p: a tracked guest page
 *
 * This function is called when user tries to stop tracking a guest memory
 * page.
 */
void intel_vgpu_clean_guest_page(struct intel_vgpu *vgpu,
		struct intel_vgpu_guest_page *p)
{
	if (!hlist_unhashed(&p->node))
		hash_del(&p->node);

	if (p->oos_page)
		detach_oos_page(vgpu, p->oos_page);

	if (p->writeprotection)
		intel_gvt_hypervisor_unset_wp_page(vgpu, p);
}

/**
 * intel_vgpu_find_guest_page - find a guest page data structure by GFN.
 * @vgpu: a vGPU
 * @gfn: guest memory page frame number
 *
 * This function is called when emulation logic wants to know if a trapped GFN
 * is a tracked guest page.
 *
 * Returns:
 * Pointer to guest page data structure, NULL if failed.
 */
struct intel_vgpu_guest_page *intel_vgpu_find_guest_page(
		struct intel_vgpu *vgpu, unsigned long gfn)
{
	struct intel_vgpu_guest_page *p;

	hash_for_each_possible(vgpu->gtt.guest_page_hash_table,
		p, node, gfn) {
		if (p->gfn == gfn)
			return p;
	}
	return NULL;
}

static inline int init_shadow_page(struct intel_vgpu *vgpu,
		struct intel_vgpu_shadow_page *p, int type)
{
	p->vaddr = page_address(p->page);
	p->type = type;

	INIT_HLIST_NODE(&p->node);

	p->mfn = intel_gvt_hypervisor_virt_to_mfn(p->vaddr);
	if (p->mfn == INTEL_GVT_INVALID_ADDR)
		return -EFAULT;

	hash_add(vgpu->gtt.shadow_page_hash_table, &p->node, p->mfn);
	return 0;
}

static inline void clean_shadow_page(struct intel_vgpu_shadow_page *p)
{
	if (!hlist_unhashed(&p->node))
		hash_del(&p->node);
}

static inline struct intel_vgpu_shadow_page *find_shadow_page(
		struct intel_vgpu *vgpu, unsigned long mfn)
{
	struct intel_vgpu_shadow_page *p;

	hash_for_each_possible(vgpu->gtt.shadow_page_hash_table,
		p, node, mfn) {
		if (p->mfn == mfn)
			return p;
	}
	return NULL;
}

#define guest_page_to_ppgtt_spt(ptr) \
	container_of(ptr, struct intel_vgpu_ppgtt_spt, guest_page)

#define shadow_page_to_ppgtt_spt(ptr) \
	container_of(ptr, struct intel_vgpu_ppgtt_spt, shadow_page)

static void *alloc_spt(gfp_t gfp_mask)
{
	struct intel_vgpu_ppgtt_spt *spt;

	spt = kzalloc(sizeof(*spt), gfp_mask);
	if (!spt)
		return NULL;

	spt->shadow_page.page = alloc_page(gfp_mask);
	if (!spt->shadow_page.page) {
		kfree(spt);
		return NULL;
	}
	return spt;
}

static void free_spt(struct intel_vgpu_ppgtt_spt *spt)
{
	__free_page(spt->shadow_page.page);
	kfree(spt);
}

static void ppgtt_free_shadow_page(struct intel_vgpu_ppgtt_spt *spt)
{
	trace_spt_free(spt->vgpu->id, spt, spt->shadow_page.type);

	clean_shadow_page(&spt->shadow_page);
	intel_vgpu_clean_guest_page(spt->vgpu, &spt->guest_page);
	list_del_init(&spt->post_shadow_list);

	free_spt(spt);
}

static void ppgtt_free_all_shadow_page(struct intel_vgpu *vgpu)
{
	struct hlist_node *n;
	struct intel_vgpu_shadow_page *sp;
	int i;

	hash_for_each_safe(vgpu->gtt.shadow_page_hash_table, i, n, sp, node)
		ppgtt_free_shadow_page(shadow_page_to_ppgtt_spt(sp));
}

static int ppgtt_handle_guest_write_page_table_bytes(void *gp,
		u64 pa, void *p_data, int bytes);

static int ppgtt_write_protection_handler(void *gp, u64 pa,
		void *p_data, int bytes)
{
	struct intel_vgpu_guest_page *gpt = (struct intel_vgpu_guest_page *)gp;
	int ret;

	if (bytes != 4 && bytes != 8)
		return -EINVAL;

	if (!gpt->writeprotection)
		return -EINVAL;

	ret = ppgtt_handle_guest_write_page_table_bytes(gp,
		pa, p_data, bytes);
	if (ret)
		return ret;
	return ret;
}

static int reclaim_one_mm(struct intel_gvt *gvt);

static struct intel_vgpu_ppgtt_spt *ppgtt_alloc_shadow_page(
		struct intel_vgpu *vgpu, int type, unsigned long gfn)
{
	struct intel_vgpu_ppgtt_spt *spt = NULL;
	int ret;

retry:
	spt = alloc_spt(GFP_KERNEL | __GFP_ZERO);
	if (!spt) {
		if (reclaim_one_mm(vgpu->gvt))
			goto retry;

		gvt_err("fail to allocate ppgtt shadow page\n");
		return ERR_PTR(-ENOMEM);
	}

	spt->vgpu = vgpu;
	spt->guest_page_type = type;
	atomic_set(&spt->refcount, 1);
	INIT_LIST_HEAD(&spt->post_shadow_list);

	/*
	 * TODO: guest page type may be different with shadow page type,
	 *	 when we support PSE page in future.
	 */
	ret = init_shadow_page(vgpu, &spt->shadow_page, type);
	if (ret) {
		gvt_err("fail to initialize shadow page for spt\n");
		goto err;
	}

	ret = intel_vgpu_init_guest_page(vgpu, &spt->guest_page,
			gfn, ppgtt_write_protection_handler, NULL);
	if (ret) {
		gvt_err("fail to initialize guest page for spt\n");
		goto err;
	}

	trace_spt_alloc(vgpu->id, spt, type, spt->shadow_page.mfn, gfn);
	return spt;
err:
	ppgtt_free_shadow_page(spt);
	return ERR_PTR(ret);
}

static struct intel_vgpu_ppgtt_spt *ppgtt_find_shadow_page(
		struct intel_vgpu *vgpu, unsigned long mfn)
{
	struct intel_vgpu_shadow_page *p = find_shadow_page(vgpu, mfn);

	if (p)
		return shadow_page_to_ppgtt_spt(p);

	gvt_err("vgpu%d: fail to find ppgtt shadow page: 0x%lx\n",
			vgpu->id, mfn);
	return NULL;
}

#define pt_entry_size_shift(spt) \
	((spt)->vgpu->gvt->device_info.gtt_entry_size_shift)

#define pt_entries(spt) \
	(GTT_PAGE_SIZE >> pt_entry_size_shift(spt))

#define for_each_present_guest_entry(spt, e, i) \
	for (i = 0; i < pt_entries(spt); i++) \
	if (spt->vgpu->gvt->gtt.pte_ops->test_present( \
		ppgtt_get_guest_entry(spt, e, i)))

#define for_each_present_shadow_entry(spt, e, i) \
	for (i = 0; i < pt_entries(spt); i++) \
	if (spt->vgpu->gvt->gtt.pte_ops->test_present( \
		ppgtt_get_shadow_entry(spt, e, i)))

static void ppgtt_get_shadow_page(struct intel_vgpu_ppgtt_spt *spt)
{
	int v = atomic_read(&spt->refcount);

	trace_spt_refcount(spt->vgpu->id, "inc", spt, v, (v + 1));

	atomic_inc(&spt->refcount);
}

static int ppgtt_invalidate_shadow_page(struct intel_vgpu_ppgtt_spt *spt);

static int ppgtt_invalidate_shadow_page_by_shadow_entry(struct intel_vgpu *vgpu,
		struct intel_gvt_gtt_entry *e)
{
	struct intel_gvt_gtt_pte_ops *ops = vgpu->gvt->gtt.pte_ops;
	struct intel_vgpu_ppgtt_spt *s;
	intel_gvt_gtt_type_t cur_pt_type;

	if (WARN_ON(!gtt_type_is_pt(get_next_pt_type(e->type))))
		return -EINVAL;

	if (e->type != GTT_TYPE_PPGTT_ROOT_L3_ENTRY
		&& e->type != GTT_TYPE_PPGTT_ROOT_L4_ENTRY) {
		cur_pt_type = get_next_pt_type(e->type) + 1;
		if (ops->get_pfn(e) ==
			vgpu->gtt.scratch_pt[cur_pt_type].page_mfn)
			return 0;
	}
	s = ppgtt_find_shadow_page(vgpu, ops->get_pfn(e));
	if (!s) {
		gvt_err("vgpu%d: fail to find shadow page: mfn: 0x%lx\n",
				vgpu->id, ops->get_pfn(e));
		return -ENXIO;
	}
	return ppgtt_invalidate_shadow_page(s);
}

static int ppgtt_invalidate_shadow_page(struct intel_vgpu_ppgtt_spt *spt)
{
	struct intel_gvt_gtt_entry e;
	unsigned long index;
	int ret;
	int v = atomic_read(&spt->refcount);

	trace_spt_change(spt->vgpu->id, "die", spt,
			spt->guest_page.gfn, spt->shadow_page.type);

	trace_spt_refcount(spt->vgpu->id, "dec", spt, v, (v - 1));

	if (atomic_dec_return(&spt->refcount) > 0)
		return 0;

	if (gtt_type_is_pte_pt(spt->shadow_page.type))
		goto release;

	for_each_present_shadow_entry(spt, &e, index) {
		if (!gtt_type_is_pt(get_next_pt_type(e.type))) {
			gvt_err("GVT doesn't support pse bit for now\n");
			return -EINVAL;
		}
		ret = ppgtt_invalidate_shadow_page_by_shadow_entry(
				spt->vgpu, &e);
		if (ret)
			goto fail;
	}
release:
	trace_spt_change(spt->vgpu->id, "release", spt,
			spt->guest_page.gfn, spt->shadow_page.type);
	ppgtt_free_shadow_page(spt);
	return 0;
fail:
	gvt_err("vgpu%d: fail: shadow page %p shadow entry 0x%llx type %d\n",
			spt->vgpu->id, spt, e.val64, e.type);
	return ret;
}

static int ppgtt_populate_shadow_page(struct intel_vgpu_ppgtt_spt *spt);

static struct intel_vgpu_ppgtt_spt *ppgtt_populate_shadow_page_by_guest_entry(
		struct intel_vgpu *vgpu, struct intel_gvt_gtt_entry *we)
{
	struct intel_gvt_gtt_pte_ops *ops = vgpu->gvt->gtt.pte_ops;
	struct intel_vgpu_ppgtt_spt *s = NULL;
	struct intel_vgpu_guest_page *g;
	int ret;

	if (WARN_ON(!gtt_type_is_pt(get_next_pt_type(we->type)))) {
		ret = -EINVAL;
		goto fail;
	}

	g = intel_vgpu_find_guest_page(vgpu, ops->get_pfn(we));
	if (g) {
		s = guest_page_to_ppgtt_spt(g);
		ppgtt_get_shadow_page(s);
	} else {
		int type = get_next_pt_type(we->type);

		s = ppgtt_alloc_shadow_page(vgpu, type, ops->get_pfn(we));
		if (IS_ERR(s)) {
			ret = PTR_ERR(s);
			goto fail;
		}

		ret = intel_gvt_hypervisor_set_wp_page(vgpu, &s->guest_page);
		if (ret)
			goto fail;

		ret = ppgtt_populate_shadow_page(s);
		if (ret)
			goto fail;

		trace_spt_change(vgpu->id, "new", s, s->guest_page.gfn,
			s->shadow_page.type);
	}
	return s;
fail:
	gvt_err("vgpu%d: fail: shadow page %p guest entry 0x%llx type %d\n",
			vgpu->id, s, we->val64, we->type);
	return ERR_PTR(ret);
}

static inline void ppgtt_generate_shadow_entry(struct intel_gvt_gtt_entry *se,
		struct intel_vgpu_ppgtt_spt *s, struct intel_gvt_gtt_entry *ge)
{
	struct intel_gvt_gtt_pte_ops *ops = s->vgpu->gvt->gtt.pte_ops;

	se->type = ge->type;
	se->val64 = ge->val64;

	ops->set_pfn(se, s->shadow_page.mfn);
}

static int ppgtt_populate_shadow_page(struct intel_vgpu_ppgtt_spt *spt)
{
	struct intel_vgpu *vgpu = spt->vgpu;
	struct intel_vgpu_ppgtt_spt *s;
	struct intel_gvt_gtt_entry se, ge;
	unsigned long i;
	int ret;

	trace_spt_change(spt->vgpu->id, "born", spt,
			spt->guest_page.gfn, spt->shadow_page.type);

	if (gtt_type_is_pte_pt(spt->shadow_page.type)) {
		for_each_present_guest_entry(spt, &ge, i) {
			ret = gtt_entry_p2m(vgpu, &ge, &se);
			if (ret)
				goto fail;
			ppgtt_set_shadow_entry(spt, &se, i);
		}
		return 0;
	}

	for_each_present_guest_entry(spt, &ge, i) {
		if (!gtt_type_is_pt(get_next_pt_type(ge.type))) {
			gvt_err("GVT doesn't support pse bit now\n");
			ret = -EINVAL;
			goto fail;
		}

		s = ppgtt_populate_shadow_page_by_guest_entry(vgpu, &ge);
		if (IS_ERR(s)) {
			ret = PTR_ERR(s);
			goto fail;
		}
		ppgtt_get_shadow_entry(spt, &se, i);
		ppgtt_generate_shadow_entry(&se, s, &ge);
		ppgtt_set_shadow_entry(spt, &se, i);
	}
	return 0;
fail:
	gvt_err("vgpu%d: fail: shadow page %p guest entry 0x%llx type %d\n",
			vgpu->id, spt, ge.val64, ge.type);
	return ret;
}

static int ppgtt_handle_guest_entry_removal(struct intel_vgpu_guest_page *gpt,
		unsigned long index)
{
	struct intel_vgpu_ppgtt_spt *spt = guest_page_to_ppgtt_spt(gpt);
	struct intel_vgpu_shadow_page *sp = &spt->shadow_page;
	struct intel_vgpu *vgpu = spt->vgpu;
	struct intel_gvt_gtt_pte_ops *ops = vgpu->gvt->gtt.pte_ops;
	struct intel_gvt_gtt_entry e;
	int ret;

	ppgtt_get_shadow_entry(spt, &e, index);

	trace_gpt_change(spt->vgpu->id, "remove", spt, sp->type, e.val64,
			 index);

	if (!ops->test_present(&e))
		return 0;

	if (ops->get_pfn(&e) == vgpu->gtt.scratch_pt[sp->type].page_mfn)
		return 0;

	if (gtt_type_is_pt(get_next_pt_type(e.type))) {
		struct intel_vgpu_ppgtt_spt *s =
			ppgtt_find_shadow_page(vgpu, ops->get_pfn(&e));
		if (!s) {
			gvt_err("fail to find guest page\n");
			ret = -ENXIO;
			goto fail;
		}
		ret = ppgtt_invalidate_shadow_page(s);
		if (ret)
			goto fail;
	}
	ops->set_pfn(&e, vgpu->gtt.scratch_pt[sp->type].page_mfn);
	ppgtt_set_shadow_entry(spt, &e, index);
	return 0;
fail:
	gvt_err("vgpu%d: fail: shadow page %p guest entry 0x%llx type %d\n",
			vgpu->id, spt, e.val64, e.type);
	return ret;
}

static int ppgtt_handle_guest_entry_add(struct intel_vgpu_guest_page *gpt,
		struct intel_gvt_gtt_entry *we, unsigned long index)
{
	struct intel_vgpu_ppgtt_spt *spt = guest_page_to_ppgtt_spt(gpt);
	struct intel_vgpu_shadow_page *sp = &spt->shadow_page;
	struct intel_vgpu *vgpu = spt->vgpu;
	struct intel_gvt_gtt_entry m;
	struct intel_vgpu_ppgtt_spt *s;
	int ret;

	trace_gpt_change(spt->vgpu->id, "add", spt, sp->type,
		we->val64, index);

	if (gtt_type_is_pt(get_next_pt_type(we->type))) {
		s = ppgtt_populate_shadow_page_by_guest_entry(vgpu, we);
		if (IS_ERR(s)) {
			ret = PTR_ERR(s);
			goto fail;
		}
		ppgtt_get_shadow_entry(spt, &m, index);
		ppgtt_generate_shadow_entry(&m, s, we);
		ppgtt_set_shadow_entry(spt, &m, index);
	} else {
		ret = gtt_entry_p2m(vgpu, we, &m);
		if (ret)
			goto fail;
		ppgtt_set_shadow_entry(spt, &m, index);
	}
	return 0;
fail:
	gvt_err("vgpu%d: fail: spt %p guest entry 0x%llx type %d\n", vgpu->id,
			spt, we->val64, we->type);
	return ret;
}

static int sync_oos_page(struct intel_vgpu *vgpu,
		struct intel_vgpu_oos_page *oos_page)
{
	const struct intel_gvt_device_info *info = &vgpu->gvt->device_info;
	struct intel_gvt *gvt = vgpu->gvt;
	struct intel_gvt_gtt_pte_ops *ops = gvt->gtt.pte_ops;
	struct intel_vgpu_ppgtt_spt *spt =
		guest_page_to_ppgtt_spt(oos_page->guest_page);
	struct intel_gvt_gtt_entry old, new, m;
	int index;
	int ret;

	trace_oos_change(vgpu->id, "sync", oos_page->id,
			oos_page->guest_page, spt->guest_page_type);

	old.type = new.type = get_entry_type(spt->guest_page_type);
	old.val64 = new.val64 = 0;

	for (index = 0; index < (GTT_PAGE_SIZE >> info->gtt_entry_size_shift);
		index++) {
		ops->get_entry(oos_page->mem, &old, index, false, 0, vgpu);
		ops->get_entry(NULL, &new, index, true,
			oos_page->guest_page->gfn << PAGE_SHIFT, vgpu);

		if (old.val64 == new.val64
			&& !test_and_clear_bit(index, spt->post_shadow_bitmap))
			continue;

		trace_oos_sync(vgpu->id, oos_page->id,
				oos_page->guest_page, spt->guest_page_type,
				new.val64, index);

		ret = gtt_entry_p2m(vgpu, &new, &m);
		if (ret)
			return ret;

		ops->set_entry(oos_page->mem, &new, index, false, 0, vgpu);
		ppgtt_set_shadow_entry(spt, &m, index);
	}

	oos_page->guest_page->write_cnt = 0;
	list_del_init(&spt->post_shadow_list);
	return 0;
}

static int detach_oos_page(struct intel_vgpu *vgpu,
		struct intel_vgpu_oos_page *oos_page)
{
	struct intel_gvt *gvt = vgpu->gvt;
	struct intel_vgpu_ppgtt_spt *spt =
		guest_page_to_ppgtt_spt(oos_page->guest_page);

	trace_oos_change(vgpu->id, "detach", oos_page->id,
			oos_page->guest_page, spt->guest_page_type);

	oos_page->guest_page->write_cnt = 0;
	oos_page->guest_page->oos_page = NULL;
	oos_page->guest_page = NULL;

	list_del_init(&oos_page->vm_list);
	list_move_tail(&oos_page->list, &gvt->gtt.oos_page_free_list_head);

	return 0;
}

static int attach_oos_page(struct intel_vgpu *vgpu,
		struct intel_vgpu_oos_page *oos_page,
		struct intel_vgpu_guest_page *gpt)
{
	struct intel_gvt *gvt = vgpu->gvt;
	int ret;

	ret = intel_gvt_hypervisor_read_gpa(vgpu, gpt->gfn << GTT_PAGE_SHIFT,
		oos_page->mem, GTT_PAGE_SIZE);
	if (ret)
		return ret;

	oos_page->guest_page = gpt;
	gpt->oos_page = oos_page;

	list_move_tail(&oos_page->list, &gvt->gtt.oos_page_use_list_head);

	trace_oos_change(vgpu->id, "attach", gpt->oos_page->id,
			gpt, guest_page_to_ppgtt_spt(gpt)->guest_page_type);
	return 0;
}

static int ppgtt_set_guest_page_sync(struct intel_vgpu *vgpu,
		struct intel_vgpu_guest_page *gpt)
{
	int ret;

	ret = intel_gvt_hypervisor_set_wp_page(vgpu, gpt);
	if (ret)
		return ret;

	trace_oos_change(vgpu->id, "set page sync", gpt->oos_page->id,
			gpt, guest_page_to_ppgtt_spt(gpt)->guest_page_type);

	list_del_init(&gpt->oos_page->vm_list);
	return sync_oos_page(vgpu, gpt->oos_page);
}

static int ppgtt_allocate_oos_page(struct intel_vgpu *vgpu,
		struct intel_vgpu_guest_page *gpt)
{
	struct intel_gvt *gvt = vgpu->gvt;
	struct intel_gvt_gtt *gtt = &gvt->gtt;
	struct intel_vgpu_oos_page *oos_page = gpt->oos_page;
	int ret;

	WARN(oos_page, "shadow PPGTT page has already has a oos page\n");

	if (list_empty(&gtt->oos_page_free_list_head)) {
		oos_page = container_of(gtt->oos_page_use_list_head.next,
			struct intel_vgpu_oos_page, list);
		ret = ppgtt_set_guest_page_sync(vgpu, oos_page->guest_page);
		if (ret)
			return ret;
		ret = detach_oos_page(vgpu, oos_page);
		if (ret)
			return ret;
	} else
		oos_page = container_of(gtt->oos_page_free_list_head.next,
			struct intel_vgpu_oos_page, list);
	return attach_oos_page(vgpu, oos_page, gpt);
}

static int ppgtt_set_guest_page_oos(struct intel_vgpu *vgpu,
		struct intel_vgpu_guest_page *gpt)
{
	struct intel_vgpu_oos_page *oos_page = gpt->oos_page;

	if (WARN(!oos_page, "shadow PPGTT page should have a oos page\n"))
		return -EINVAL;

	trace_oos_change(vgpu->id, "set page out of sync", gpt->oos_page->id,
			gpt, guest_page_to_ppgtt_spt(gpt)->guest_page_type);

	list_add_tail(&oos_page->vm_list, &vgpu->gtt.oos_page_list_head);
	return intel_gvt_hypervisor_unset_wp_page(vgpu, gpt);
}

/**
 * intel_vgpu_sync_oos_pages - sync all the out-of-synced shadow for vGPU
 * @vgpu: a vGPU
 *
 * This function is called before submitting a guest workload to host,
 * to sync all the out-of-synced shadow for vGPU
 *
 * Returns:
 * Zero on success, negative error code if failed.
 */
int intel_vgpu_sync_oos_pages(struct intel_vgpu *vgpu)
{
	struct list_head *pos, *n;
	struct intel_vgpu_oos_page *oos_page;
	int ret;

	if (!enable_out_of_sync)
		return 0;

	list_for_each_safe(pos, n, &vgpu->gtt.oos_page_list_head) {
		oos_page = container_of(pos,
				struct intel_vgpu_oos_page, vm_list);
		ret = ppgtt_set_guest_page_sync(vgpu, oos_page->guest_page);
		if (ret)
			return ret;
	}
	return 0;
}

/*
 * The heart of PPGTT shadow page table.
 */
static int ppgtt_handle_guest_write_page_table(
		struct intel_vgpu_guest_page *gpt,
		struct intel_gvt_gtt_entry *we, unsigned long index)
{
	struct intel_vgpu_ppgtt_spt *spt = guest_page_to_ppgtt_spt(gpt);
	struct intel_vgpu *vgpu = spt->vgpu;
	struct intel_gvt_gtt_pte_ops *ops = vgpu->gvt->gtt.pte_ops;

	int ret;
	int new_present;

	new_present = ops->test_present(we);

	ret = ppgtt_handle_guest_entry_removal(gpt, index);
	if (ret)
		goto fail;

	if (new_present) {
		ret = ppgtt_handle_guest_entry_add(gpt, we, index);
		if (ret)
			goto fail;
	}
	return 0;
fail:
	gvt_err("vgpu%d: fail: shadow page %p guest entry 0x%llx type %d.\n",
			vgpu->id, spt, we->val64, we->type);
	return ret;
}

static inline bool can_do_out_of_sync(struct intel_vgpu_guest_page *gpt)
{
	return enable_out_of_sync
		&& gtt_type_is_pte_pt(
			guest_page_to_ppgtt_spt(gpt)->guest_page_type)
		&& gpt->write_cnt >= 2;
}

static void ppgtt_set_post_shadow(struct intel_vgpu_ppgtt_spt *spt,
		unsigned long index)
{
	set_bit(index, spt->post_shadow_bitmap);
	if (!list_empty(&spt->post_shadow_list))
		return;

	list_add_tail(&spt->post_shadow_list,
			&spt->vgpu->gtt.post_shadow_list_head);
}

/**
 * intel_vgpu_flush_post_shadow - flush the post shadow transactions
 * @vgpu: a vGPU
 *
 * This function is called before submitting a guest workload to host,
 * to flush all the post shadows for a vGPU.
 *
 * Returns:
 * Zero on success, negative error code if failed.
 */
int intel_vgpu_flush_post_shadow(struct intel_vgpu *vgpu)
{
	struct list_head *pos, *n;
	struct intel_vgpu_ppgtt_spt *spt;
	struct intel_gvt_gtt_entry ge;
	unsigned long index;
	int ret;

	list_for_each_safe(pos, n, &vgpu->gtt.post_shadow_list_head) {
		spt = container_of(pos, struct intel_vgpu_ppgtt_spt,
				post_shadow_list);

		for_each_set_bit(index, spt->post_shadow_bitmap,
				GTT_ENTRY_NUM_IN_ONE_PAGE) {
			ppgtt_get_guest_entry(spt, &ge, index);

			ret = ppgtt_handle_guest_write_page_table(
					&spt->guest_page, &ge, index);
			if (ret)
				return ret;
			clear_bit(index, spt->post_shadow_bitmap);
		}
		list_del_init(&spt->post_shadow_list);
	}
	return 0;
}

static int ppgtt_handle_guest_write_page_table_bytes(void *gp,
		u64 pa, void *p_data, int bytes)
{
	struct intel_vgpu_guest_page *gpt = (struct intel_vgpu_guest_page *)gp;
	struct intel_vgpu_ppgtt_spt *spt = guest_page_to_ppgtt_spt(gpt);
	struct intel_vgpu *vgpu = spt->vgpu;
	struct intel_gvt_gtt_pte_ops *ops = vgpu->gvt->gtt.pte_ops;
	const struct intel_gvt_device_info *info = &vgpu->gvt->device_info;
	struct intel_gvt_gtt_entry we;
	unsigned long index;
	int ret;

	index = (pa & (PAGE_SIZE - 1)) >> info->gtt_entry_size_shift;

	ppgtt_get_guest_entry(spt, &we, index);

	ops->test_pse(&we);

	if (bytes == info->gtt_entry_size) {
		ret = ppgtt_handle_guest_write_page_table(gpt, &we, index);
		if (ret)
			return ret;
	} else {
		if (!test_bit(index, spt->post_shadow_bitmap)) {
			ret = ppgtt_handle_guest_entry_removal(gpt, index);
			if (ret)
				return ret;
		}

		ppgtt_set_post_shadow(spt, index);
	}

	if (!enable_out_of_sync)
		return 0;

	gpt->write_cnt++;

	if (gpt->oos_page)
		ops->set_entry(gpt->oos_page->mem, &we, index,
				false, 0, vgpu);

	if (can_do_out_of_sync(gpt)) {
		if (!gpt->oos_page)
			ppgtt_allocate_oos_page(vgpu, gpt);

		ret = ppgtt_set_guest_page_oos(vgpu, gpt);
		if (ret < 0)
			return ret;
	}
	return 0;
}

/*
 * mm page table allocation policy for bdw+
 *  - for ggtt, only virtual page table will be allocated.
 *  - for ppgtt, dedicated virtual/shadow page table will be allocated.
 */
static int gen8_mm_alloc_page_table(struct intel_vgpu_mm *mm)
{
	struct intel_vgpu *vgpu = mm->vgpu;
	struct intel_gvt *gvt = vgpu->gvt;
	const struct intel_gvt_device_info *info = &gvt->device_info;
	void *mem;

	if (mm->type == INTEL_GVT_MM_PPGTT) {
		mm->page_table_entry_cnt = 4;
		mm->page_table_entry_size = mm->page_table_entry_cnt *
			info->gtt_entry_size;
		mem = kzalloc(mm->has_shadow_page_table ?
			mm->page_table_entry_size * 2
				: mm->page_table_entry_size, GFP_KERNEL);
		if (!mem)
			return -ENOMEM;
		mm->virtual_page_table = mem;
		if (!mm->has_shadow_page_table)
			return 0;
		mm->shadow_page_table = mem + mm->page_table_entry_size;
	} else if (mm->type == INTEL_GVT_MM_GGTT) {
		mm->page_table_entry_cnt =
			(gvt_ggtt_gm_sz(gvt) >> GTT_PAGE_SHIFT);
		mm->page_table_entry_size = mm->page_table_entry_cnt *
			info->gtt_entry_size;
		mem = vzalloc(mm->page_table_entry_size);
		if (!mem)
			return -ENOMEM;
		mm->virtual_page_table = mem;
	}
	return 0;
}

static void gen8_mm_free_page_table(struct intel_vgpu_mm *mm)
{
	if (mm->type == INTEL_GVT_MM_PPGTT) {
		kfree(mm->virtual_page_table);
	} else if (mm->type == INTEL_GVT_MM_GGTT) {
		if (mm->virtual_page_table)
			vfree(mm->virtual_page_table);
	}
	mm->virtual_page_table = mm->shadow_page_table = NULL;
}

static void invalidate_mm(struct intel_vgpu_mm *mm)
{
	struct intel_vgpu *vgpu = mm->vgpu;
	struct intel_gvt *gvt = vgpu->gvt;
	struct intel_gvt_gtt *gtt = &gvt->gtt;
	struct intel_gvt_gtt_pte_ops *ops = gtt->pte_ops;
	struct intel_gvt_gtt_entry se;
	int i;

	if (WARN_ON(!mm->has_shadow_page_table || !mm->shadowed))
		return;

	for (i = 0; i < mm->page_table_entry_cnt; i++) {
		ppgtt_get_shadow_root_entry(mm, &se, i);
		if (!ops->test_present(&se))
			continue;
		ppgtt_invalidate_shadow_page_by_shadow_entry(
				vgpu, &se);
		se.val64 = 0;
		ppgtt_set_shadow_root_entry(mm, &se, i);

		trace_gpt_change(vgpu->id, "destroy root pointer",
				NULL, se.type, se.val64, i);
	}
	mm->shadowed = false;
}

/**
 * intel_vgpu_destroy_mm - destroy a mm object
 * @mm: a kref object
 *
 * This function is used to destroy a mm object for vGPU
 *
 */
void intel_vgpu_destroy_mm(struct kref *mm_ref)
{
	struct intel_vgpu_mm *mm = container_of(mm_ref, typeof(*mm), ref);
	struct intel_vgpu *vgpu = mm->vgpu;
	struct intel_gvt *gvt = vgpu->gvt;
	struct intel_gvt_gtt *gtt = &gvt->gtt;

	if (!mm->initialized)
		goto out;

	list_del(&mm->list);
	list_del(&mm->lru_list);

	if (mm->has_shadow_page_table)
		invalidate_mm(mm);

	gtt->mm_free_page_table(mm);
out:
	kfree(mm);
}

static int shadow_mm(struct intel_vgpu_mm *mm)
{
	struct intel_vgpu *vgpu = mm->vgpu;
	struct intel_gvt *gvt = vgpu->gvt;
	struct intel_gvt_gtt *gtt = &gvt->gtt;
	struct intel_gvt_gtt_pte_ops *ops = gtt->pte_ops;
	struct intel_vgpu_ppgtt_spt *spt;
	struct intel_gvt_gtt_entry ge, se;
	int i;
	int ret;

	if (WARN_ON(!mm->has_shadow_page_table || mm->shadowed))
		return 0;

	mm->shadowed = true;

	for (i = 0; i < mm->page_table_entry_cnt; i++) {
		ppgtt_get_guest_root_entry(mm, &ge, i);
		if (!ops->test_present(&ge))
			continue;

		trace_gpt_change(vgpu->id, __func__, NULL,
				ge.type, ge.val64, i);

		spt = ppgtt_populate_shadow_page_by_guest_entry(vgpu, &ge);
		if (IS_ERR(spt)) {
			gvt_err("fail to populate guest root pointer\n");
			ret = PTR_ERR(spt);
			goto fail;
		}
		ppgtt_generate_shadow_entry(&se, spt, &ge);
		ppgtt_set_shadow_root_entry(mm, &se, i);

		trace_gpt_change(vgpu->id, "populate root pointer",
				NULL, se.type, se.val64, i);
	}
	return 0;
fail:
	invalidate_mm(mm);
	return ret;
}

/**
 * intel_vgpu_create_mm - create a mm object for a vGPU
 * @vgpu: a vGPU
 * @mm_type: mm object type, should be PPGTT or GGTT
 * @virtual_page_table: page table root pointers. Could be NULL if user wants
 *	to populate shadow later.
 * @page_table_level: describe the page table level of the mm object
 * @pde_base_index: pde root pointer base in GGTT MMIO.
 *
 * This function is used to create a mm object for a vGPU.
 *
 * Returns:
 * Zero on success, negative error code in pointer if failed.
 */
struct intel_vgpu_mm *intel_vgpu_create_mm(struct intel_vgpu *vgpu,
		int mm_type, void *virtual_page_table, int page_table_level,
		u32 pde_base_index)
{
	struct intel_gvt *gvt = vgpu->gvt;
	struct intel_gvt_gtt *gtt = &gvt->gtt;
	struct intel_vgpu_mm *mm;
	int ret;

	mm = kzalloc(sizeof(*mm), GFP_KERNEL);
	if (!mm) {
		ret = -ENOMEM;
		goto fail;
	}

	mm->type = mm_type;

	if (page_table_level == 1)
		mm->page_table_entry_type = GTT_TYPE_GGTT_PTE;
	else if (page_table_level == 3)
		mm->page_table_entry_type = GTT_TYPE_PPGTT_ROOT_L3_ENTRY;
	else if (page_table_level == 4)
		mm->page_table_entry_type = GTT_TYPE_PPGTT_ROOT_L4_ENTRY;
	else {
		WARN_ON(1);
		ret = -EINVAL;
		goto fail;
	}

	mm->page_table_level = page_table_level;
	mm->pde_base_index = pde_base_index;

	mm->vgpu = vgpu;
	mm->has_shadow_page_table = !!(mm_type == INTEL_GVT_MM_PPGTT);

	kref_init(&mm->ref);
	atomic_set(&mm->pincount, 0);
	INIT_LIST_HEAD(&mm->list);
	INIT_LIST_HEAD(&mm->lru_list);
	list_add_tail(&mm->list, &vgpu->gtt.mm_list_head);

	ret = gtt->mm_alloc_page_table(mm);
	if (ret) {
		gvt_err("fail to allocate page table for mm\n");
		goto fail;
	}

	mm->initialized = true;

	if (virtual_page_table)
		memcpy(mm->virtual_page_table, virtual_page_table,
				mm->page_table_entry_size);

	if (mm->has_shadow_page_table) {
		ret = shadow_mm(mm);
		if (ret)
			goto fail;
		list_add_tail(&mm->lru_list, &gvt->gtt.mm_lru_list_head);
	}
	return mm;
fail:
	gvt_err("fail to create mm\n");
	if (mm)
		intel_gvt_mm_unreference(mm);
	return ERR_PTR(ret);
}

/**
 * intel_vgpu_unpin_mm - decrease the pin count of a vGPU mm object
 * @mm: a vGPU mm object
 *
 * This function is called when user doesn't want to use a vGPU mm object
 */
void intel_vgpu_unpin_mm(struct intel_vgpu_mm *mm)
{
	if (WARN_ON(mm->type != INTEL_GVT_MM_PPGTT))
		return;

	atomic_dec(&mm->pincount);
}

/**
 * intel_vgpu_pin_mm - increase the pin count of a vGPU mm object
 * @vgpu: a vGPU
 *
 * This function is called when user wants to use a vGPU mm object. If this
 * mm object hasn't been shadowed yet, the shadow will be populated at this
 * time.
 *
 * Returns:
 * Zero on success, negative error code if failed.
 */
int intel_vgpu_pin_mm(struct intel_vgpu_mm *mm)
{
	int ret;

	if (WARN_ON(mm->type != INTEL_GVT_MM_PPGTT))
		return 0;

	atomic_inc(&mm->pincount);

	if (!mm->shadowed) {
		ret = shadow_mm(mm);
		if (ret)
			return ret;
	}

	list_del_init(&mm->lru_list);
	list_add_tail(&mm->lru_list, &mm->vgpu->gvt->gtt.mm_lru_list_head);
	return 0;
}

static int reclaim_one_mm(struct intel_gvt *gvt)
{
	struct intel_vgpu_mm *mm;
	struct list_head *pos, *n;

	list_for_each_safe(pos, n, &gvt->gtt.mm_lru_list_head) {
		mm = container_of(pos, struct intel_vgpu_mm, lru_list);

		if (mm->type != INTEL_GVT_MM_PPGTT)
			continue;
		if (atomic_read(&mm->pincount))
			continue;

		list_del_init(&mm->lru_list);
		invalidate_mm(mm);
		return 1;
	}
	return 0;
}

/*
 * GMA translation APIs.
 */
static inline int ppgtt_get_next_level_entry(struct intel_vgpu_mm *mm,
		struct intel_gvt_gtt_entry *e, unsigned long index, bool guest)
{
	struct intel_vgpu *vgpu = mm->vgpu;
	struct intel_gvt_gtt_pte_ops *ops = vgpu->gvt->gtt.pte_ops;
	struct intel_vgpu_ppgtt_spt *s;

	if (WARN_ON(!mm->has_shadow_page_table))
		return -EINVAL;

	s = ppgtt_find_shadow_page(vgpu, ops->get_pfn(e));
	if (!s)
		return -ENXIO;

	if (!guest)
		ppgtt_get_shadow_entry(s, e, index);
	else
		ppgtt_get_guest_entry(s, e, index);
	return 0;
}

/**
 * intel_vgpu_gma_to_gpa - translate a gma to GPA
 * @mm: mm object. could be a PPGTT or GGTT mm object
 * @gma: graphics memory address in this mm object
 *
 * This function is used to translate a graphics memory address in specific
 * graphics memory space to guest physical address.
 *
 * Returns:
 * Guest physical address on success, INTEL_GVT_INVALID_ADDR if failed.
 */
unsigned long intel_vgpu_gma_to_gpa(struct intel_vgpu_mm *mm, unsigned long gma)
{
	struct intel_vgpu *vgpu = mm->vgpu;
	struct intel_gvt *gvt = vgpu->gvt;
	struct intel_gvt_gtt_pte_ops *pte_ops = gvt->gtt.pte_ops;
	struct intel_gvt_gtt_gma_ops *gma_ops = gvt->gtt.gma_ops;
	unsigned long gpa = INTEL_GVT_INVALID_ADDR;
	unsigned long gma_index[4];
	struct intel_gvt_gtt_entry e;
	int i, index;
	int ret;

	if (mm->type != INTEL_GVT_MM_GGTT && mm->type != INTEL_GVT_MM_PPGTT)
		return INTEL_GVT_INVALID_ADDR;

	if (mm->type == INTEL_GVT_MM_GGTT) {
		if (!vgpu_gmadr_is_valid(vgpu, gma))
			goto err;

		ggtt_get_guest_entry(mm, &e,
			gma_ops->gma_to_ggtt_pte_index(gma));
		gpa = (pte_ops->get_pfn(&e) << GTT_PAGE_SHIFT)
			+ (gma & ~GTT_PAGE_MASK);

		trace_gma_translate(vgpu->id, "ggtt", 0, 0, gma, gpa);
		return gpa;
	}

	switch (mm->page_table_level) {
	case 4:
		ppgtt_get_shadow_root_entry(mm, &e, 0);
		gma_index[0] = gma_ops->gma_to_pml4_index(gma);
		gma_index[1] = gma_ops->gma_to_l4_pdp_index(gma);
		gma_index[2] = gma_ops->gma_to_pde_index(gma);
		gma_index[3] = gma_ops->gma_to_pte_index(gma);
		index = 4;
		break;
	case 3:
		ppgtt_get_shadow_root_entry(mm, &e,
				gma_ops->gma_to_l3_pdp_index(gma));
		gma_index[0] = gma_ops->gma_to_pde_index(gma);
		gma_index[1] = gma_ops->gma_to_pte_index(gma);
		index = 2;
		break;
	case 2:
		ppgtt_get_shadow_root_entry(mm, &e,
				gma_ops->gma_to_pde_index(gma));
		gma_index[0] = gma_ops->gma_to_pte_index(gma);
		index = 1;
		break;
	default:
		WARN_ON(1);
		goto err;
	}

	/* walk into the shadow page table and get gpa from guest entry */
	for (i = 0; i < index; i++) {
		ret = ppgtt_get_next_level_entry(mm, &e, gma_index[i],
			(i == index - 1));
		if (ret)
			goto err;
	}

	gpa = (pte_ops->get_pfn(&e) << GTT_PAGE_SHIFT)
		+ (gma & ~GTT_PAGE_MASK);

	trace_gma_translate(vgpu->id, "ppgtt", 0,
			mm->page_table_level, gma, gpa);
	return gpa;
err:
	gvt_err("invalid mm type: %d gma %lx\n", mm->type, gma);
	return INTEL_GVT_INVALID_ADDR;
}

static int emulate_gtt_mmio_read(struct intel_vgpu *vgpu,
	unsigned int off, void *p_data, unsigned int bytes)
{
	struct intel_vgpu_mm *ggtt_mm = vgpu->gtt.ggtt_mm;
	const struct intel_gvt_device_info *info = &vgpu->gvt->device_info;
	unsigned long index = off >> info->gtt_entry_size_shift;
	struct intel_gvt_gtt_entry e;

	if (bytes != 4 && bytes != 8)
		return -EINVAL;

	ggtt_get_guest_entry(ggtt_mm, &e, index);
	memcpy(p_data, (void *)&e.val64 + (off & (info->gtt_entry_size - 1)),
			bytes);
	return 0;
}

/**
 * intel_vgpu_emulate_gtt_mmio_read - emulate GTT MMIO register read
 * @vgpu: a vGPU
 * @off: register offset
 * @p_data: data will be returned to guest
 * @bytes: data length
 *
 * This function is used to emulate the GTT MMIO register read
 *
 * Returns:
 * Zero on success, error code if failed.
 */
int intel_vgpu_emulate_gtt_mmio_read(struct intel_vgpu *vgpu, unsigned int off,
	void *p_data, unsigned int bytes)
{
	const struct intel_gvt_device_info *info = &vgpu->gvt->device_info;
	int ret;

	if (bytes != 4 && bytes != 8)
		return -EINVAL;

	off -= info->gtt_start_offset;
	ret = emulate_gtt_mmio_read(vgpu, off, p_data, bytes);
	return ret;
}

static int emulate_gtt_mmio_write(struct intel_vgpu *vgpu, unsigned int off,
	void *p_data, unsigned int bytes)
{
	struct intel_gvt *gvt = vgpu->gvt;
	const struct intel_gvt_device_info *info = &gvt->device_info;
	struct intel_vgpu_mm *ggtt_mm = vgpu->gtt.ggtt_mm;
	struct intel_gvt_gtt_pte_ops *ops = gvt->gtt.pte_ops;
	unsigned long g_gtt_index = off >> info->gtt_entry_size_shift;
	unsigned long gma;
	struct intel_gvt_gtt_entry e, m;
	int ret;

	if (bytes != 4 && bytes != 8)
		return -EINVAL;

	gma = g_gtt_index << GTT_PAGE_SHIFT;

	/* the VM may configure the whole GM space when ballooning is used */
	if (WARN_ONCE(!vgpu_gmadr_is_valid(vgpu, gma),
				"vgpu%d: found oob ggtt write, offset %x\n",
				vgpu->id, off)) {
		return 0;
	}

	ggtt_get_guest_entry(ggtt_mm, &e, g_gtt_index);

	memcpy((void *)&e.val64 + (off & (info->gtt_entry_size - 1)), p_data,
			bytes);

	if (ops->test_present(&e)) {
		ret = gtt_entry_p2m(vgpu, &e, &m);
		if (ret) {
			gvt_err("vgpu%d: fail to translate guest gtt entry\n",
					vgpu->id);
			return ret;
		}
	} else {
		m = e;
		m.val64 = 0;
	}

	ggtt_set_shadow_entry(ggtt_mm, &m, g_gtt_index);
	ggtt_set_guest_entry(ggtt_mm, &e, g_gtt_index);
	return 0;
}

/*
 * intel_vgpu_emulate_gtt_mmio_write - emulate GTT MMIO register write
 * @vgpu: a vGPU
 * @off: register offset
 * @p_data: data from guest write
 * @bytes: data length
 *
 * This function is used to emulate the GTT MMIO register write
 *
 * Returns:
 * Zero on success, error code if failed.
 */
int intel_vgpu_emulate_gtt_mmio_write(struct intel_vgpu *vgpu, unsigned int off,
	void *p_data, unsigned int bytes)
{
	const struct intel_gvt_device_info *info = &vgpu->gvt->device_info;
	int ret;

	if (bytes != 4 && bytes != 8)
		return -EINVAL;

	off -= info->gtt_start_offset;
	ret = emulate_gtt_mmio_write(vgpu, off, p_data, bytes);
	return ret;
}

static int alloc_scratch_pages(struct intel_vgpu *vgpu,
		intel_gvt_gtt_type_t type)
{
	struct intel_vgpu_gtt *gtt = &vgpu->gtt;
	struct intel_gvt_gtt_pte_ops *ops = vgpu->gvt->gtt.pte_ops;
	int page_entry_num = GTT_PAGE_SIZE >>
				vgpu->gvt->device_info.gtt_entry_size_shift;
	void *scratch_pt;
	unsigned long mfn;
	int i;

	if (WARN_ON(type < GTT_TYPE_PPGTT_PTE_PT || type >= GTT_TYPE_MAX))
		return -EINVAL;

	scratch_pt = (void *)get_zeroed_page(GFP_KERNEL);
	if (!scratch_pt) {
		gvt_err("fail to allocate scratch page\n");
		return -ENOMEM;
	}

	mfn = intel_gvt_hypervisor_virt_to_mfn(scratch_pt);
	if (mfn == INTEL_GVT_INVALID_ADDR) {
		gvt_err("fail to translate vaddr:0x%lx\n", (unsigned long)scratch_pt);
		free_page((unsigned long)scratch_pt);
		return -EFAULT;
	}
	gtt->scratch_pt[type].page_mfn = mfn;
	gtt->scratch_pt[type].page = virt_to_page(scratch_pt);
	gvt_dbg_mm("vgpu%d create scratch_pt: type %d mfn=0x%lx\n",
			vgpu->id, type, mfn);

	/* Build the tree by full filled the scratch pt with the entries which
	 * point to the next level scratch pt or scratch page. The
	 * scratch_pt[type] indicate the scratch pt/scratch page used by the
	 * 'type' pt.
	 * e.g. scratch_pt[GTT_TYPE_PPGTT_PDE_PT] is used by
	 * GTT_TYPE_PPGTT_PDE_PT level pt, that means this scratch_pt it self
	 * is GTT_TYPE_PPGTT_PTE_PT, and full filled by scratch page mfn.
	 */
	if (type > GTT_TYPE_PPGTT_PTE_PT && type < GTT_TYPE_MAX) {
		struct intel_gvt_gtt_entry se;

		memset(&se, 0, sizeof(struct intel_gvt_gtt_entry));
		se.type = get_entry_type(type - 1);
		ops->set_pfn(&se, gtt->scratch_pt[type - 1].page_mfn);

		/* The entry parameters like present/writeable/cache type
		 * set to the same as i915's scratch page tree.
		 */
		se.val64 |= _PAGE_PRESENT | _PAGE_RW;
		if (type == GTT_TYPE_PPGTT_PDE_PT)
			se.val64 |= PPAT_CACHED_INDEX;

		for (i = 0; i < page_entry_num; i++)
			ops->set_entry(scratch_pt, &se, i, false, 0, vgpu);
	}

	return 0;
}

static int release_scratch_page_tree(struct intel_vgpu *vgpu)
{
	int i;

	for (i = GTT_TYPE_PPGTT_PTE_PT; i < GTT_TYPE_MAX; i++) {
		if (vgpu->gtt.scratch_pt[i].page != NULL) {
			__free_page(vgpu->gtt.scratch_pt[i].page);
			vgpu->gtt.scratch_pt[i].page = NULL;
			vgpu->gtt.scratch_pt[i].page_mfn = 0;
		}
	}

	return 0;
}

static int create_scratch_page_tree(struct intel_vgpu *vgpu)
{
	int i, ret;

	for (i = GTT_TYPE_PPGTT_PTE_PT; i < GTT_TYPE_MAX; i++) {
		ret = alloc_scratch_pages(vgpu, i);
		if (ret)
			goto err;
	}

	return 0;

err:
	release_scratch_page_tree(vgpu);
	return ret;
}

/**
 * intel_vgpu_init_gtt - initialize per-vGPU graphics memory virulization
 * @vgpu: a vGPU
 *
 * This function is used to initialize per-vGPU graphics memory virtualization
 * components.
 *
 * Returns:
 * Zero on success, error code if failed.
 */
int intel_vgpu_init_gtt(struct intel_vgpu *vgpu)
{
	struct intel_vgpu_gtt *gtt = &vgpu->gtt;
	struct intel_vgpu_mm *ggtt_mm;

	hash_init(gtt->guest_page_hash_table);
	hash_init(gtt->shadow_page_hash_table);

	INIT_LIST_HEAD(&gtt->mm_list_head);
	INIT_LIST_HEAD(&gtt->oos_page_list_head);
	INIT_LIST_HEAD(&gtt->post_shadow_list_head);

	intel_vgpu_reset_ggtt(vgpu);

	ggtt_mm = intel_vgpu_create_mm(vgpu, INTEL_GVT_MM_GGTT,
			NULL, 1, 0);
	if (IS_ERR(ggtt_mm)) {
		gvt_err("fail to create mm for ggtt.\n");
		return PTR_ERR(ggtt_mm);
	}

	gtt->ggtt_mm = ggtt_mm;

	return create_scratch_page_tree(vgpu);
}

/**
 * intel_vgpu_clean_gtt - clean up per-vGPU graphics memory virulization
 * @vgpu: a vGPU
 *
 * This function is used to clean up per-vGPU graphics memory virtualization
 * components.
 *
 * Returns:
 * Zero on success, error code if failed.
 */
void intel_vgpu_clean_gtt(struct intel_vgpu *vgpu)
{
	struct list_head *pos, *n;
	struct intel_vgpu_mm *mm;

	ppgtt_free_all_shadow_page(vgpu);
	release_scratch_page_tree(vgpu);

	list_for_each_safe(pos, n, &vgpu->gtt.mm_list_head) {
		mm = container_of(pos, struct intel_vgpu_mm, list);
		vgpu->gvt->gtt.mm_free_page_table(mm);
		list_del(&mm->list);
		list_del(&mm->lru_list);
		kfree(mm);
	}
}

static void clean_spt_oos(struct intel_gvt *gvt)
{
	struct intel_gvt_gtt *gtt = &gvt->gtt;
	struct list_head *pos, *n;
	struct intel_vgpu_oos_page *oos_page;

	WARN(!list_empty(&gtt->oos_page_use_list_head),
		"someone is still using oos page\n");

	list_for_each_safe(pos, n, &gtt->oos_page_free_list_head) {
		oos_page = container_of(pos, struct intel_vgpu_oos_page, list);
		list_del(&oos_page->list);
		kfree(oos_page);
	}
}

static int setup_spt_oos(struct intel_gvt *gvt)
{
	struct intel_gvt_gtt *gtt = &gvt->gtt;
	struct intel_vgpu_oos_page *oos_page;
	int i;
	int ret;

	INIT_LIST_HEAD(&gtt->oos_page_free_list_head);
	INIT_LIST_HEAD(&gtt->oos_page_use_list_head);

	for (i = 0; i < preallocated_oos_pages; i++) {
		oos_page = kzalloc(sizeof(*oos_page), GFP_KERNEL);
		if (!oos_page) {
			gvt_err("fail to pre-allocate oos page\n");
			ret = -ENOMEM;
			goto fail;
		}

		INIT_LIST_HEAD(&oos_page->list);
		INIT_LIST_HEAD(&oos_page->vm_list);
		oos_page->id = i;
		list_add_tail(&oos_page->list, &gtt->oos_page_free_list_head);
	}

	gvt_dbg_mm("%d oos pages preallocated\n", i);

	return 0;
fail:
	clean_spt_oos(gvt);
	return ret;
}

/**
 * intel_vgpu_find_ppgtt_mm - find a PPGTT mm object
 * @vgpu: a vGPU
 * @page_table_level: PPGTT page table level
 * @root_entry: PPGTT page table root pointers
 *
 * This function is used to find a PPGTT mm object from mm object pool
 *
 * Returns:
 * pointer to mm object on success, NULL if failed.
 */
struct intel_vgpu_mm *intel_vgpu_find_ppgtt_mm(struct intel_vgpu *vgpu,
		int page_table_level, void *root_entry)
{
	struct list_head *pos;
	struct intel_vgpu_mm *mm;
	u64 *src, *dst;

	list_for_each(pos, &vgpu->gtt.mm_list_head) {
		mm = container_of(pos, struct intel_vgpu_mm, list);
		if (mm->type != INTEL_GVT_MM_PPGTT)
			continue;

		if (mm->page_table_level != page_table_level)
			continue;

		src = root_entry;
		dst = mm->virtual_page_table;

		if (page_table_level == 3) {
			if (src[0] == dst[0]
					&& src[1] == dst[1]
					&& src[2] == dst[2]
					&& src[3] == dst[3])
				return mm;
		} else {
			if (src[0] == dst[0])
				return mm;
		}
	}
	return NULL;
}

/**
 * intel_vgpu_g2v_create_ppgtt_mm - create a PPGTT mm object from
 * g2v notification
 * @vgpu: a vGPU
 * @page_table_level: PPGTT page table level
 *
 * This function is used to create a PPGTT mm object from a guest to GVT-g
 * notification.
 *
 * Returns:
 * Zero on success, negative error code if failed.
 */
int intel_vgpu_g2v_create_ppgtt_mm(struct intel_vgpu *vgpu,
		int page_table_level)
{
	u64 *pdp = (u64 *)&vgpu_vreg64(vgpu, vgtif_reg(pdp[0]));
	struct intel_vgpu_mm *mm;

	if (WARN_ON((page_table_level != 4) && (page_table_level != 3)))
		return -EINVAL;

	mm = intel_vgpu_find_ppgtt_mm(vgpu, page_table_level, pdp);
	if (mm) {
		intel_gvt_mm_reference(mm);
	} else {
		mm = intel_vgpu_create_mm(vgpu, INTEL_GVT_MM_PPGTT,
				pdp, page_table_level, 0);
		if (IS_ERR(mm)) {
			gvt_err("fail to create mm\n");
			return PTR_ERR(mm);
		}
	}
	return 0;
}

/**
 * intel_vgpu_g2v_destroy_ppgtt_mm - destroy a PPGTT mm object from
 * g2v notification
 * @vgpu: a vGPU
 * @page_table_level: PPGTT page table level
 *
 * This function is used to create a PPGTT mm object from a guest to GVT-g
 * notification.
 *
 * Returns:
 * Zero on success, negative error code if failed.
 */
int intel_vgpu_g2v_destroy_ppgtt_mm(struct intel_vgpu *vgpu,
		int page_table_level)
{
	u64 *pdp = (u64 *)&vgpu_vreg64(vgpu, vgtif_reg(pdp[0]));
	struct intel_vgpu_mm *mm;

	if (WARN_ON((page_table_level != 4) && (page_table_level != 3)))
		return -EINVAL;

	mm = intel_vgpu_find_ppgtt_mm(vgpu, page_table_level, pdp);
	if (!mm) {
		gvt_err("fail to find ppgtt instance.\n");
		return -EINVAL;
	}
	intel_gvt_mm_unreference(mm);
	return 0;
}

/**
 * intel_gvt_init_gtt - initialize mm components of a GVT device
 * @gvt: GVT device
 *
 * This function is called at the initialization stage, to initialize
 * the mm components of a GVT device.
 *
 * Returns:
 * zero on success, negative error code if failed.
 */
int intel_gvt_init_gtt(struct intel_gvt *gvt)
{
	int ret;
<<<<<<< HEAD
	void *page_addr;
=======
	void *page;
>>>>>>> 2fa299a9

	gvt_dbg_core("init gtt\n");

	if (IS_BROADWELL(gvt->dev_priv) || IS_SKYLAKE(gvt->dev_priv)) {
		gvt->gtt.pte_ops = &gen8_gtt_pte_ops;
		gvt->gtt.gma_ops = &gen8_gtt_gma_ops;
		gvt->gtt.mm_alloc_page_table = gen8_mm_alloc_page_table;
		gvt->gtt.mm_free_page_table = gen8_mm_free_page_table;
	} else {
		return -ENODEV;
	}

<<<<<<< HEAD
	gvt->gtt.scratch_ggtt_page =
		alloc_page(GFP_KERNEL | GFP_ATOMIC | __GFP_ZERO);
	if (!gvt->gtt.scratch_ggtt_page) {
		gvt_err("fail to allocate scratch ggtt page\n");
		return -ENOMEM;
	}

	page_addr = page_address(gvt->gtt.scratch_ggtt_page);

	gvt->gtt.scratch_ggtt_mfn =
		intel_gvt_hypervisor_virt_to_mfn(page_addr);
=======
	page = (void *)get_zeroed_page(GFP_KERNEL);
	if (!page) {
		gvt_err("fail to allocate scratch ggtt page\n");
		return -ENOMEM;
	}
	gvt->gtt.scratch_ggtt_page = virt_to_page(page);

	gvt->gtt.scratch_ggtt_mfn = intel_gvt_hypervisor_virt_to_mfn(page);
>>>>>>> 2fa299a9
	if (gvt->gtt.scratch_ggtt_mfn == INTEL_GVT_INVALID_ADDR) {
		gvt_err("fail to translate scratch ggtt page\n");
		__free_page(gvt->gtt.scratch_ggtt_page);
		return -EFAULT;
	}

	if (enable_out_of_sync) {
		ret = setup_spt_oos(gvt);
		if (ret) {
			gvt_err("fail to initialize SPT oos\n");
			return ret;
		}
	}
	INIT_LIST_HEAD(&gvt->gtt.mm_lru_list_head);
	return 0;
}

/**
 * intel_gvt_clean_gtt - clean up mm components of a GVT device
 * @gvt: GVT device
 *
 * This function is called at the driver unloading stage, to clean up the
 * the mm components of a GVT device.
 *
 */
void intel_gvt_clean_gtt(struct intel_gvt *gvt)
{
	__free_page(gvt->gtt.scratch_ggtt_page);

	if (enable_out_of_sync)
		clean_spt_oos(gvt);
}

/**
 * intel_vgpu_reset_ggtt - reset the GGTT entry
 * @vgpu: a vGPU
 *
 * This function is called at the vGPU create stage
 * to reset all the GGTT entries.
 *
 */
void intel_vgpu_reset_ggtt(struct intel_vgpu *vgpu)
{
	struct intel_gvt *gvt = vgpu->gvt;
	struct intel_gvt_gtt_pte_ops *ops = vgpu->gvt->gtt.pte_ops;
	u32 index;
	u32 offset;
	u32 num_entries;
	struct intel_gvt_gtt_entry e;

	memset(&e, 0, sizeof(struct intel_gvt_gtt_entry));
	e.type = GTT_TYPE_GGTT_PTE;
	ops->set_pfn(&e, gvt->gtt.scratch_ggtt_mfn);
	e.val64 |= _PAGE_PRESENT;

	index = vgpu_aperture_gmadr_base(vgpu) >> PAGE_SHIFT;
	num_entries = vgpu_aperture_sz(vgpu) >> PAGE_SHIFT;
	for (offset = 0; offset < num_entries; offset++)
		ops->set_entry(NULL, &e, index + offset, false, 0, vgpu);

	index = vgpu_hidden_gmadr_base(vgpu) >> PAGE_SHIFT;
	num_entries = vgpu_hidden_sz(vgpu) >> PAGE_SHIFT;
	for (offset = 0; offset < num_entries; offset++)
		ops->set_entry(NULL, &e, index + offset, false, 0, vgpu);
<<<<<<< HEAD
=======
}

/**
 * intel_vgpu_reset_gtt - reset the all GTT related status
 * @vgpu: a vGPU
 * @dmlr: true for vGPU Device Model Level Reset, false for GT Reset
 *
 * This function is called from vfio core to reset reset all
 * GTT related status, including GGTT, PPGTT, scratch page.
 *
 */
void intel_vgpu_reset_gtt(struct intel_vgpu *vgpu, bool dmlr)
{
	int i;

	ppgtt_free_all_shadow_page(vgpu);
	if (!dmlr)
		return;

	intel_vgpu_reset_ggtt(vgpu);

	/* clear scratch page for security */
	for (i = GTT_TYPE_PPGTT_PTE_PT; i < GTT_TYPE_MAX; i++) {
		if (vgpu->gtt.scratch_pt[i].page != NULL)
			memset(page_address(vgpu->gtt.scratch_pt[i].page),
				0, PAGE_SIZE);
	}
>>>>>>> 2fa299a9
}<|MERGE_RESOLUTION|>--- conflicted
+++ resolved
@@ -2191,11 +2191,7 @@
 int intel_gvt_init_gtt(struct intel_gvt *gvt)
 {
 	int ret;
-<<<<<<< HEAD
-	void *page_addr;
-=======
 	void *page;
->>>>>>> 2fa299a9
 
 	gvt_dbg_core("init gtt\n");
 
@@ -2208,19 +2204,6 @@
 		return -ENODEV;
 	}
 
-<<<<<<< HEAD
-	gvt->gtt.scratch_ggtt_page =
-		alloc_page(GFP_KERNEL | GFP_ATOMIC | __GFP_ZERO);
-	if (!gvt->gtt.scratch_ggtt_page) {
-		gvt_err("fail to allocate scratch ggtt page\n");
-		return -ENOMEM;
-	}
-
-	page_addr = page_address(gvt->gtt.scratch_ggtt_page);
-
-	gvt->gtt.scratch_ggtt_mfn =
-		intel_gvt_hypervisor_virt_to_mfn(page_addr);
-=======
 	page = (void *)get_zeroed_page(GFP_KERNEL);
 	if (!page) {
 		gvt_err("fail to allocate scratch ggtt page\n");
@@ -2229,7 +2212,6 @@
 	gvt->gtt.scratch_ggtt_page = virt_to_page(page);
 
 	gvt->gtt.scratch_ggtt_mfn = intel_gvt_hypervisor_virt_to_mfn(page);
->>>>>>> 2fa299a9
 	if (gvt->gtt.scratch_ggtt_mfn == INTEL_GVT_INVALID_ADDR) {
 		gvt_err("fail to translate scratch ggtt page\n");
 		__free_page(gvt->gtt.scratch_ggtt_page);
@@ -2294,8 +2276,6 @@
 	num_entries = vgpu_hidden_sz(vgpu) >> PAGE_SHIFT;
 	for (offset = 0; offset < num_entries; offset++)
 		ops->set_entry(NULL, &e, index + offset, false, 0, vgpu);
-<<<<<<< HEAD
-=======
 }
 
 /**
@@ -2323,5 +2303,4 @@
 			memset(page_address(vgpu->gtt.scratch_pt[i].page),
 				0, PAGE_SIZE);
 	}
->>>>>>> 2fa299a9
 }