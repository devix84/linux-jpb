--- conflicted
+++ resolved
@@ -24,11 +24,7 @@
 	atombios_encoders.o amdgpu_sa.o atombios_i2c.o \
 	amdgpu_prime.o amdgpu_vm.o amdgpu_ib.o amdgpu_pll.o \
 	amdgpu_ucode.o amdgpu_bo_list.o amdgpu_ctx.o amdgpu_sync.o \
-<<<<<<< HEAD
-	amdgpu_gtt_mgr.o
-=======
 	amdgpu_gtt_mgr.o amdgpu_vram_mgr.o
->>>>>>> 405182c2
 
 # add asic specific block
 amdgpu-$(CONFIG_DRM_AMDGPU_CIK)+= cik.o cik_ih.o kv_smc.o kv_dpm.o \
