--- conflicted
+++ resolved
@@ -34,7 +34,6 @@
 #include <ttm/ttm_placement.h>
 #include <ttm/ttm_module.h>
 #include <ttm/ttm_page_alloc.h>
-#include <ttm/ttm_memory.h>
 #include <drm/drmP.h>
 #include <drm/amdgpu_drm.h>
 #include <linux/seq_file.h>
@@ -65,7 +64,7 @@
 	ttm_mem_global_release(ref->object);
 }
 
-int amdgpu_ttm_global_init(struct amdgpu_device *adev)
+static int amdgpu_ttm_global_init(struct amdgpu_device *adev)
 {
 	struct drm_global_reference *global_ref;
 	struct amdgpu_ring *ring;
@@ -185,10 +184,7 @@
 static void amdgpu_evict_flags(struct ttm_buffer_object *bo,
 				struct ttm_placement *placement)
 {
-<<<<<<< HEAD
-=======
 	struct amdgpu_device *adev = amdgpu_ttm_adev(bo->bdev);
->>>>>>> 405182c2
 	struct amdgpu_bo *abo;
 	static struct ttm_place placements = {
 		.fpfn = 0,
@@ -207,11 +203,7 @@
 	abo = container_of(bo, struct amdgpu_bo, tbo);
 	switch (bo->mem.mem_type) {
 	case TTM_PL_VRAM:
-<<<<<<< HEAD
-		if (abo->adev->mman.buffer_funcs_ring->ready == false) {
-=======
 		if (adev->mman.buffer_funcs_ring->ready == false) {
->>>>>>> 405182c2
 			amdgpu_ttm_placement_from_domain(abo, AMDGPU_GEM_DOMAIN_CPU);
 		} else {
 			amdgpu_ttm_placement_from_domain(abo, AMDGPU_GEM_DOMAIN_GTT);
@@ -227,11 +219,7 @@
 				 * allocating address space for the BO.
 				 */
 				abo->placements[i].lpfn =
-<<<<<<< HEAD
-					abo->adev->mc.gtt_size >> PAGE_SHIFT;
-=======
 					adev->mc.gtt_size >> PAGE_SHIFT;
->>>>>>> 405182c2
 			}
 		}
 		break;
@@ -269,43 +257,15 @@
 {
 	int r;
 
-<<<<<<< HEAD
-	adev = amdgpu_get_adev(bo->bdev);
-	ring = adev->mman.buffer_funcs_ring;
-
-	switch (old_mem->mem_type) {
-	case TTM_PL_TT:
-		r = amdgpu_ttm_bind(bo, old_mem);
-=======
 	switch (mem->mem_type) {
 	case TTM_PL_TT:
 		r = amdgpu_ttm_bind(bo, mem);
->>>>>>> 405182c2
 		if (r)
 			return r;
 
 	case TTM_PL_VRAM:
-<<<<<<< HEAD
-		old_start = (u64)old_mem->start << PAGE_SHIFT;
-		old_start += bo->bdev->man[old_mem->mem_type].gpu_offset;
-		break;
-	default:
-		DRM_ERROR("Unknown placement %d\n", old_mem->mem_type);
-		return -EINVAL;
-	}
-	switch (new_mem->mem_type) {
-	case TTM_PL_TT:
-		r = amdgpu_ttm_bind(bo, new_mem);
-		if (r)
-			return r;
-
-	case TTM_PL_VRAM:
-		new_start = (u64)new_mem->start << PAGE_SHIFT;
-		new_start += bo->bdev->man[new_mem->mem_type].gpu_offset;
-=======
 		*addr = mm_node->start << PAGE_SHIFT;
 		*addr += bo->bdev->man[mem->mem_type].gpu_offset;
->>>>>>> 405182c2
 		break;
 	default:
 		DRM_ERROR("Unknown placement %d\n", mem->mem_type);
@@ -343,14 +303,8 @@
 	old_size = old_mm->size;
 
 
-<<<<<<< HEAD
-	r = amdgpu_copy_buffer(ring, old_start, new_start,
-			       new_mem->num_pages * PAGE_SIZE, /* bytes */
-			       bo->resv, &fence, false);
-=======
 	new_mm = new_mem->mm_node;
 	r = amdgpu_mm_node_addr(bo, new_mm, new_mem, &new_start);
->>>>>>> 405182c2
 	if (r)
 		return r;
 	new_size = new_mm->size;
@@ -1196,6 +1150,10 @@
 	unsigned i, j;
 	int r;
 
+	r = amdgpu_ttm_global_init(adev);
+	if (r) {
+		return r;
+	}
 	/* No others user of address space so set it to 0 */
 	r = ttm_bo_device_init(&adev->mman.bdev,
 			       adev->mman.bo_global_ref.ref.object,
@@ -1361,11 +1319,7 @@
 		       uint64_t dst_offset,
 		       uint32_t byte_count,
 		       struct reservation_object *resv,
-<<<<<<< HEAD
-		       struct fence **fence, bool direct_submit)
-=======
 		       struct dma_fence **fence, bool direct_submit)
->>>>>>> 405182c2
 {
 	struct amdgpu_device *adev = ring->adev;
 	struct amdgpu_job *job;
@@ -1412,11 +1366,7 @@
 	if (direct_submit) {
 		r = amdgpu_ib_schedule(ring, job->num_ibs, job->ibs,
 				       NULL, NULL, fence);
-<<<<<<< HEAD
-		job->fence = fence_get(*fence);
-=======
 		job->fence = dma_fence_get(*fence);
->>>>>>> 405182c2
 		if (r)
 			DRM_ERROR("Error scheduling IBs (%d)\n", r);
 		amdgpu_job_free(job);
@@ -1435,30 +1385,6 @@
 }
 
 int amdgpu_fill_buffer(struct amdgpu_bo *bo,
-<<<<<<< HEAD
-		uint32_t src_data,
-		struct reservation_object *resv,
-		struct fence **fence)
-{
-	struct amdgpu_device *adev = bo->adev;
-	struct amdgpu_job *job;
-	struct amdgpu_ring *ring = adev->mman.buffer_funcs_ring;
-
-	uint32_t max_bytes, byte_count;
-	uint64_t dst_offset;
-	unsigned int num_loops, num_dw;
-	unsigned int i;
-	int r;
-
-	byte_count = bo->tbo.num_pages << PAGE_SHIFT;
-	max_bytes = adev->mman.buffer_funcs->fill_max_bytes;
-	num_loops = DIV_ROUND_UP(byte_count, max_bytes);
-	num_dw = num_loops * adev->mman.buffer_funcs->fill_num_dw;
-
-	/* for IB padding */
-	while (num_dw & 0x7)
-		num_dw++;
-=======
 		       uint32_t src_data,
 		       struct reservation_object *resv,
 		       struct dma_fence **fence)
@@ -1493,7 +1419,6 @@
 
 	/* for IB padding */
 	num_dw += 64;
->>>>>>> 405182c2
 
 	r = amdgpu_job_alloc_with_ib(adev, num_dw * 4, &job);
 	if (r)
@@ -1501,28 +1426,13 @@
 
 	if (resv) {
 		r = amdgpu_sync_resv(adev, &job->sync, resv,
-<<<<<<< HEAD
-				AMDGPU_FENCE_OWNER_UNDEFINED);
-=======
 				     AMDGPU_FENCE_OWNER_UNDEFINED);
->>>>>>> 405182c2
 		if (r) {
 			DRM_ERROR("sync failed (%d).\n", r);
 			goto error_free;
 		}
 	}
 
-<<<<<<< HEAD
-	dst_offset = bo->tbo.mem.start << PAGE_SHIFT;
-	for (i = 0; i < num_loops; i++) {
-		uint32_t cur_size_in_bytes = min(byte_count, max_bytes);
-
-		amdgpu_emit_fill_buffer(adev, &job->ibs[0], src_data,
-				dst_offset, cur_size_in_bytes);
-
-		dst_offset += cur_size_in_bytes;
-		byte_count -= cur_size_in_bytes;
-=======
 	num_pages = bo->tbo.num_pages;
 	mm_node = bo->tbo.mem.mm_node;
 
@@ -1547,13 +1457,12 @@
 
 		num_pages -= mm_node->size;
 		++mm_node;
->>>>>>> 405182c2
 	}
 
 	amdgpu_ring_pad_ib(ring, &job->ibs[0]);
 	WARN_ON(job->ibs[0].length_dw > num_dw);
 	r = amdgpu_job_submit(job, ring, &adev->mman.entity,
-			AMDGPU_FENCE_OWNER_UNDEFINED, fence);
+			      AMDGPU_FENCE_OWNER_UNDEFINED, fence);
 	if (r)
 		goto error_free;
 
@@ -1743,9 +1652,4 @@
 #endif
 
 #endif
-}
-
-u64 amdgpu_ttm_get_gtt_mem_size(struct amdgpu_device *adev)
-{
-	return ttm_get_kernel_zone_memory_size(adev->mman.mem_global_ref.object);
 }