/*
 * Copyright 2008 Advanced Micro Devices, Inc.
 * Copyright 2008 Red Hat Inc.
 * Copyright 2009 Jerome Glisse.
 *
 * Permission is hereby granted, free of charge, to any person obtaining a
 * copy of this software and associated documentation files (the "Software"),
 * to deal in the Software without restriction, including without limitation
 * the rights to use, copy, modify, merge, publish, distribute, sublicense,
 * and/or sell copies of the Software, and to permit persons to whom the
 * Software is furnished to do so, subject to the following conditions:
 *
 * The above copyright notice and this permission notice shall be included in
 * all copies or substantial portions of the Software.
 *
 * THE SOFTWARE IS PROVIDED "AS IS", WITHOUT WARRANTY OF ANY KIND, EXPRESS OR
 * IMPLIED, INCLUDING BUT NOT LIMITED TO THE WARRANTIES OF MERCHANTABILITY,
 * FITNESS FOR A PARTICULAR PURPOSE AND NONINFRINGEMENT.  IN NO EVENT SHALL
 * THE COPYRIGHT HOLDER(S) OR AUTHOR(S) BE LIABLE FOR ANY CLAIM, DAMAGES OR
 * OTHER LIABILITY, WHETHER IN AN ACTION OF CONTRACT, TORT OR OTHERWISE,
 * ARISING FROM, OUT OF OR IN CONNECTION WITH THE SOFTWARE OR THE USE OR
 * OTHER DEALINGS IN THE SOFTWARE.
 *
 * Authors: Dave Airlie
 *          Alex Deucher
 *          Jerome Glisse
 */
#include <linux/ktime.h>
#include <linux/pagemap.h>
#include <drm/drmP.h>
#include <drm/amdgpu_drm.h>
#include "amdgpu.h"

void amdgpu_gem_object_free(struct drm_gem_object *gobj)
{
	struct amdgpu_bo *robj = gem_to_amdgpu_bo(gobj);

	if (robj) {
		if (robj->gem_base.import_attach)
			drm_prime_gem_destroy(&robj->gem_base, robj->tbo.sg);
		amdgpu_mn_unregister(robj);
		amdgpu_bo_unref(&robj);
	}
}

int amdgpu_gem_object_create(struct amdgpu_device *adev, unsigned long size,
				int alignment, u32 initial_domain,
				u64 flags, bool kernel,
				struct drm_gem_object **obj)
{
	struct amdgpu_bo *robj;
	unsigned long max_size;
	int r;

	*obj = NULL;
	/* At least align on page size */
	if (alignment < PAGE_SIZE) {
		alignment = PAGE_SIZE;
	}

	if (!(initial_domain & (AMDGPU_GEM_DOMAIN_GDS | AMDGPU_GEM_DOMAIN_GWS | AMDGPU_GEM_DOMAIN_OA))) {
		/* Maximum bo size is the unpinned gtt size since we use the gtt to
		 * handle vram to system pool migrations.
		 */
		max_size = adev->mc.gtt_size - adev->gart_pin_size;
		if (size > max_size) {
			DRM_DEBUG("Allocation size %ldMb bigger than %ldMb limit\n",
				  size >> 20, max_size >> 20);
			return -ENOMEM;
		}
	}
retry:
	r = amdgpu_bo_create(adev, size, alignment, kernel, initial_domain,
			     flags, NULL, NULL, &robj);
	if (r) {
		if (r != -ERESTARTSYS) {
			if (initial_domain == AMDGPU_GEM_DOMAIN_VRAM) {
				initial_domain |= AMDGPU_GEM_DOMAIN_GTT;
				goto retry;
			}
			DRM_ERROR("Failed to allocate GEM object (%ld, %d, %u, %d)\n",
				  size, initial_domain, alignment, r);
		}
		return r;
	}
	*obj = &robj->gem_base;

	return 0;
}

void amdgpu_gem_force_release(struct amdgpu_device *adev)
{
	struct drm_device *ddev = adev->ddev;
	struct drm_file *file;

	mutex_lock(&ddev->filelist_mutex);

	list_for_each_entry(file, &ddev->filelist, lhead) {
		struct drm_gem_object *gobj;
		int handle;

		WARN_ONCE(1, "Still active user space clients!\n");
		spin_lock(&file->table_lock);
		idr_for_each_entry(&file->object_idr, gobj, handle) {
			WARN_ONCE(1, "And also active allocations!\n");
			drm_gem_object_unreference_unlocked(gobj);
		}
		idr_destroy(&file->object_idr);
		spin_unlock(&file->table_lock);
	}

	mutex_unlock(&ddev->filelist_mutex);
}

/*
 * Call from drm_gem_handle_create which appear in both new and open ioctl
 * case.
 */
int amdgpu_gem_object_open(struct drm_gem_object *obj,
			   struct drm_file *file_priv)
{
	struct amdgpu_bo *abo = gem_to_amdgpu_bo(obj);
<<<<<<< HEAD
	struct amdgpu_device *adev = abo->adev;
=======
	struct amdgpu_device *adev = amdgpu_ttm_adev(abo->tbo.bdev);
>>>>>>> 405182c2
	struct amdgpu_fpriv *fpriv = file_priv->driver_priv;
	struct amdgpu_vm *vm = &fpriv->vm;
	struct amdgpu_bo_va *bo_va;
	int r;
	r = amdgpu_bo_reserve(abo, false);
	if (r)
		return r;

	bo_va = amdgpu_vm_bo_find(vm, abo);
	if (!bo_va) {
		bo_va = amdgpu_vm_bo_add(adev, vm, abo);
	} else {
		++bo_va->ref_count;
	}
	amdgpu_bo_unreserve(abo);
	return 0;
}

void amdgpu_gem_object_close(struct drm_gem_object *obj,
			     struct drm_file *file_priv)
{
	struct amdgpu_bo *bo = gem_to_amdgpu_bo(obj);
	struct amdgpu_device *adev = amdgpu_ttm_adev(bo->tbo.bdev);
	struct amdgpu_fpriv *fpriv = file_priv->driver_priv;
	struct amdgpu_vm *vm = &fpriv->vm;

	struct amdgpu_bo_list_entry vm_pd;
	struct list_head list, duplicates;
	struct ttm_validate_buffer tv;
	struct ww_acquire_ctx ticket;
	struct amdgpu_bo_va *bo_va;
	int r;

	INIT_LIST_HEAD(&list);
	INIT_LIST_HEAD(&duplicates);

	tv.bo = &bo->tbo;
	tv.shared = true;
	list_add(&tv.head, &list);

	amdgpu_vm_get_pd_bo(vm, &list, &vm_pd);

	r = ttm_eu_reserve_buffers(&ticket, &list, false, &duplicates);
	if (r) {
		dev_err(adev->dev, "leaking bo va because "
			"we fail to reserve bo (%d)\n", r);
		return;
	}
	bo_va = amdgpu_vm_bo_find(vm, bo);
	if (bo_va) {
		if (--bo_va->ref_count == 0) {
			amdgpu_vm_bo_rmv(adev, bo_va);
		}
	}
	ttm_eu_backoff_reservation(&ticket, &list);
}

static int amdgpu_gem_handle_lockup(struct amdgpu_device *adev, int r)
{
	if (r == -EDEADLK) {
		r = amdgpu_gpu_reset(adev);
		if (!r)
			r = -EAGAIN;
	}
	return r;
}

/*
 * GEM ioctls.
 */
int amdgpu_gem_create_ioctl(struct drm_device *dev, void *data,
			    struct drm_file *filp)
{
	struct amdgpu_device *adev = dev->dev_private;
	union drm_amdgpu_gem_create *args = data;
	uint64_t size = args->in.bo_size;
	struct drm_gem_object *gobj;
	uint32_t handle;
	bool kernel = false;
	int r;

	/* create a gem object to contain this object in */
	if (args->in.domains & (AMDGPU_GEM_DOMAIN_GDS |
	    AMDGPU_GEM_DOMAIN_GWS | AMDGPU_GEM_DOMAIN_OA)) {
		kernel = true;
		if (args->in.domains == AMDGPU_GEM_DOMAIN_GDS)
			size = size << AMDGPU_GDS_SHIFT;
		else if (args->in.domains == AMDGPU_GEM_DOMAIN_GWS)
			size = size << AMDGPU_GWS_SHIFT;
		else if (args->in.domains == AMDGPU_GEM_DOMAIN_OA)
			size = size << AMDGPU_OA_SHIFT;
		else {
			r = -EINVAL;
			goto error_unlock;
		}
	}
	size = roundup(size, PAGE_SIZE);

	r = amdgpu_gem_object_create(adev, size, args->in.alignment,
				     (u32)(0xffffffff & args->in.domains),
				     args->in.domain_flags,
				     kernel, &gobj);
	if (r)
		goto error_unlock;

	r = drm_gem_handle_create(filp, gobj, &handle);
	/* drop reference from allocate - handle holds it now */
	drm_gem_object_unreference_unlocked(gobj);
	if (r)
		goto error_unlock;

	memset(args, 0, sizeof(*args));
	args->out.handle = handle;
	return 0;

error_unlock:
	r = amdgpu_gem_handle_lockup(adev, r);
	return r;
}

int amdgpu_gem_userptr_ioctl(struct drm_device *dev, void *data,
			     struct drm_file *filp)
{
	struct amdgpu_device *adev = dev->dev_private;
	struct drm_amdgpu_gem_userptr *args = data;
	struct drm_gem_object *gobj;
	struct amdgpu_bo *bo;
	uint32_t handle;
	int r;

	if (offset_in_page(args->addr | args->size))
		return -EINVAL;

	/* reject unknown flag values */
	if (args->flags & ~(AMDGPU_GEM_USERPTR_READONLY |
	    AMDGPU_GEM_USERPTR_ANONONLY | AMDGPU_GEM_USERPTR_VALIDATE |
	    AMDGPU_GEM_USERPTR_REGISTER))
		return -EINVAL;

	if (!(args->flags & AMDGPU_GEM_USERPTR_READONLY) &&
	     !(args->flags & AMDGPU_GEM_USERPTR_REGISTER)) {

		/* if we want to write to it we must install a MMU notifier */
		return -EACCES;
	}

	/* create a gem object to contain this object in */
	r = amdgpu_gem_object_create(adev, args->size, 0,
				     AMDGPU_GEM_DOMAIN_CPU, 0,
				     0, &gobj);
	if (r)
		goto handle_lockup;

	bo = gem_to_amdgpu_bo(gobj);
	bo->prefered_domains = AMDGPU_GEM_DOMAIN_GTT;
	bo->allowed_domains = AMDGPU_GEM_DOMAIN_GTT;
	r = amdgpu_ttm_tt_set_userptr(bo->tbo.ttm, args->addr, args->flags);
	if (r)
		goto release_object;

	if (args->flags & AMDGPU_GEM_USERPTR_REGISTER) {
		r = amdgpu_mn_register(bo, args->addr);
		if (r)
			goto release_object;
	}

	if (args->flags & AMDGPU_GEM_USERPTR_VALIDATE) {
		down_read(&current->mm->mmap_sem);

		r = amdgpu_ttm_tt_get_user_pages(bo->tbo.ttm,
						 bo->tbo.ttm->pages);
		if (r)
			goto unlock_mmap_sem;

		r = amdgpu_bo_reserve(bo, true);
		if (r)
			goto free_pages;

		amdgpu_ttm_placement_from_domain(bo, AMDGPU_GEM_DOMAIN_GTT);
		r = ttm_bo_validate(&bo->tbo, &bo->placement, true, false);
		amdgpu_bo_unreserve(bo);
		if (r)
			goto free_pages;

		up_read(&current->mm->mmap_sem);
	}

	r = drm_gem_handle_create(filp, gobj, &handle);
	/* drop reference from allocate - handle holds it now */
	drm_gem_object_unreference_unlocked(gobj);
	if (r)
		goto handle_lockup;

	args->handle = handle;
	return 0;

free_pages:
	release_pages(bo->tbo.ttm->pages, bo->tbo.ttm->num_pages, false);

unlock_mmap_sem:
	up_read(&current->mm->mmap_sem);

release_object:
	drm_gem_object_unreference_unlocked(gobj);

handle_lockup:
	r = amdgpu_gem_handle_lockup(adev, r);

	return r;
}

int amdgpu_mode_dumb_mmap(struct drm_file *filp,
			  struct drm_device *dev,
			  uint32_t handle, uint64_t *offset_p)
{
	struct drm_gem_object *gobj;
	struct amdgpu_bo *robj;

	gobj = drm_gem_object_lookup(filp, handle);
	if (gobj == NULL) {
		return -ENOENT;
	}
	robj = gem_to_amdgpu_bo(gobj);
	if (amdgpu_ttm_tt_get_usermm(robj->tbo.ttm) ||
	    (robj->flags & AMDGPU_GEM_CREATE_NO_CPU_ACCESS)) {
		drm_gem_object_unreference_unlocked(gobj);
		return -EPERM;
	}
	*offset_p = amdgpu_bo_mmap_offset(robj);
	drm_gem_object_unreference_unlocked(gobj);
	return 0;
}

int amdgpu_gem_mmap_ioctl(struct drm_device *dev, void *data,
			  struct drm_file *filp)
{
	union drm_amdgpu_gem_mmap *args = data;
	uint32_t handle = args->in.handle;
	memset(args, 0, sizeof(*args));
	return amdgpu_mode_dumb_mmap(filp, dev, handle, &args->out.addr_ptr);
}

/**
 * amdgpu_gem_timeout - calculate jiffies timeout from absolute value
 *
 * @timeout_ns: timeout in ns
 *
 * Calculate the timeout in jiffies from an absolute timeout in ns.
 */
unsigned long amdgpu_gem_timeout(uint64_t timeout_ns)
{
	unsigned long timeout_jiffies;
	ktime_t timeout;

	/* clamp timeout if it's to large */
	if (((int64_t)timeout_ns) < 0)
		return MAX_SCHEDULE_TIMEOUT;

	timeout = ktime_sub(ns_to_ktime(timeout_ns), ktime_get());
	if (ktime_to_ns(timeout) < 0)
		return 0;

	timeout_jiffies = nsecs_to_jiffies(ktime_to_ns(timeout));
	/*  clamp timeout to avoid unsigned-> signed overflow */
	if (timeout_jiffies > MAX_SCHEDULE_TIMEOUT )
		return MAX_SCHEDULE_TIMEOUT - 1;

	return timeout_jiffies;
}

int amdgpu_gem_wait_idle_ioctl(struct drm_device *dev, void *data,
			      struct drm_file *filp)
{
	struct amdgpu_device *adev = dev->dev_private;
	union drm_amdgpu_gem_wait_idle *args = data;
	struct drm_gem_object *gobj;
	struct amdgpu_bo *robj;
	uint32_t handle = args->in.handle;
	unsigned long timeout = amdgpu_gem_timeout(args->in.timeout);
	int r = 0;
	long ret;

	gobj = drm_gem_object_lookup(filp, handle);
	if (gobj == NULL) {
		return -ENOENT;
	}
	robj = gem_to_amdgpu_bo(gobj);
	ret = reservation_object_wait_timeout_rcu(robj->tbo.resv, true, true,
						  timeout);

	/* ret == 0 means not signaled,
	 * ret > 0 means signaled
	 * ret < 0 means interrupted before timeout
	 */
	if (ret >= 0) {
		memset(args, 0, sizeof(*args));
		args->out.status = (ret == 0);
	} else
		r = ret;

	drm_gem_object_unreference_unlocked(gobj);
	r = amdgpu_gem_handle_lockup(adev, r);
	return r;
}

int amdgpu_gem_metadata_ioctl(struct drm_device *dev, void *data,
				struct drm_file *filp)
{
	struct drm_amdgpu_gem_metadata *args = data;
	struct drm_gem_object *gobj;
	struct amdgpu_bo *robj;
	int r = -1;

	DRM_DEBUG("%d \n", args->handle);
	gobj = drm_gem_object_lookup(filp, args->handle);
	if (gobj == NULL)
		return -ENOENT;
	robj = gem_to_amdgpu_bo(gobj);

	r = amdgpu_bo_reserve(robj, false);
	if (unlikely(r != 0))
		goto out;

	if (args->op == AMDGPU_GEM_METADATA_OP_GET_METADATA) {
		amdgpu_bo_get_tiling_flags(robj, &args->data.tiling_info);
		r = amdgpu_bo_get_metadata(robj, args->data.data,
					   sizeof(args->data.data),
					   &args->data.data_size_bytes,
					   &args->data.flags);
	} else if (args->op == AMDGPU_GEM_METADATA_OP_SET_METADATA) {
		if (args->data.data_size_bytes > sizeof(args->data.data)) {
			r = -EINVAL;
			goto unreserve;
		}
		r = amdgpu_bo_set_tiling_flags(robj, args->data.tiling_info);
		if (!r)
			r = amdgpu_bo_set_metadata(robj, args->data.data,
						   args->data.data_size_bytes,
						   args->data.flags);
	}

unreserve:
	amdgpu_bo_unreserve(robj);
out:
	drm_gem_object_unreference_unlocked(gobj);
	return r;
}

static int amdgpu_gem_va_check(void *param, struct amdgpu_bo *bo)
{
	unsigned domain = amdgpu_mem_type_to_domain(bo->tbo.mem.mem_type);

	/* if anything is swapped out don't swap it in here,
	   just abort and wait for the next CS */

	return domain == AMDGPU_GEM_DOMAIN_CPU ? -ERESTARTSYS : 0;
}

/**
 * amdgpu_gem_va_update_vm -update the bo_va in its VM
 *
 * @adev: amdgpu_device pointer
 * @bo_va: bo_va to update
 *
 * Update the bo_va directly after setting it's address. Errors are not
 * vital here, so they are not reported back to userspace.
 */
static void amdgpu_gem_va_update_vm(struct amdgpu_device *adev,
				    struct amdgpu_bo_va *bo_va,
				    uint32_t operation)
{
	struct ttm_validate_buffer tv, *entry;
	struct amdgpu_bo_list_entry vm_pd;
	struct ww_acquire_ctx ticket;
	struct list_head list, duplicates;
	unsigned domain;
	int r;

	INIT_LIST_HEAD(&list);
	INIT_LIST_HEAD(&duplicates);

	tv.bo = &bo_va->bo->tbo;
	tv.shared = true;
	list_add(&tv.head, &list);

	amdgpu_vm_get_pd_bo(bo_va->vm, &list, &vm_pd);

	/* Provide duplicates to avoid -EALREADY */
	r = ttm_eu_reserve_buffers(&ticket, &list, true, &duplicates);
	if (r)
		goto error_print;

	list_for_each_entry(entry, &list, head) {
		domain = amdgpu_mem_type_to_domain(entry->bo->mem.mem_type);
		/* if anything is swapped out don't swap it in here,
		   just abort and wait for the next CS */
		if (domain == AMDGPU_GEM_DOMAIN_CPU)
			goto error_unreserve;
	}
	r = amdgpu_vm_validate_pt_bos(adev, bo_va->vm, amdgpu_gem_va_check,
				      NULL);
	if (r)
		goto error_unreserve;

	r = amdgpu_vm_update_page_directory(adev, bo_va->vm);
	if (r)
		goto error_unreserve;

	r = amdgpu_vm_clear_freed(adev, bo_va->vm);
	if (r)
		goto error_unreserve;

	if (operation == AMDGPU_VA_OP_MAP)
		r = amdgpu_vm_bo_update(adev, bo_va, false);

error_unreserve:
	ttm_eu_backoff_reservation(&ticket, &list);

error_print:
	if (r && r != -ERESTARTSYS)
		DRM_ERROR("Couldn't update BO_VA (%d)\n", r);
}

int amdgpu_gem_va_ioctl(struct drm_device *dev, void *data,
			  struct drm_file *filp)
{
	struct drm_amdgpu_gem_va *args = data;
	struct drm_gem_object *gobj;
	struct amdgpu_device *adev = dev->dev_private;
	struct amdgpu_fpriv *fpriv = filp->driver_priv;
	struct amdgpu_bo *abo;
	struct amdgpu_bo_va *bo_va;
	struct amdgpu_bo_list_entry vm_pd;
	struct ttm_validate_buffer tv;
	struct ww_acquire_ctx ticket;
	struct list_head list, duplicates;
	uint32_t invalid_flags, va_flags = 0;
	int r = 0;

	if (!adev->vm_manager.enabled)
		return -ENOTTY;

	if (args->va_address < AMDGPU_VA_RESERVED_SIZE) {
		dev_err(&dev->pdev->dev,
			"va_address 0x%lX is in reserved area 0x%X\n",
			(unsigned long)args->va_address,
			AMDGPU_VA_RESERVED_SIZE);
		return -EINVAL;
	}

	invalid_flags = ~(AMDGPU_VM_DELAY_UPDATE | AMDGPU_VM_PAGE_READABLE |
			AMDGPU_VM_PAGE_WRITEABLE | AMDGPU_VM_PAGE_EXECUTABLE);
	if ((args->flags & invalid_flags)) {
		dev_err(&dev->pdev->dev, "invalid flags 0x%08X vs 0x%08X\n",
			args->flags, invalid_flags);
		return -EINVAL;
	}

	switch (args->operation) {
	case AMDGPU_VA_OP_MAP:
	case AMDGPU_VA_OP_UNMAP:
		break;
	default:
		dev_err(&dev->pdev->dev, "unsupported operation %d\n",
			args->operation);
		return -EINVAL;
	}

	gobj = drm_gem_object_lookup(filp, args->handle);
	if (gobj == NULL)
		return -ENOENT;
	abo = gem_to_amdgpu_bo(gobj);
	INIT_LIST_HEAD(&list);
	INIT_LIST_HEAD(&duplicates);
	tv.bo = &abo->tbo;
	tv.shared = true;
	list_add(&tv.head, &list);

	amdgpu_vm_get_pd_bo(&fpriv->vm, &list, &vm_pd);

	r = ttm_eu_reserve_buffers(&ticket, &list, true, &duplicates);
	if (r) {
		drm_gem_object_unreference_unlocked(gobj);
		return r;
	}

	bo_va = amdgpu_vm_bo_find(&fpriv->vm, abo);
	if (!bo_va) {
		ttm_eu_backoff_reservation(&ticket, &list);
		drm_gem_object_unreference_unlocked(gobj);
		return -ENOENT;
	}

	switch (args->operation) {
	case AMDGPU_VA_OP_MAP:
		if (args->flags & AMDGPU_VM_PAGE_READABLE)
			va_flags |= AMDGPU_PTE_READABLE;
		if (args->flags & AMDGPU_VM_PAGE_WRITEABLE)
			va_flags |= AMDGPU_PTE_WRITEABLE;
		if (args->flags & AMDGPU_VM_PAGE_EXECUTABLE)
			va_flags |= AMDGPU_PTE_EXECUTABLE;
		r = amdgpu_vm_bo_map(adev, bo_va, args->va_address,
				     args->offset_in_bo, args->map_size,
				     va_flags);
		break;
	case AMDGPU_VA_OP_UNMAP:
		r = amdgpu_vm_bo_unmap(adev, bo_va, args->va_address);
		break;
	default:
		break;
	}
	ttm_eu_backoff_reservation(&ticket, &list);
	if (!r && !(args->flags & AMDGPU_VM_DELAY_UPDATE) &&
	    !amdgpu_vm_debug)
		amdgpu_gem_va_update_vm(adev, bo_va, args->operation);

	drm_gem_object_unreference_unlocked(gobj);
	return r;
}

int amdgpu_gem_op_ioctl(struct drm_device *dev, void *data,
			struct drm_file *filp)
{
	struct drm_amdgpu_gem_op *args = data;
	struct drm_gem_object *gobj;
	struct amdgpu_bo *robj;
	int r;

	gobj = drm_gem_object_lookup(filp, args->handle);
	if (gobj == NULL) {
		return -ENOENT;
	}
	robj = gem_to_amdgpu_bo(gobj);

	r = amdgpu_bo_reserve(robj, false);
	if (unlikely(r))
		goto out;

	switch (args->op) {
	case AMDGPU_GEM_OP_GET_GEM_CREATE_INFO: {
		struct drm_amdgpu_gem_create_in info;
		void __user *out = (void __user *)(long)args->value;

		info.bo_size = robj->gem_base.size;
		info.alignment = robj->tbo.mem.page_alignment << PAGE_SHIFT;
		info.domains = robj->prefered_domains;
		info.domain_flags = robj->flags;
		amdgpu_bo_unreserve(robj);
		if (copy_to_user(out, &info, sizeof(info)))
			r = -EFAULT;
		break;
	}
	case AMDGPU_GEM_OP_SET_PLACEMENT:
		if (amdgpu_ttm_tt_get_usermm(robj->tbo.ttm)) {
			r = -EPERM;
			amdgpu_bo_unreserve(robj);
			break;
		}
		robj->prefered_domains = args->value & (AMDGPU_GEM_DOMAIN_VRAM |
							AMDGPU_GEM_DOMAIN_GTT |
							AMDGPU_GEM_DOMAIN_CPU);
		robj->allowed_domains = robj->prefered_domains;
		if (robj->allowed_domains == AMDGPU_GEM_DOMAIN_VRAM)
			robj->allowed_domains |= AMDGPU_GEM_DOMAIN_GTT;

		amdgpu_bo_unreserve(robj);
		break;
	default:
		amdgpu_bo_unreserve(robj);
		r = -EINVAL;
	}

out:
	drm_gem_object_unreference_unlocked(gobj);
	return r;
}

int amdgpu_mode_dumb_create(struct drm_file *file_priv,
			    struct drm_device *dev,
			    struct drm_mode_create_dumb *args)
{
	struct amdgpu_device *adev = dev->dev_private;
	struct drm_gem_object *gobj;
	uint32_t handle;
	int r;

	args->pitch = amdgpu_align_pitch(adev, args->width,
					 DIV_ROUND_UP(args->bpp, 8), 0);
	args->size = (u64)args->pitch * args->height;
	args->size = ALIGN(args->size, PAGE_SIZE);

	r = amdgpu_gem_object_create(adev, args->size, 0,
				     AMDGPU_GEM_DOMAIN_VRAM,
				     AMDGPU_GEM_CREATE_CPU_ACCESS_REQUIRED,
				     ttm_bo_type_device,
				     &gobj);
	if (r)
		return -ENOMEM;

	r = drm_gem_handle_create(file_priv, gobj, &handle);
	/* drop reference from allocate - handle holds it now */
	drm_gem_object_unreference_unlocked(gobj);
	if (r) {
		return r;
	}
	args->handle = handle;
	return 0;
}

#if defined(CONFIG_DEBUG_FS)
static int amdgpu_debugfs_gem_bo_info(int id, void *ptr, void *data)
{
	struct drm_gem_object *gobj = ptr;
	struct amdgpu_bo *bo = gem_to_amdgpu_bo(gobj);
	struct seq_file *m = data;

	unsigned domain;
	const char *placement;
	unsigned pin_count;

	domain = amdgpu_mem_type_to_domain(bo->tbo.mem.mem_type);
	switch (domain) {
	case AMDGPU_GEM_DOMAIN_VRAM:
		placement = "VRAM";
		break;
	case AMDGPU_GEM_DOMAIN_GTT:
		placement = " GTT";
		break;
	case AMDGPU_GEM_DOMAIN_CPU:
	default:
		placement = " CPU";
		break;
	}
	seq_printf(m, "\t0x%08x: %12ld byte %s @ 0x%010Lx",
		   id, amdgpu_bo_size(bo), placement,
		   amdgpu_bo_gpu_offset(bo));

	pin_count = ACCESS_ONCE(bo->pin_count);
	if (pin_count)
		seq_printf(m, " pin count %d", pin_count);
	seq_printf(m, "\n");

	return 0;
}

static int amdgpu_debugfs_gem_info(struct seq_file *m, void *data)
{
	struct drm_info_node *node = (struct drm_info_node *)m->private;
	struct drm_device *dev = node->minor->dev;
	struct drm_file *file;
	int r;

	r = mutex_lock_interruptible(&dev->filelist_mutex);
	if (r)
		return r;

	list_for_each_entry(file, &dev->filelist, lhead) {
		struct task_struct *task;

		/*
		 * Although we have a valid reference on file->pid, that does
		 * not guarantee that the task_struct who called get_pid() is
		 * still alive (e.g. get_pid(current) => fork() => exit()).
		 * Therefore, we need to protect this ->comm access using RCU.
		 */
		rcu_read_lock();
		task = pid_task(file->pid, PIDTYPE_PID);
		seq_printf(m, "pid %8d command %s:\n", pid_nr(file->pid),
			   task ? task->comm : "<unknown>");
		rcu_read_unlock();

		spin_lock(&file->table_lock);
		idr_for_each(&file->object_idr, amdgpu_debugfs_gem_bo_info, m);
		spin_unlock(&file->table_lock);
	}

	mutex_unlock(&dev->filelist_mutex);
	return 0;
}

static const struct drm_info_list amdgpu_debugfs_gem_list[] = {
	{"amdgpu_gem_info", &amdgpu_debugfs_gem_info, 0, NULL},
};
#endif

int amdgpu_gem_debugfs_init(struct amdgpu_device *adev)
{
#if defined(CONFIG_DEBUG_FS)
	return amdgpu_debugfs_add_files(adev, amdgpu_debugfs_gem_list, 1);
#endif
	return 0;
}<|MERGE_RESOLUTION|>--- conflicted
+++ resolved
@@ -120,11 +120,7 @@
 			   struct drm_file *file_priv)
 {
 	struct amdgpu_bo *abo = gem_to_amdgpu_bo(obj);
-<<<<<<< HEAD
-	struct amdgpu_device *adev = abo->adev;
-=======
 	struct amdgpu_device *adev = amdgpu_ttm_adev(abo->tbo.bdev);
->>>>>>> 405182c2
 	struct amdgpu_fpriv *fpriv = file_priv->driver_priv;
 	struct amdgpu_vm *vm = &fpriv->vm;
 	struct amdgpu_bo_va *bo_va;
