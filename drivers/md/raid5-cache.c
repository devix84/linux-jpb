--- conflicted
+++ resolved
@@ -2091,11 +2091,7 @@
 
 	WARN_ON(list_empty(&ctx->cached_list));
 
-<<<<<<< HEAD
-	list_for_each_entry_safe(sh, next, &ctx->cached_list, lru) {
-=======
 	list_for_each_entry(sh, &ctx->cached_list, lru) {
->>>>>>> 2fa299a9
 		struct r5l_meta_block *mb;
 		int i;
 		int offset;
@@ -2145,14 +2141,6 @@
 		ctx->pos = write_pos;
 		ctx->seq += 1;
 		next_checkpoint = sh->log_start;
-<<<<<<< HEAD
-		list_del_init(&sh->lru);
-		raid5_release_stripe(sh);
-	}
-	log->next_checkpoint = next_checkpoint;
-	__free_page(page);
-	return 0;
-=======
 	}
 	log->next_checkpoint = next_checkpoint;
 	__free_page(page);
@@ -2184,7 +2172,6 @@
 		   atomic_read(&conf->active_stripes) == 0);
 
 	log->r5c_journal_mode = R5C_JOURNAL_MODE_WRITE_THROUGH;
->>>>>>> 2fa299a9
 }
 
 static int r5l_recovery_log(struct r5l_log *log)
@@ -2213,23 +2200,11 @@
 	pos = ctx.pos;
 	ctx.seq += 10000;
 
-<<<<<<< HEAD
-	if (ctx.data_only_stripes == 0) {
-		log->next_checkpoint = ctx.pos;
-		r5l_log_write_empty_meta_block(log, ctx.pos, ctx.seq++);
-		ctx.pos = r5l_ring_add(log, ctx.pos, BLOCK_SECTORS);
-	}
-=======
->>>>>>> 2fa299a9
 
 	if ((ctx.data_only_stripes == 0) && (ctx.data_parity_stripes == 0))
 		pr_debug("md/raid:%s: starting from clean shutdown\n",
 			 mdname(mddev));
-<<<<<<< HEAD
-	else {
-=======
 	else
->>>>>>> 2fa299a9
 		pr_debug("md/raid:%s: recovering %d data-only stripes and %d data-parity stripes\n",
 			 mdname(mddev), ctx.data_only_stripes,
 			 ctx.data_parity_stripes);
