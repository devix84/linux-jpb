--- conflicted
+++ resolved
@@ -3421,25 +3421,6 @@
 	return ret;
 }
 
-/*
- * switch to RTS/CTS for TX
- */
-static void iwl_enable_rts_cts(struct iwl_priv *priv)
-{
-
-	if (test_bit(STATUS_EXIT_PENDING, &priv->status))
-		return;
-
-	priv->staging_rxon.flags &= ~RXON_FLG_SELF_CTS_EN;
-	if (!test_bit(STATUS_SCANNING, &priv->status)) {
-		IWL_DEBUG_INFO(priv, "use RTS/CTS protection\n");
-		iwlcore_commit_rxon(priv);
-	} else {
-		/* scanning, defer the request until scan completed */
-		IWL_DEBUG_INFO(priv, "defer setting RTS/CTS protection\n");
-	}
-}
-
 static int iwl_mac_ampdu_action(struct ieee80211_hw *hw,
 				struct ieee80211_vif *vif,
 				enum ieee80211_ampdu_mlme_action action,
@@ -3486,11 +3467,6 @@
 		}
 		if (test_bit(STATUS_EXIT_PENDING, &priv->status))
 			ret = 0;
-<<<<<<< HEAD
-		break;
-	case IEEE80211_AMPDU_TX_OPERATIONAL:
-		if (priv->cfg->use_rts_for_ht) {
-=======
 		if (priv->cfg->use_rts_for_aggregation) {
 			struct iwl_station_priv *sta_priv =
 				(void *) sta->drv_priv;
@@ -3509,20 +3485,15 @@
 			struct iwl_station_priv *sta_priv =
 				(void *) sta->drv_priv;
 
->>>>>>> 56385a12
 			/*
 			 * switch to RTS/CTS if it is the prefer protection
 			 * method for HT traffic
 			 */
-<<<<<<< HEAD
-			iwl_enable_rts_cts(priv);
-=======
 
 			sta_priv->lq_sta.lq.general_params.flags |=
 				LINK_QUAL_FLAGS_SET_STA_TLC_RTS_MSK;
 			iwl_send_lq_cmd(priv, &sta_priv->lq_sta.lq,
 				CMD_ASYNC, false);
->>>>>>> 56385a12
 		}
 		ret = 0;
 		break;
