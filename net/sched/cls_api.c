--- conflicted
+++ resolved
@@ -112,11 +112,7 @@
 
 	for (it_chain = chain; (tp = rtnl_dereference(*it_chain)) != NULL;
 	     it_chain = &tp->next)
-<<<<<<< HEAD
-		tfilter_notify(net, oskb, n, tp, n->nlmsg_flags, event, false);
-=======
 		tfilter_notify(net, oskb, n, tp, 0, event, false);
->>>>>>> 405182c2
 }
 
 /* Select new prio value from the range, managed by kernel. */
