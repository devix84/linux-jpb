--- conflicted
+++ resolved
@@ -1210,13 +1210,8 @@
 			struct vm_area_struct *vma);
 void unmap_mapping_range(struct address_space *mapping,
 		loff_t const holebegin, loff_t const holelen, int even_cows);
-<<<<<<< HEAD
-int follow_pte(struct mm_struct *mm, unsigned long address, pte_t **ptepp,
-	       spinlock_t **ptlp);
-=======
 int follow_pte_pmd(struct mm_struct *mm, unsigned long address,
 			     pte_t **ptepp, pmd_t **pmdpp, spinlock_t **ptlp);
->>>>>>> a544c619
 int follow_pfn(struct vm_area_struct *vma, unsigned long address,
 	unsigned long *pfn);
 int follow_phys(struct vm_area_struct *vma, unsigned long address,
