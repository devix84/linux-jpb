--- conflicted
+++ resolved
@@ -67,10 +67,6 @@
 		size_t size, enum dma_data_direction dir, unsigned long attrs);
 void iommu_dma_unmap_resource(struct device *dev, dma_addr_t handle,
 		size_t size, enum dma_data_direction dir, unsigned long attrs);
-<<<<<<< HEAD
-int iommu_dma_supported(struct device *dev, u64 mask);
-=======
->>>>>>> 2fa299a9
 int iommu_dma_mapping_error(struct device *dev, dma_addr_t dma_addr);
 
 /* The DMA API isn't _quite_ the whole story, though... */
