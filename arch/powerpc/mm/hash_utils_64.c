--- conflicted
+++ resolved
@@ -771,7 +771,6 @@
 #endif /* CONFIG_MEMORY_HOTPLUG */
 
 static void update_hid_for_hash(void)
-<<<<<<< HEAD
 {
 	unsigned long hid0;
 	unsigned long rb = 3UL << PPC_BITLSHIFT(53); /* IS = 3 */
@@ -796,32 +795,6 @@
 
 static void __init hash_init_partition_table(phys_addr_t hash_table,
 					     unsigned long htab_size)
-=======
->>>>>>> 405182c2
-{
-	unsigned long hid0;
-	unsigned long rb = 3UL << PPC_BITLSHIFT(53); /* IS = 3 */
-
-	asm volatile("ptesync": : :"memory");
-	/* prs = 0, ric = 2, rs = 0, r = 1 is = 3 */
-	asm volatile(PPC_TLBIE_5(%0, %4, %3, %2, %1)
-		     : : "r"(rb), "i"(0), "i"(0), "i"(2), "r"(0) : "memory");
-	asm volatile("eieio; tlbsync; ptesync; isync; slbia": : :"memory");
-	/*
-	 * now switch the HID
-	 */
-	hid0  = mfspr(SPRN_HID0);
-	hid0 &= ~HID0_POWER9_RADIX;
-	mtspr(SPRN_HID0, hid0);
-	asm volatile("isync": : :"memory");
-
-	/* Wait for it to happen */
-	while ((mfspr(SPRN_HID0) & HID0_POWER9_RADIX))
-		cpu_relax();
-}
-
-static void __init hash_init_partition_table(phys_addr_t hash_table,
-					     unsigned long htab_size)
 {
 	mmu_partition_table_init();
 
@@ -834,15 +807,6 @@
 	pr_info("Partition table %p\n", partition_tb);
 	if (cpu_has_feature(CPU_FTR_POWER9_DD1))
 		update_hid_for_hash();
-<<<<<<< HEAD
-	/*
-	 * update partition table control register,
-	 * 64 K size.
-	 */
-	mtspr(SPRN_PTCR, __pa(partition_tb) | (PATB_SIZE_SHIFT - 12));
-
-=======
->>>>>>> 405182c2
 }
 
 static void __init htab_initialize(void)
