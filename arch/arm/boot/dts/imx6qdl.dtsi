/*
 * Copyright 2011 Freescale Semiconductor, Inc.
 * Copyright 2011 Linaro Ltd.
 *
 * The code contained herein is licensed under the GNU General Public
 * License. You may obtain a copy of the GNU General Public License
 * Version 2 or later at the following locations:
 *
 * http://www.opensource.org/licenses/gpl-license.html
 * http://www.gnu.org/copyleft/gpl.html
 */

#include <dt-bindings/clock/imx6qdl-clock.h>
#include <dt-bindings/interrupt-controller/arm-gic.h>

/ {
	#address-cells = <1>;
	#size-cells = <1>;

	aliases {
		ethernet0 = &fec;
		can0 = &can1;
		can1 = &can2;
		gpio0 = &gpio1;
		gpio1 = &gpio2;
		gpio2 = &gpio3;
		gpio3 = &gpio4;
		gpio4 = &gpio5;
		gpio5 = &gpio6;
		gpio6 = &gpio7;
		i2c0 = &i2c1;
		i2c1 = &i2c2;
		i2c2 = &i2c3;
		ipu0 = &ipu1;
		mmc0 = &usdhc1;
		mmc1 = &usdhc2;
		mmc2 = &usdhc3;
		mmc3 = &usdhc4;
		serial0 = &uart1;
		serial1 = &uart2;
		serial2 = &uart3;
		serial3 = &uart4;
		serial4 = &uart5;
		spi0 = &ecspi1;
		spi1 = &ecspi2;
		spi2 = &ecspi3;
		spi3 = &ecspi4;
		usbphy0 = &usbphy1;
		usbphy1 = &usbphy2;
	};

	clocks {
		#address-cells = <1>;
		#size-cells = <0>;

		ckil {
			compatible = "fsl,imx-ckil", "fixed-clock";
			#clock-cells = <0>;
			clock-frequency = <32768>;
		};

		ckih1 {
			compatible = "fsl,imx-ckih1", "fixed-clock";
			#clock-cells = <0>;
			clock-frequency = <0>;
		};

		osc {
			compatible = "fsl,imx-osc", "fixed-clock";
			#clock-cells = <0>;
			clock-frequency = <24000000>;
		};
	};

	soc {
		#address-cells = <1>;
		#size-cells = <1>;
		compatible = "simple-bus";
		interrupt-parent = <&gpc>;
		ranges;

		dma_apbh: dma-apbh@00110000 {
			compatible = "fsl,imx6q-dma-apbh", "fsl,imx28-dma-apbh";
			reg = <0x00110000 0x2000>;
			interrupts = <0 13 IRQ_TYPE_LEVEL_HIGH>,
				     <0 13 IRQ_TYPE_LEVEL_HIGH>,
				     <0 13 IRQ_TYPE_LEVEL_HIGH>,
				     <0 13 IRQ_TYPE_LEVEL_HIGH>;
			interrupt-names = "gpmi0", "gpmi1", "gpmi2", "gpmi3";
			#dma-cells = <1>;
			dma-channels = <4>;
			clocks = <&clks IMX6QDL_CLK_APBH_DMA>;
		};

		gpmi: gpmi-nand@00112000 {
			compatible = "fsl,imx6q-gpmi-nand";
			#address-cells = <1>;
			#size-cells = <1>;
			reg = <0x00112000 0x2000>, <0x00114000 0x2000>;
			reg-names = "gpmi-nand", "bch";
			interrupts = <0 15 IRQ_TYPE_LEVEL_HIGH>;
			interrupt-names = "bch";
			clocks = <&clks IMX6QDL_CLK_GPMI_IO>,
				 <&clks IMX6QDL_CLK_GPMI_APB>,
				 <&clks IMX6QDL_CLK_GPMI_BCH>,
				 <&clks IMX6QDL_CLK_GPMI_BCH_APB>,
				 <&clks IMX6QDL_CLK_PER1_BCH>;
			clock-names = "gpmi_io", "gpmi_apb", "gpmi_bch",
				      "gpmi_bch_apb", "per1_bch";
			dmas = <&dma_apbh 0>;
			dma-names = "rx-tx";
			status = "disabled";
		};

		hdmi: hdmi@0120000 {
			#address-cells = <1>;
			#size-cells = <0>;
			reg = <0x00120000 0x9000>;
			interrupts = <0 115 0x04>;
			gpr = <&gpr>;
			clocks = <&clks IMX6QDL_CLK_HDMI_IAHB>,
				 <&clks IMX6QDL_CLK_HDMI_ISFR>;
			clock-names = "iahb", "isfr";
			status = "disabled";

			port@0 {
				reg = <0>;

				hdmi_mux_0: endpoint {
					remote-endpoint = <&ipu1_di0_hdmi>;
				};
			};

			port@1 {
				reg = <1>;

				hdmi_mux_1: endpoint {
					remote-endpoint = <&ipu1_di1_hdmi>;
				};
			};
		};

		gpu_3d: gpu@00130000 {
			compatible = "vivante,gc";
			reg = <0x00130000 0x4000>;
			interrupts = <0 9 IRQ_TYPE_LEVEL_HIGH>;
			clocks = <&clks IMX6QDL_CLK_GPU3D_AXI>,
				 <&clks IMX6QDL_CLK_GPU3D_CORE>,
				 <&clks IMX6QDL_CLK_GPU3D_SHADER>;
			clock-names = "bus", "core", "shader";
			power-domains = <&gpc 1>;
		};

		gpu_2d: gpu@00134000 {
			compatible = "vivante,gc";
			reg = <0x00134000 0x4000>;
			interrupts = <0 10 IRQ_TYPE_LEVEL_HIGH>;
			clocks = <&clks IMX6QDL_CLK_GPU2D_AXI>,
				 <&clks IMX6QDL_CLK_GPU2D_CORE>;
			clock-names = "bus", "core";
			power-domains = <&gpc 1>;
		};

		timer@00a00600 {
			compatible = "arm,cortex-a9-twd-timer";
			reg = <0x00a00600 0x20>;
			interrupts = <1 13 0xf01>;
			interrupt-parent = <&intc>;
			clocks = <&clks IMX6QDL_CLK_TWD>;
		};

		intc: interrupt-controller@00a01000 {
			compatible = "arm,cortex-a9-gic";
			#interrupt-cells = <3>;
			interrupt-controller;
			reg = <0x00a01000 0x1000>,
			      <0x00a00100 0x100>;
			interrupt-parent = <&intc>;
		};

		L2: l2-cache@00a02000 {
			compatible = "arm,pl310-cache";
			reg = <0x00a02000 0x1000>;
			interrupts = <0 92 IRQ_TYPE_LEVEL_HIGH>;
			cache-unified;
			cache-level = <2>;
			arm,tag-latency = <4 2 3>;
			arm,data-latency = <4 2 3>;
			arm,shared-override;
		};

		pcie: pcie@0x01000000 {
			compatible = "fsl,imx6q-pcie", "snps,dw-pcie";
			reg = <0x01ffc000 0x04000>,
			      <0x01f00000 0x80000>;
			reg-names = "dbi", "config";
			#address-cells = <3>;
			#size-cells = <2>;
			device_type = "pci";
			ranges = <0x81000000 0 0          0x01f80000 0 0x00010000 /* downstream I/O */
				  0x82000000 0 0x01000000 0x01000000 0 0x00f00000>; /* non-prefetchable memory */
			num-lanes = <1>;
			interrupts = <GIC_SPI 120 IRQ_TYPE_LEVEL_HIGH>;
			interrupt-names = "msi";
			#interrupt-cells = <1>;
			interrupt-map-mask = <0 0 0 0x7>;
			interrupt-map = <0 0 0 1 &gpc GIC_SPI 123 IRQ_TYPE_LEVEL_HIGH>,
					<0 0 0 2 &gpc GIC_SPI 122 IRQ_TYPE_LEVEL_HIGH>,
					<0 0 0 3 &gpc GIC_SPI 121 IRQ_TYPE_LEVEL_HIGH>,
					<0 0 0 4 &gpc GIC_SPI 120 IRQ_TYPE_LEVEL_HIGH>;
			clocks = <&clks IMX6QDL_CLK_PCIE_AXI>,
				 <&clks IMX6QDL_CLK_LVDS1_GATE>,
				 <&clks IMX6QDL_CLK_PCIE_REF_125M>;
			clock-names = "pcie", "pcie_bus", "pcie_phy";
			status = "disabled";
		};

		pmu {
			compatible = "arm,cortex-a9-pmu";
			interrupts = <0 94 IRQ_TYPE_LEVEL_HIGH>;
		};

		aips-bus@02000000 { /* AIPS1 */
			compatible = "fsl,aips-bus", "simple-bus";
			#address-cells = <1>;
			#size-cells = <1>;
			reg = <0x02000000 0x100000>;
			ranges;

			spba-bus@02000000 {
				compatible = "fsl,spba-bus", "simple-bus";
				#address-cells = <1>;
				#size-cells = <1>;
				reg = <0x02000000 0x40000>;
				ranges;

				spdif: spdif@02004000 {
					compatible = "fsl,imx35-spdif";
					reg = <0x02004000 0x4000>;
					interrupts = <0 52 IRQ_TYPE_LEVEL_HIGH>;
					dmas = <&sdma 14 18 0>,
					       <&sdma 15 18 0>;
					dma-names = "rx", "tx";
					clocks = <&clks IMX6QDL_CLK_SPDIF_GCLK>, <&clks IMX6QDL_CLK_OSC>,
						 <&clks IMX6QDL_CLK_SPDIF>, <&clks IMX6QDL_CLK_ASRC>,
						 <&clks IMX6QDL_CLK_DUMMY>, <&clks IMX6QDL_CLK_ESAI_EXTAL>,
						 <&clks IMX6QDL_CLK_IPG>, <&clks IMX6QDL_CLK_DUMMY>,
						 <&clks IMX6QDL_CLK_DUMMY>, <&clks IMX6QDL_CLK_SPBA>;
					clock-names = "core",  "rxtx0",
						      "rxtx1", "rxtx2",
						      "rxtx3", "rxtx4",
						      "rxtx5", "rxtx6",
						      "rxtx7", "spba";
					status = "disabled";
				};

				ecspi1: ecspi@02008000 {
					#address-cells = <1>;
					#size-cells = <0>;
					compatible = "fsl,imx6q-ecspi", "fsl,imx51-ecspi";
					reg = <0x02008000 0x4000>;
					interrupts = <0 31 IRQ_TYPE_LEVEL_HIGH>;
					clocks = <&clks IMX6QDL_CLK_ECSPI1>,
						 <&clks IMX6QDL_CLK_ECSPI1>;
					clock-names = "ipg", "per";
					dmas = <&sdma 3 8 1>, <&sdma 4 8 2>;
					dma-names = "rx", "tx";
					status = "disabled";
				};

				ecspi2: ecspi@0200c000 {
					#address-cells = <1>;
					#size-cells = <0>;
					compatible = "fsl,imx6q-ecspi", "fsl,imx51-ecspi";
					reg = <0x0200c000 0x4000>;
					interrupts = <0 32 IRQ_TYPE_LEVEL_HIGH>;
					clocks = <&clks IMX6QDL_CLK_ECSPI2>,
						 <&clks IMX6QDL_CLK_ECSPI2>;
					clock-names = "ipg", "per";
					dmas = <&sdma 5 8 1>, <&sdma 6 8 2>;
					dma-names = "rx", "tx";
					status = "disabled";
				};

				ecspi3: ecspi@02010000 {
					#address-cells = <1>;
					#size-cells = <0>;
					compatible = "fsl,imx6q-ecspi", "fsl,imx51-ecspi";
					reg = <0x02010000 0x4000>;
					interrupts = <0 33 IRQ_TYPE_LEVEL_HIGH>;
					clocks = <&clks IMX6QDL_CLK_ECSPI3>,
						 <&clks IMX6QDL_CLK_ECSPI3>;
					clock-names = "ipg", "per";
					dmas = <&sdma 7 8 1>, <&sdma 8 8 2>;
					dma-names = "rx", "tx";
					status = "disabled";
				};

				ecspi4: ecspi@02014000 {
					#address-cells = <1>;
					#size-cells = <0>;
					compatible = "fsl,imx6q-ecspi", "fsl,imx51-ecspi";
					reg = <0x02014000 0x4000>;
					interrupts = <0 34 IRQ_TYPE_LEVEL_HIGH>;
					clocks = <&clks IMX6QDL_CLK_ECSPI4>,
						 <&clks IMX6QDL_CLK_ECSPI4>;
					clock-names = "ipg", "per";
					dmas = <&sdma 9 8 1>, <&sdma 10 8 2>;
					dma-names = "rx", "tx";
					status = "disabled";
				};

				uart1: serial@02020000 {
					compatible = "fsl,imx6q-uart", "fsl,imx21-uart";
					reg = <0x02020000 0x4000>;
					interrupts = <0 26 IRQ_TYPE_LEVEL_HIGH>;
					clocks = <&clks IMX6QDL_CLK_UART_IPG>,
						 <&clks IMX6QDL_CLK_UART_SERIAL>;
					clock-names = "ipg", "per";
					dmas = <&sdma 25 4 0>, <&sdma 26 4 0>;
					dma-names = "rx", "tx";
					status = "disabled";
				};

				esai: esai@02024000 {
					#sound-dai-cells = <0>;
					compatible = "fsl,imx35-esai";
					reg = <0x02024000 0x4000>;
					interrupts = <0 51 IRQ_TYPE_LEVEL_HIGH>;
					clocks = <&clks IMX6QDL_CLK_ESAI_IPG>,
						 <&clks IMX6QDL_CLK_ESAI_MEM>,
						 <&clks IMX6QDL_CLK_ESAI_EXTAL>,
						 <&clks IMX6QDL_CLK_ESAI_IPG>,
						 <&clks IMX6QDL_CLK_SPBA>;
					clock-names = "core", "mem", "extal", "fsys", "spba";
					dmas = <&sdma 23 21 0>, <&sdma 24 21 0>;
					dma-names = "rx", "tx";
					status = "disabled";
				};

				ssi1: ssi@02028000 {
					#sound-dai-cells = <0>;
					compatible = "fsl,imx6q-ssi",
							"fsl,imx51-ssi";
					reg = <0x02028000 0x4000>;
					interrupts = <0 46 IRQ_TYPE_LEVEL_HIGH>;
					clocks = <&clks IMX6QDL_CLK_SSI1_IPG>,
						 <&clks IMX6QDL_CLK_SSI1>;
					clock-names = "ipg", "baud";
					dmas = <&sdma 37 1 0>,
					       <&sdma 38 1 0>;
					dma-names = "rx", "tx";
					fsl,fifo-depth = <15>;
					status = "disabled";
				};

				ssi2: ssi@0202c000 {
					#sound-dai-cells = <0>;
					compatible = "fsl,imx6q-ssi",
							"fsl,imx51-ssi";
					reg = <0x0202c000 0x4000>;
					interrupts = <0 47 IRQ_TYPE_LEVEL_HIGH>;
					clocks = <&clks IMX6QDL_CLK_SSI2_IPG>,
						 <&clks IMX6QDL_CLK_SSI2>;
					clock-names = "ipg", "baud";
					dmas = <&sdma 41 1 0>,
					       <&sdma 42 1 0>;
					dma-names = "rx", "tx";
					fsl,fifo-depth = <15>;
					status = "disabled";
				};

				ssi3: ssi@02030000 {
					#sound-dai-cells = <0>;
					compatible = "fsl,imx6q-ssi",
							"fsl,imx51-ssi";
					reg = <0x02030000 0x4000>;
					interrupts = <0 48 IRQ_TYPE_LEVEL_HIGH>;
					clocks = <&clks IMX6QDL_CLK_SSI3_IPG>,
						 <&clks IMX6QDL_CLK_SSI3>;
					clock-names = "ipg", "baud";
					dmas = <&sdma 45 1 0>,
					       <&sdma 46 1 0>;
					dma-names = "rx", "tx";
					fsl,fifo-depth = <15>;
					status = "disabled";
				};

				asrc: asrc@02034000 {
					compatible = "fsl,imx53-asrc";
					reg = <0x02034000 0x4000>;
					interrupts = <0 50 IRQ_TYPE_LEVEL_HIGH>;
					clocks = <&clks IMX6QDL_CLK_ASRC_IPG>,
						<&clks IMX6QDL_CLK_ASRC_MEM>, <&clks 0>,
						<&clks 0>, <&clks 0>, <&clks 0>, <&clks 0>,
						<&clks 0>, <&clks 0>, <&clks 0>, <&clks 0>,
						<&clks 0>, <&clks 0>, <&clks 0>, <&clks 0>,
						<&clks IMX6QDL_CLK_ASRC>, <&clks 0>, <&clks 0>,
						<&clks IMX6QDL_CLK_SPBA>;
					clock-names = "mem", "ipg", "asrck_0",
						"asrck_1", "asrck_2", "asrck_3", "asrck_4",
						"asrck_5", "asrck_6", "asrck_7", "asrck_8",
						"asrck_9", "asrck_a", "asrck_b", "asrck_c",
						"asrck_d", "asrck_e", "asrck_f", "spba";
					dmas = <&sdma 17 23 1>, <&sdma 18 23 1>, <&sdma 19 23 1>,
						<&sdma 20 23 1>, <&sdma 21 23 1>, <&sdma 22 23 1>;
					dma-names = "rxa", "rxb", "rxc",
							"txa", "txb", "txc";
					fsl,asrc-rate  = <48000>;
					fsl,asrc-width = <16>;
					status = "okay";
				};

				spba@0203c000 {
					reg = <0x0203c000 0x4000>;
				};
			};

			vpu: vpu@02040000 {
				compatible = "cnm,coda960";
				reg = <0x02040000 0x3c000>;
				interrupts = <0 12 IRQ_TYPE_LEVEL_HIGH>,
					     <0 3 IRQ_TYPE_LEVEL_HIGH>;
				interrupt-names = "bit", "jpeg";
				clocks = <&clks IMX6QDL_CLK_VPU_AXI>,
					 <&clks IMX6QDL_CLK_MMDC_CH0_AXI>;
				clock-names = "per", "ahb";
				power-domains = <&gpc 1>;
				resets = <&src 1>;
				iram = <&ocram>;
			};

			aipstz@0207c000 { /* AIPSTZ1 */
				reg = <0x0207c000 0x4000>;
			};

			pwm1: pwm@02080000 {
				#pwm-cells = <2>;
				compatible = "fsl,imx6q-pwm", "fsl,imx27-pwm";
				reg = <0x02080000 0x4000>;
				interrupts = <0 83 IRQ_TYPE_LEVEL_HIGH>;
				clocks = <&clks IMX6QDL_CLK_IPG>,
					 <&clks IMX6QDL_CLK_PWM1>;
				clock-names = "ipg", "per";
				status = "disabled";
			};

			pwm2: pwm@02084000 {
				#pwm-cells = <2>;
				compatible = "fsl,imx6q-pwm", "fsl,imx27-pwm";
				reg = <0x02084000 0x4000>;
				interrupts = <0 84 IRQ_TYPE_LEVEL_HIGH>;
				clocks = <&clks IMX6QDL_CLK_IPG>,
					 <&clks IMX6QDL_CLK_PWM2>;
				clock-names = "ipg", "per";
				status = "disabled";
			};

			pwm3: pwm@02088000 {
				#pwm-cells = <2>;
				compatible = "fsl,imx6q-pwm", "fsl,imx27-pwm";
				reg = <0x02088000 0x4000>;
				interrupts = <0 85 IRQ_TYPE_LEVEL_HIGH>;
				clocks = <&clks IMX6QDL_CLK_IPG>,
					 <&clks IMX6QDL_CLK_PWM3>;
				clock-names = "ipg", "per";
				status = "disabled";
			};

			pwm4: pwm@0208c000 {
				#pwm-cells = <2>;
				compatible = "fsl,imx6q-pwm", "fsl,imx27-pwm";
				reg = <0x0208c000 0x4000>;
				interrupts = <0 86 IRQ_TYPE_LEVEL_HIGH>;
				clocks = <&clks IMX6QDL_CLK_IPG>,
					 <&clks IMX6QDL_CLK_PWM4>;
				clock-names = "ipg", "per";
				status = "disabled";
			};

			can1: flexcan@02090000 {
				compatible = "fsl,imx6q-flexcan";
				reg = <0x02090000 0x4000>;
				interrupts = <0 110 IRQ_TYPE_LEVEL_HIGH>;
				clocks = <&clks IMX6QDL_CLK_CAN1_IPG>,
					 <&clks IMX6QDL_CLK_CAN1_SERIAL>;
				clock-names = "ipg", "per";
				status = "disabled";
			};

			can2: flexcan@02094000 {
				compatible = "fsl,imx6q-flexcan";
				reg = <0x02094000 0x4000>;
				interrupts = <0 111 IRQ_TYPE_LEVEL_HIGH>;
				clocks = <&clks IMX6QDL_CLK_CAN2_IPG>,
					 <&clks IMX6QDL_CLK_CAN2_SERIAL>;
				clock-names = "ipg", "per";
				status = "disabled";
			};

			gpt: gpt@02098000 {
				compatible = "fsl,imx6q-gpt", "fsl,imx31-gpt";
				reg = <0x02098000 0x4000>;
				interrupts = <0 55 IRQ_TYPE_LEVEL_HIGH>;
				clocks = <&clks IMX6QDL_CLK_GPT_IPG>,
					 <&clks IMX6QDL_CLK_GPT_IPG_PER>,
					 <&clks IMX6QDL_CLK_GPT_3M>;
				clock-names = "ipg", "per", "osc_per";
			};

			gpio1: gpio@0209c000 {
				compatible = "fsl,imx6q-gpio", "fsl,imx35-gpio";
				reg = <0x0209c000 0x4000>;
				interrupts = <0 66 IRQ_TYPE_LEVEL_HIGH>,
					     <0 67 IRQ_TYPE_LEVEL_HIGH>;
				gpio-controller;
				#gpio-cells = <2>;
				interrupt-controller;
				#interrupt-cells = <2>;
			};

			gpio2: gpio@020a0000 {
				compatible = "fsl,imx6q-gpio", "fsl,imx35-gpio";
				reg = <0x020a0000 0x4000>;
				interrupts = <0 68 IRQ_TYPE_LEVEL_HIGH>,
					     <0 69 IRQ_TYPE_LEVEL_HIGH>;
				gpio-controller;
				#gpio-cells = <2>;
				interrupt-controller;
				#interrupt-cells = <2>;
			};

			gpio3: gpio@020a4000 {
				compatible = "fsl,imx6q-gpio", "fsl,imx35-gpio";
				reg = <0x020a4000 0x4000>;
				interrupts = <0 70 IRQ_TYPE_LEVEL_HIGH>,
					     <0 71 IRQ_TYPE_LEVEL_HIGH>;
				gpio-controller;
				#gpio-cells = <2>;
				interrupt-controller;
				#interrupt-cells = <2>;
			};

			gpio4: gpio@020a8000 {
				compatible = "fsl,imx6q-gpio", "fsl,imx35-gpio";
				reg = <0x020a8000 0x4000>;
				interrupts = <0 72 IRQ_TYPE_LEVEL_HIGH>,
					     <0 73 IRQ_TYPE_LEVEL_HIGH>;
				gpio-controller;
				#gpio-cells = <2>;
				interrupt-controller;
				#interrupt-cells = <2>;
			};

			gpio5: gpio@020ac000 {
				compatible = "fsl,imx6q-gpio", "fsl,imx35-gpio";
				reg = <0x020ac000 0x4000>;
				interrupts = <0 74 IRQ_TYPE_LEVEL_HIGH>,
					     <0 75 IRQ_TYPE_LEVEL_HIGH>;
				gpio-controller;
				#gpio-cells = <2>;
				interrupt-controller;
				#interrupt-cells = <2>;
			};

			gpio6: gpio@020b0000 {
				compatible = "fsl,imx6q-gpio", "fsl,imx35-gpio";
				reg = <0x020b0000 0x4000>;
				interrupts = <0 76 IRQ_TYPE_LEVEL_HIGH>,
					     <0 77 IRQ_TYPE_LEVEL_HIGH>;
				gpio-controller;
				#gpio-cells = <2>;
				interrupt-controller;
				#interrupt-cells = <2>;
			};

			gpio7: gpio@020b4000 {
				compatible = "fsl,imx6q-gpio", "fsl,imx35-gpio";
				reg = <0x020b4000 0x4000>;
				interrupts = <0 78 IRQ_TYPE_LEVEL_HIGH>,
					     <0 79 IRQ_TYPE_LEVEL_HIGH>;
				gpio-controller;
				#gpio-cells = <2>;
				interrupt-controller;
				#interrupt-cells = <2>;
			};

			kpp: kpp@020b8000 {
				compatible = "fsl,imx6q-kpp", "fsl,imx21-kpp";
				reg = <0x020b8000 0x4000>;
				interrupts = <0 82 IRQ_TYPE_LEVEL_HIGH>;
				clocks = <&clks IMX6QDL_CLK_IPG>;
				status = "disabled";
			};

			wdog1: wdog@020bc000 {
				compatible = "fsl,imx6q-wdt", "fsl,imx21-wdt";
				reg = <0x020bc000 0x4000>;
				interrupts = <0 80 IRQ_TYPE_LEVEL_HIGH>;
				clocks = <&clks IMX6QDL_CLK_DUMMY>;
			};

			wdog2: wdog@020c0000 {
				compatible = "fsl,imx6q-wdt", "fsl,imx21-wdt";
				reg = <0x020c0000 0x4000>;
				interrupts = <0 81 IRQ_TYPE_LEVEL_HIGH>;
				clocks = <&clks IMX6QDL_CLK_DUMMY>;
				status = "disabled";
			};

			clks: ccm@020c4000 {
				compatible = "fsl,imx6q-ccm";
				reg = <0x020c4000 0x4000>;
				interrupts = <0 87 IRQ_TYPE_LEVEL_HIGH>,
					     <0 88 IRQ_TYPE_LEVEL_HIGH>;
				#clock-cells = <1>;
			};

			anatop: anatop@020c8000 {
				compatible = "fsl,imx6q-anatop", "syscon", "simple-bus";
				reg = <0x020c8000 0x1000>;
				interrupts = <0 49 IRQ_TYPE_LEVEL_HIGH>,
					     <0 54 IRQ_TYPE_LEVEL_HIGH>,
					     <0 127 IRQ_TYPE_LEVEL_HIGH>;

				regulator-1p1 {
					compatible = "fsl,anatop-regulator";
					regulator-name = "vdd1p1";
					regulator-min-microvolt = <800000>;
					regulator-max-microvolt = <1375000>;
					regulator-always-on;
					anatop-reg-offset = <0x110>;
					anatop-vol-bit-shift = <8>;
					anatop-vol-bit-width = <5>;
					anatop-min-bit-val = <4>;
					anatop-min-voltage = <800000>;
					anatop-max-voltage = <1375000>;
				};

				regulator-3p0 {
					compatible = "fsl,anatop-regulator";
					regulator-name = "vdd3p0";
					regulator-min-microvolt = <2800000>;
					regulator-max-microvolt = <3150000>;
					regulator-always-on;
					anatop-reg-offset = <0x120>;
					anatop-vol-bit-shift = <8>;
					anatop-vol-bit-width = <5>;
					anatop-min-bit-val = <0>;
					anatop-min-voltage = <2625000>;
					anatop-max-voltage = <3400000>;
				};

				regulator-2p5 {
					compatible = "fsl,anatop-regulator";
					regulator-name = "vdd2p5";
					regulator-min-microvolt = <2000000>;
					regulator-max-microvolt = <2750000>;
					regulator-always-on;
					anatop-reg-offset = <0x130>;
					anatop-vol-bit-shift = <8>;
					anatop-vol-bit-width = <5>;
					anatop-min-bit-val = <0>;
					anatop-min-voltage = <2000000>;
					anatop-max-voltage = <2750000>;
				};

				reg_arm: regulator-vddcore {
					compatible = "fsl,anatop-regulator";
					regulator-name = "vddarm";
					regulator-min-microvolt = <725000>;
					regulator-max-microvolt = <1450000>;
					regulator-always-on;
					anatop-reg-offset = <0x140>;
					anatop-vol-bit-shift = <0>;
					anatop-vol-bit-width = <5>;
					anatop-delay-reg-offset = <0x170>;
					anatop-delay-bit-shift = <24>;
					anatop-delay-bit-width = <2>;
					anatop-min-bit-val = <1>;
					anatop-min-voltage = <725000>;
					anatop-max-voltage = <1450000>;
				};

				reg_pu: regulator-vddpu {
					compatible = "fsl,anatop-regulator";
					regulator-name = "vddpu";
					regulator-min-microvolt = <725000>;
					regulator-max-microvolt = <1450000>;
					regulator-enable-ramp-delay = <150>;
					anatop-reg-offset = <0x140>;
					anatop-vol-bit-shift = <9>;
					anatop-vol-bit-width = <5>;
					anatop-delay-reg-offset = <0x170>;
					anatop-delay-bit-shift = <26>;
					anatop-delay-bit-width = <2>;
					anatop-min-bit-val = <1>;
					anatop-min-voltage = <725000>;
					anatop-max-voltage = <1450000>;
				};

				reg_soc: regulator-vddsoc {
					compatible = "fsl,anatop-regulator";
					regulator-name = "vddsoc";
					regulator-min-microvolt = <725000>;
					regulator-max-microvolt = <1450000>;
					regulator-always-on;
					anatop-reg-offset = <0x140>;
					anatop-vol-bit-shift = <18>;
					anatop-vol-bit-width = <5>;
					anatop-delay-reg-offset = <0x170>;
					anatop-delay-bit-shift = <28>;
					anatop-delay-bit-width = <2>;
					anatop-min-bit-val = <1>;
					anatop-min-voltage = <725000>;
					anatop-max-voltage = <1450000>;
				};
			};

			tempmon: tempmon {
				compatible = "fsl,imx6q-tempmon";
				interrupts = <0 49 IRQ_TYPE_LEVEL_HIGH>;
				fsl,tempmon = <&anatop>;
				fsl,tempmon-data = <&ocotp>;
				clocks = <&clks IMX6QDL_CLK_PLL3_USB_OTG>;
			};

			usbphy1: usbphy@020c9000 {
				compatible = "fsl,imx6q-usbphy", "fsl,imx23-usbphy";
				reg = <0x020c9000 0x1000>;
				interrupts = <0 44 IRQ_TYPE_LEVEL_HIGH>;
				clocks = <&clks IMX6QDL_CLK_USBPHY1>;
				fsl,anatop = <&anatop>;
			};

			usbphy2: usbphy@020ca000 {
				compatible = "fsl,imx6q-usbphy", "fsl,imx23-usbphy";
				reg = <0x020ca000 0x1000>;
				interrupts = <0 45 IRQ_TYPE_LEVEL_HIGH>;
				clocks = <&clks IMX6QDL_CLK_USBPHY2>;
				fsl,anatop = <&anatop>;
			};

			snvs: snvs@020cc000 {
				compatible = "fsl,sec-v4.0-mon", "syscon", "simple-mfd";
				reg = <0x020cc000 0x4000>;

				snvs_rtc: snvs-rtc-lp {
					compatible = "fsl,sec-v4.0-mon-rtc-lp";
					regmap = <&snvs>;
					offset = <0x34>;
					interrupts = <0 19 IRQ_TYPE_LEVEL_HIGH>,
						     <0 20 IRQ_TYPE_LEVEL_HIGH>;
				};

				snvs_poweroff: snvs-poweroff {
					compatible = "syscon-poweroff";
					regmap = <&snvs>;
					offset = <0x38>;
					mask = <0x60>;
					status = "disabled";
				};
			};

			epit1: epit@020d0000 { /* EPIT1 */
				reg = <0x020d0000 0x4000>;
				interrupts = <0 56 IRQ_TYPE_LEVEL_HIGH>;
			};

			epit2: epit@020d4000 { /* EPIT2 */
				reg = <0x020d4000 0x4000>;
				interrupts = <0 57 IRQ_TYPE_LEVEL_HIGH>;
			};

			src: src@020d8000 {
				compatible = "fsl,imx6q-src", "fsl,imx51-src";
				reg = <0x020d8000 0x4000>;
				interrupts = <0 91 IRQ_TYPE_LEVEL_HIGH>,
					     <0 96 IRQ_TYPE_LEVEL_HIGH>;
				#reset-cells = <1>;
			};

			gpc: gpc@020dc000 {
				compatible = "fsl,imx6q-gpc";
				reg = <0x020dc000 0x4000>;
				interrupt-controller;
				#interrupt-cells = <3>;
				interrupts = <0 89 IRQ_TYPE_LEVEL_HIGH>,
					     <0 90 IRQ_TYPE_LEVEL_HIGH>;
				interrupt-parent = <&intc>;
				pu-supply = <&reg_pu>;
				clocks = <&clks IMX6QDL_CLK_GPU3D_CORE>,
					 <&clks IMX6QDL_CLK_GPU3D_SHADER>,
					 <&clks IMX6QDL_CLK_GPU2D_CORE>,
					 <&clks IMX6QDL_CLK_GPU2D_AXI>,
					 <&clks IMX6QDL_CLK_OPENVG_AXI>,
					 <&clks IMX6QDL_CLK_VPU_AXI>;
				#power-domain-cells = <1>;
			};

			gpr: iomuxc-gpr@020e0000 {
				compatible = "fsl,imx6q-iomuxc-gpr", "syscon";
				reg = <0x020e0000 0x38>;
			};

			iomuxc: iomuxc@020e0000 {
				compatible = "fsl,imx6dl-iomuxc", "fsl,imx6q-iomuxc";
				reg = <0x020e0000 0x4000>;
			};

			ldb: ldb@020e0008 {
				#address-cells = <1>;
				#size-cells = <0>;
				compatible = "fsl,imx6q-ldb", "fsl,imx53-ldb";
				gpr = <&gpr>;
				status = "disabled";

				lvds-channel@0 {
					#address-cells = <1>;
					#size-cells = <0>;
					reg = <0>;
					status = "disabled";

					port@0 {
						reg = <0>;

						lvds0_mux_0: endpoint {
							remote-endpoint = <&ipu1_di0_lvds0>;
						};
					};

					port@1 {
						reg = <1>;

						lvds0_mux_1: endpoint {
							remote-endpoint = <&ipu1_di1_lvds0>;
						};
					};
				};

				lvds-channel@1 {
					#address-cells = <1>;
					#size-cells = <0>;
					reg = <1>;
					status = "disabled";

					port@0 {
						reg = <0>;

						lvds1_mux_0: endpoint {
							remote-endpoint = <&ipu1_di0_lvds1>;
						};
					};

					port@1 {
						reg = <1>;

						lvds1_mux_1: endpoint {
							remote-endpoint = <&ipu1_di1_lvds1>;
						};
					};
				};
			};

			dcic1: dcic@020e4000 {
				reg = <0x020e4000 0x4000>;
				interrupts = <0 124 IRQ_TYPE_LEVEL_HIGH>;
			};

			dcic2: dcic@020e8000 {
				reg = <0x020e8000 0x4000>;
				interrupts = <0 125 IRQ_TYPE_LEVEL_HIGH>;
			};

			sdma: sdma@020ec000 {
				compatible = "fsl,imx6q-sdma", "fsl,imx35-sdma";
				reg = <0x020ec000 0x4000>;
				interrupts = <0 2 IRQ_TYPE_LEVEL_HIGH>;
				clocks = <&clks IMX6QDL_CLK_SDMA>,
					 <&clks IMX6QDL_CLK_SDMA>;
				clock-names = "ipg", "ahb";
				#dma-cells = <3>;
				fsl,sdma-ram-script-name = "imx/sdma/sdma-imx6q.bin";
			};
		};

		aips-bus@02100000 { /* AIPS2 */
			compatible = "fsl,aips-bus", "simple-bus";
			#address-cells = <1>;
			#size-cells = <1>;
			reg = <0x02100000 0x100000>;
			ranges;

			crypto: caam@2100000 {
				compatible = "fsl,sec-v4.0";
				fsl,sec-era = <4>;
				#address-cells = <1>;
				#size-cells = <1>;
				reg = <0x2100000 0x10000>;
				ranges = <0 0x2100000 0x10000>;
				clocks = <&clks IMX6QDL_CLK_CAAM_MEM>,
					 <&clks IMX6QDL_CLK_CAAM_ACLK>,
					 <&clks IMX6QDL_CLK_CAAM_IPG>,
					 <&clks IMX6QDL_CLK_EIM_SLOW>;
				clock-names = "mem", "aclk", "ipg", "emi_slow";

				sec_jr0: jr0@1000 {
					compatible = "fsl,sec-v4.0-job-ring";
					reg = <0x1000 0x1000>;
					interrupts = <GIC_SPI 105 IRQ_TYPE_LEVEL_HIGH>;
				};

				sec_jr1: jr1@2000 {
					compatible = "fsl,sec-v4.0-job-ring";
					reg = <0x2000 0x1000>;
					interrupts = <GIC_SPI 106 IRQ_TYPE_LEVEL_HIGH>;
				};
			};

			aipstz@0217c000 { /* AIPSTZ2 */
				reg = <0x0217c000 0x4000>;
			};

			usbotg: usb@02184000 {
				compatible = "fsl,imx6q-usb", "fsl,imx27-usb";
				reg = <0x02184000 0x200>;
				interrupts = <0 43 IRQ_TYPE_LEVEL_HIGH>;
				clocks = <&clks IMX6QDL_CLK_USBOH3>;
				fsl,usbphy = <&usbphy1>;
				fsl,usbmisc = <&usbmisc 0>;
				ahb-burst-config = <0x0>;
				tx-burst-size-dword = <0x10>;
				rx-burst-size-dword = <0x10>;
				status = "disabled";
			};

			usbh1: usb@02184200 {
				compatible = "fsl,imx6q-usb", "fsl,imx27-usb";
				reg = <0x02184200 0x200>;
				interrupts = <0 40 IRQ_TYPE_LEVEL_HIGH>;
				clocks = <&clks IMX6QDL_CLK_USBOH3>;
				fsl,usbphy = <&usbphy2>;
				fsl,usbmisc = <&usbmisc 1>;
				dr_mode = "host";
				ahb-burst-config = <0x0>;
				tx-burst-size-dword = <0x10>;
				rx-burst-size-dword = <0x10>;
				status = "disabled";
			};

			usbh2: usb@02184400 {
				compatible = "fsl,imx6q-usb", "fsl,imx27-usb";
				reg = <0x02184400 0x200>;
				interrupts = <0 41 IRQ_TYPE_LEVEL_HIGH>;
				clocks = <&clks IMX6QDL_CLK_USBOH3>;
				fsl,usbmisc = <&usbmisc 2>;
				dr_mode = "host";
				ahb-burst-config = <0x0>;
				tx-burst-size-dword = <0x10>;
				rx-burst-size-dword = <0x10>;
				status = "disabled";
			};

			usbh3: usb@02184600 {
				compatible = "fsl,imx6q-usb", "fsl,imx27-usb";
				reg = <0x02184600 0x200>;
				interrupts = <0 42 IRQ_TYPE_LEVEL_HIGH>;
				clocks = <&clks IMX6QDL_CLK_USBOH3>;
				fsl,usbmisc = <&usbmisc 3>;
				dr_mode = "host";
				ahb-burst-config = <0x0>;
				tx-burst-size-dword = <0x10>;
				rx-burst-size-dword = <0x10>;
				status = "disabled";
			};

			usbmisc: usbmisc@02184800 {
				#index-cells = <1>;
				compatible = "fsl,imx6q-usbmisc";
				reg = <0x02184800 0x200>;
				clocks = <&clks IMX6QDL_CLK_USBOH3>;
			};

			fec: ethernet@02188000 {
				compatible = "fsl,imx6q-fec";
				reg = <0x02188000 0x4000>;
				interrupts-extended =
					<&intc 0 118 IRQ_TYPE_LEVEL_HIGH>,
					<&intc 0 119 IRQ_TYPE_LEVEL_HIGH>;
				clocks = <&clks IMX6QDL_CLK_ENET>,
					 <&clks IMX6QDL_CLK_ENET>,
					 <&clks IMX6QDL_CLK_ENET_REF>;
				clock-names = "ipg", "ahb", "ptp";
				status = "disabled";
			};

			mlb@0218c000 {
				reg = <0x0218c000 0x4000>;
				interrupts = <0 53 IRQ_TYPE_LEVEL_HIGH>,
					     <0 117 IRQ_TYPE_LEVEL_HIGH>,
					     <0 126 IRQ_TYPE_LEVEL_HIGH>;
			};

			usdhc1: usdhc@02190000 {
				compatible = "fsl,imx6q-usdhc";
				reg = <0x02190000 0x4000>;
				interrupts = <0 22 IRQ_TYPE_LEVEL_HIGH>;
				clocks = <&clks IMX6QDL_CLK_USDHC1>,
					 <&clks IMX6QDL_CLK_USDHC1>,
					 <&clks IMX6QDL_CLK_USDHC1>;
				clock-names = "ipg", "ahb", "per";
				bus-width = <4>;
				status = "disabled";
			};

			usdhc2: usdhc@02194000 {
				compatible = "fsl,imx6q-usdhc";
				reg = <0x02194000 0x4000>;
				interrupts = <0 23 IRQ_TYPE_LEVEL_HIGH>;
				clocks = <&clks IMX6QDL_CLK_USDHC2>,
					 <&clks IMX6QDL_CLK_USDHC2>,
					 <&clks IMX6QDL_CLK_USDHC2>;
				clock-names = "ipg", "ahb", "per";
				bus-width = <4>;
				status = "disabled";
			};

			usdhc3: usdhc@02198000 {
				compatible = "fsl,imx6q-usdhc";
				reg = <0x02198000 0x4000>;
				interrupts = <0 24 IRQ_TYPE_LEVEL_HIGH>;
				clocks = <&clks IMX6QDL_CLK_USDHC3>,
					 <&clks IMX6QDL_CLK_USDHC3>,
					 <&clks IMX6QDL_CLK_USDHC3>;
				clock-names = "ipg", "ahb", "per";
				bus-width = <4>;
				status = "disabled";
			};

			usdhc4: usdhc@0219c000 {
				compatible = "fsl,imx6q-usdhc";
				reg = <0x0219c000 0x4000>;
				interrupts = <0 25 IRQ_TYPE_LEVEL_HIGH>;
				clocks = <&clks IMX6QDL_CLK_USDHC4>,
					 <&clks IMX6QDL_CLK_USDHC4>,
					 <&clks IMX6QDL_CLK_USDHC4>;
				clock-names = "ipg", "ahb", "per";
				bus-width = <4>;
				status = "disabled";
			};

			i2c1: i2c@021a0000 {
				#address-cells = <1>;
				#size-cells = <0>;
				compatible = "fsl,imx6q-i2c", "fsl,imx21-i2c";
				reg = <0x021a0000 0x4000>;
				interrupts = <0 36 IRQ_TYPE_LEVEL_HIGH>;
				clocks = <&clks IMX6QDL_CLK_I2C1>;
				status = "disabled";
			};

			i2c2: i2c@021a4000 {
				#address-cells = <1>;
				#size-cells = <0>;
				compatible = "fsl,imx6q-i2c", "fsl,imx21-i2c";
				reg = <0x021a4000 0x4000>;
				interrupts = <0 37 IRQ_TYPE_LEVEL_HIGH>;
				clocks = <&clks IMX6QDL_CLK_I2C2>;
				status = "disabled";
			};

			i2c3: i2c@021a8000 {
				#address-cells = <1>;
				#size-cells = <0>;
				compatible = "fsl,imx6q-i2c", "fsl,imx21-i2c";
				reg = <0x021a8000 0x4000>;
				interrupts = <0 38 IRQ_TYPE_LEVEL_HIGH>;
				clocks = <&clks IMX6QDL_CLK_I2C3>;
				status = "disabled";
			};

			romcp@021ac000 {
				reg = <0x021ac000 0x4000>;
			};

			mmdc0: mmdc@021b0000 { /* MMDC0 */
				compatible = "fsl,imx6q-mmdc";
				reg = <0x021b0000 0x4000>;
			};

			mmdc1: mmdc@021b4000 { /* MMDC1 */
				reg = <0x021b4000 0x4000>;
			};

			weim: weim@021b8000 {
				#address-cells = <2>;
				#size-cells = <1>;
				compatible = "fsl,imx6q-weim";
				reg = <0x021b8000 0x4000>;
				interrupts = <0 14 IRQ_TYPE_LEVEL_HIGH>;
				clocks = <&clks IMX6QDL_CLK_EIM_SLOW>;
				fsl,weim-cs-gpr = <&gpr>;
<<<<<<< HEAD
=======
				status = "disabled";
>>>>>>> a544c619
			};

			ocotp: ocotp@021bc000 {
				compatible = "fsl,imx6q-ocotp", "syscon";
				reg = <0x021bc000 0x4000>;
				clocks = <&clks IMX6QDL_CLK_IIM>;
			};

			tzasc@021d0000 { /* TZASC1 */
				reg = <0x021d0000 0x4000>;
				interrupts = <0 108 IRQ_TYPE_LEVEL_HIGH>;
			};

			tzasc@021d4000 { /* TZASC2 */
				reg = <0x021d4000 0x4000>;
				interrupts = <0 109 IRQ_TYPE_LEVEL_HIGH>;
			};

			audmux: audmux@021d8000 {
				compatible = "fsl,imx6q-audmux", "fsl,imx31-audmux";
				reg = <0x021d8000 0x4000>;
				status = "disabled";
			};

			mipi_csi: mipi@021dc000 {
				reg = <0x021dc000 0x4000>;
			};

			mipi_dsi: mipi@021e0000 {
				#address-cells = <1>;
				#size-cells = <0>;
				reg = <0x021e0000 0x4000>;
				status = "disabled";

				ports {
					#address-cells = <1>;
					#size-cells = <0>;

					port@0 {
						reg = <0>;

						mipi_mux_0: endpoint {
							remote-endpoint = <&ipu1_di0_mipi>;
						};
					};

					port@1 {
						reg = <1>;

						mipi_mux_1: endpoint {
							remote-endpoint = <&ipu1_di1_mipi>;
						};
					};
				};
			};

			vdoa@021e4000 {
				reg = <0x021e4000 0x4000>;
				interrupts = <0 18 IRQ_TYPE_LEVEL_HIGH>;
			};

			uart2: serial@021e8000 {
				compatible = "fsl,imx6q-uart", "fsl,imx21-uart";
				reg = <0x021e8000 0x4000>;
				interrupts = <0 27 IRQ_TYPE_LEVEL_HIGH>;
				clocks = <&clks IMX6QDL_CLK_UART_IPG>,
					 <&clks IMX6QDL_CLK_UART_SERIAL>;
				clock-names = "ipg", "per";
				dmas = <&sdma 27 4 0>, <&sdma 28 4 0>;
				dma-names = "rx", "tx";
				status = "disabled";
			};

			uart3: serial@021ec000 {
				compatible = "fsl,imx6q-uart", "fsl,imx21-uart";
				reg = <0x021ec000 0x4000>;
				interrupts = <0 28 IRQ_TYPE_LEVEL_HIGH>;
				clocks = <&clks IMX6QDL_CLK_UART_IPG>,
					 <&clks IMX6QDL_CLK_UART_SERIAL>;
				clock-names = "ipg", "per";
				dmas = <&sdma 29 4 0>, <&sdma 30 4 0>;
				dma-names = "rx", "tx";
				status = "disabled";
			};

			uart4: serial@021f0000 {
				compatible = "fsl,imx6q-uart", "fsl,imx21-uart";
				reg = <0x021f0000 0x4000>;
				interrupts = <0 29 IRQ_TYPE_LEVEL_HIGH>;
				clocks = <&clks IMX6QDL_CLK_UART_IPG>,
					 <&clks IMX6QDL_CLK_UART_SERIAL>;
				clock-names = "ipg", "per";
				dmas = <&sdma 31 4 0>, <&sdma 32 4 0>;
				dma-names = "rx", "tx";
				status = "disabled";
			};

			uart5: serial@021f4000 {
				compatible = "fsl,imx6q-uart", "fsl,imx21-uart";
				reg = <0x021f4000 0x4000>;
				interrupts = <0 30 IRQ_TYPE_LEVEL_HIGH>;
				clocks = <&clks IMX6QDL_CLK_UART_IPG>,
					 <&clks IMX6QDL_CLK_UART_SERIAL>;
				clock-names = "ipg", "per";
				dmas = <&sdma 33 4 0>, <&sdma 34 4 0>;
				dma-names = "rx", "tx";
				status = "disabled";
			};
		};

		ipu1: ipu@02400000 {
			#address-cells = <1>;
			#size-cells = <0>;
			compatible = "fsl,imx6q-ipu";
			reg = <0x02400000 0x400000>;
			interrupts = <0 6 IRQ_TYPE_LEVEL_HIGH>,
				     <0 5 IRQ_TYPE_LEVEL_HIGH>;
			clocks = <&clks IMX6QDL_CLK_IPU1>,
				 <&clks IMX6QDL_CLK_IPU1_DI0>,
				 <&clks IMX6QDL_CLK_IPU1_DI1>;
			clock-names = "bus", "di0", "di1";
			resets = <&src 2>;

			ipu1_csi0: port@0 {
				reg = <0>;
			};

			ipu1_csi1: port@1 {
				reg = <1>;
			};

			ipu1_di0: port@2 {
				#address-cells = <1>;
				#size-cells = <0>;
				reg = <2>;

				ipu1_di0_disp0: disp0-endpoint {
				};

				ipu1_di0_hdmi: hdmi-endpoint {
					remote-endpoint = <&hdmi_mux_0>;
				};

				ipu1_di0_mipi: mipi-endpoint {
					remote-endpoint = <&mipi_mux_0>;
				};

				ipu1_di0_lvds0: lvds0-endpoint {
					remote-endpoint = <&lvds0_mux_0>;
				};

				ipu1_di0_lvds1: lvds1-endpoint {
					remote-endpoint = <&lvds1_mux_0>;
				};
			};

			ipu1_di1: port@3 {
				#address-cells = <1>;
				#size-cells = <0>;
				reg = <3>;

				ipu1_di1_disp1: disp1-endpoint {
				};

				ipu1_di1_hdmi: hdmi-endpoint {
					remote-endpoint = <&hdmi_mux_1>;
				};

				ipu1_di1_mipi: mipi-endpoint {
					remote-endpoint = <&mipi_mux_1>;
				};

				ipu1_di1_lvds0: lvds0-endpoint {
					remote-endpoint = <&lvds0_mux_1>;
				};

				ipu1_di1_lvds1: lvds1-endpoint {
					remote-endpoint = <&lvds1_mux_1>;
				};
			};
		};
	};
};<|MERGE_RESOLUTION|>--- conflicted
+++ resolved
@@ -1100,10 +1100,7 @@
 				interrupts = <0 14 IRQ_TYPE_LEVEL_HIGH>;
 				clocks = <&clks IMX6QDL_CLK_EIM_SLOW>;
 				fsl,weim-cs-gpr = <&gpr>;
-<<<<<<< HEAD
-=======
-				status = "disabled";
->>>>>>> a544c619
+				status = "disabled";
 			};
 
 			ocotp: ocotp@021bc000 {
