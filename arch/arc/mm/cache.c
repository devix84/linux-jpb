--- conflicted
+++ resolved
@@ -23,11 +23,7 @@
 
 static int l2_line_sz;
 static int ioc_exists;
-<<<<<<< HEAD
-int slc_enable = 1, ioc_enable = 1;
-=======
 int slc_enable = 1, ioc_enable = 0;
->>>>>>> 405182c2
 unsigned long perip_base = ARC_UNCACHED_ADDR_SPACE; /* legacy value for boot */
 unsigned long perip_end = 0xFFFFFFFF; /* legacy value */
 
