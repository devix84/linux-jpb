/*
 * This contains functions for filename crypto management
 *
 * Copyright (C) 2015, Google, Inc.
 * Copyright (C) 2015, Motorola Mobility
 *
 * Written by Uday Savagaonkar, 2014.
 * Modified by Jaegeuk Kim, 2015.
 *
 * This has not yet undergone a rigorous security audit.
 */

#include <linux/scatterlist.h>
#include <linux/ratelimit.h>
#include <linux/fscrypto.h>

/**
 * fname_crypt_complete() - completion callback for filename crypto
 * @req: The asynchronous cipher request context
 * @res: The result of the cipher operation
 */
static void fname_crypt_complete(struct crypto_async_request *req, int res)
{
	struct fscrypt_completion_result *ecr = req->data;

	if (res == -EINPROGRESS)
		return;
	ecr->res = res;
	complete(&ecr->completion);
}

/**
 * fname_encrypt() - encrypt a filename
 *
 * The caller must have allocated sufficient memory for the @oname string.
 *
 * Return: 0 on success, -errno on failure
 */
static int fname_encrypt(struct inode *inode,
			const struct qstr *iname, struct fscrypt_str *oname)
{
	struct skcipher_request *req = NULL;
	DECLARE_FS_COMPLETION_RESULT(ecr);
	struct fscrypt_info *ci = inode->i_crypt_info;
	struct crypto_skcipher *tfm = ci->ci_ctfm;
	int res = 0;
	char iv[FS_CRYPTO_BLOCK_SIZE];
	struct scatterlist sg;
	int padding = 4 << (ci->ci_flags & FS_POLICY_FLAGS_PAD_MASK);
	unsigned int lim;
	unsigned int cryptlen;

	lim = inode->i_sb->s_cop->max_namelen(inode);
	if (iname->len <= 0 || iname->len > lim)
		return -EIO;

<<<<<<< HEAD
	ciphertext_len = max(iname->len, (u32)FS_CRYPTO_BLOCK_SIZE);
	ciphertext_len = round_up(ciphertext_len, padding);
	ciphertext_len = min(ciphertext_len, lim);
=======
	/*
	 * Copy the filename to the output buffer for encrypting in-place and
	 * pad it with the needed number of NUL bytes.
	 */
	cryptlen = max_t(unsigned int, iname->len, FS_CRYPTO_BLOCK_SIZE);
	cryptlen = round_up(cryptlen, padding);
	cryptlen = min(cryptlen, lim);
	memcpy(oname->name, iname->name, iname->len);
	memset(oname->name + iname->len, 0, cryptlen - iname->len);
>>>>>>> 5cc5084d

	/* Initialize the IV */
	memset(iv, 0, FS_CRYPTO_BLOCK_SIZE);

	/* Set up the encryption request */
	req = skcipher_request_alloc(tfm, GFP_NOFS);
	if (!req) {
		printk_ratelimited(KERN_ERR
			"%s: skcipher_request_alloc() failed\n", __func__);
		return -ENOMEM;
	}
	skcipher_request_set_callback(req,
			CRYPTO_TFM_REQ_MAY_BACKLOG | CRYPTO_TFM_REQ_MAY_SLEEP,
			fname_crypt_complete, &ecr);
<<<<<<< HEAD

	/* Copy the input */
	memcpy(workbuf, iname->name, iname->len);
	if (iname->len < ciphertext_len)
		memset(workbuf + iname->len, 0, ciphertext_len - iname->len);
=======
	sg_init_one(&sg, oname->name, cryptlen);
	skcipher_request_set_crypt(req, &sg, &sg, cryptlen, iv);
>>>>>>> 5cc5084d

	/* Do the encryption */
	res = crypto_skcipher_encrypt(req);
	if (res == -EINPROGRESS || res == -EBUSY) {
		/* Request is being completed asynchronously; wait for it */
		wait_for_completion(&ecr.completion);
		res = ecr.res;
	}
	skcipher_request_free(req);
	if (res < 0) {
		printk_ratelimited(KERN_ERR
				"%s: Error (error code %d)\n", __func__, res);
		return res;
	}

<<<<<<< HEAD
	oname->len = ciphertext_len;
=======
	oname->len = cryptlen;
>>>>>>> 5cc5084d
	return 0;
}

/**
 * fname_decrypt() - decrypt a filename
 *
 * The caller must have allocated sufficient memory for the @oname string.
 *
 * Return: 0 on success, -errno on failure
 */
static int fname_decrypt(struct inode *inode,
				const struct fscrypt_str *iname,
				struct fscrypt_str *oname)
{
	struct skcipher_request *req = NULL;
	DECLARE_FS_COMPLETION_RESULT(ecr);
	struct scatterlist src_sg, dst_sg;
	struct fscrypt_info *ci = inode->i_crypt_info;
	struct crypto_skcipher *tfm = ci->ci_ctfm;
	int res = 0;
	char iv[FS_CRYPTO_BLOCK_SIZE];
	unsigned lim;

	lim = inode->i_sb->s_cop->max_namelen(inode);
	if (iname->len <= 0 || iname->len > lim)
		return -EIO;

	/* Allocate request */
	req = skcipher_request_alloc(tfm, GFP_NOFS);
	if (!req) {
		printk_ratelimited(KERN_ERR
			"%s: crypto_request_alloc() failed\n",  __func__);
		return -ENOMEM;
	}
	skcipher_request_set_callback(req,
		CRYPTO_TFM_REQ_MAY_BACKLOG | CRYPTO_TFM_REQ_MAY_SLEEP,
		fname_crypt_complete, &ecr);

	/* Initialize IV */
	memset(iv, 0, FS_CRYPTO_BLOCK_SIZE);

	/* Create decryption request */
	sg_init_one(&src_sg, iname->name, iname->len);
	sg_init_one(&dst_sg, oname->name, oname->len);
	skcipher_request_set_crypt(req, &src_sg, &dst_sg, iname->len, iv);
	res = crypto_skcipher_decrypt(req);
	if (res == -EINPROGRESS || res == -EBUSY) {
		wait_for_completion(&ecr.completion);
		res = ecr.res;
	}
	skcipher_request_free(req);
	if (res < 0) {
		printk_ratelimited(KERN_ERR
				"%s: Error (error code %d)\n", __func__, res);
		return res;
	}

	oname->len = strnlen(oname->name, iname->len);
	return 0;
}

static const char *lookup_table =
	"ABCDEFGHIJKLMNOPQRSTUVWXYZabcdefghijklmnopqrstuvwxyz0123456789+,";

/**
 * digest_encode() -
 *
 * Encodes the input digest using characters from the set [a-zA-Z0-9_+].
 * The encoded string is roughly 4/3 times the size of the input string.
 */
static int digest_encode(const char *src, int len, char *dst)
{
	int i = 0, bits = 0, ac = 0;
	char *cp = dst;

	while (i < len) {
		ac += (((unsigned char) src[i]) << bits);
		bits += 8;
		do {
			*cp++ = lookup_table[ac & 0x3f];
			ac >>= 6;
			bits -= 6;
		} while (bits >= 6);
		i++;
	}
	if (bits)
		*cp++ = lookup_table[ac & 0x3f];
	return cp - dst;
}

static int digest_decode(const char *src, int len, char *dst)
{
	int i = 0, bits = 0, ac = 0;
	const char *p;
	char *cp = dst;

	while (i < len) {
		p = strchr(lookup_table, src[i]);
		if (p == NULL || src[i] == 0)
			return -2;
		ac += (p - lookup_table) << bits;
		bits += 6;
		if (bits >= 8) {
			*cp++ = ac & 0xff;
			ac >>= 8;
			bits -= 8;
		}
		i++;
	}
	if (ac)
		return -1;
	return cp - dst;
}

u32 fscrypt_fname_encrypted_size(struct inode *inode, u32 ilen)
{
	int padding = 32;
	struct fscrypt_info *ci = inode->i_crypt_info;

	if (ci)
		padding = 4 << (ci->ci_flags & FS_POLICY_FLAGS_PAD_MASK);
	ilen = max(ilen, (u32)FS_CRYPTO_BLOCK_SIZE);
	return round_up(ilen, padding);
}
EXPORT_SYMBOL(fscrypt_fname_encrypted_size);

/**
 * fscrypt_fname_crypto_alloc_obuff() -
 *
 * Allocates an output buffer that is sufficient for the crypto operation
 * specified by the context and the direction.
 */
int fscrypt_fname_alloc_buffer(struct inode *inode,
				u32 ilen, struct fscrypt_str *crypto_str)
{
	unsigned int olen = fscrypt_fname_encrypted_size(inode, ilen);

	crypto_str->len = olen;
	if (olen < FS_FNAME_CRYPTO_DIGEST_SIZE * 2)
		olen = FS_FNAME_CRYPTO_DIGEST_SIZE * 2;
	/*
	 * Allocated buffer can hold one more character to null-terminate the
	 * string
	 */
	crypto_str->name = kmalloc(olen + 1, GFP_NOFS);
	if (!(crypto_str->name))
		return -ENOMEM;
	return 0;
}
EXPORT_SYMBOL(fscrypt_fname_alloc_buffer);

/**
 * fscrypt_fname_crypto_free_buffer() -
 *
 * Frees the buffer allocated for crypto operation.
 */
void fscrypt_fname_free_buffer(struct fscrypt_str *crypto_str)
{
	if (!crypto_str)
		return;
	kfree(crypto_str->name);
	crypto_str->name = NULL;
}
EXPORT_SYMBOL(fscrypt_fname_free_buffer);

/**
 * fscrypt_fname_disk_to_usr() - converts a filename from disk space to user
 * space
 *
 * The caller must have allocated sufficient memory for the @oname string.
 *
 * Return: 0 on success, -errno on failure
 */
int fscrypt_fname_disk_to_usr(struct inode *inode,
			u32 hash, u32 minor_hash,
			const struct fscrypt_str *iname,
			struct fscrypt_str *oname)
{
	const struct qstr qname = FSTR_TO_QSTR(iname);
	char buf[24];

	if (fscrypt_is_dot_dotdot(&qname)) {
		oname->name[0] = '.';
		oname->name[iname->len - 1] = '.';
		oname->len = iname->len;
		return 0;
	}

	if (iname->len < FS_CRYPTO_BLOCK_SIZE)
		return -EUCLEAN;

	if (inode->i_crypt_info)
		return fname_decrypt(inode, iname, oname);

	if (iname->len <= FS_FNAME_CRYPTO_DIGEST_SIZE) {
		oname->len = digest_encode(iname->name, iname->len,
					   oname->name);
		return 0;
	}
	if (hash) {
		memcpy(buf, &hash, 4);
		memcpy(buf + 4, &minor_hash, 4);
	} else {
		memset(buf, 0, 8);
	}
	memcpy(buf + 8, iname->name + iname->len - 16, 16);
	oname->name[0] = '_';
	oname->len = 1 + digest_encode(buf, 24, oname->name + 1);
	return 0;
}
EXPORT_SYMBOL(fscrypt_fname_disk_to_usr);

/**
 * fscrypt_fname_usr_to_disk() - converts a filename from user space to disk
 * space
 *
 * The caller must have allocated sufficient memory for the @oname string.
 *
 * Return: 0 on success, -errno on failure
 */
int fscrypt_fname_usr_to_disk(struct inode *inode,
			const struct qstr *iname,
			struct fscrypt_str *oname)
{
	if (fscrypt_is_dot_dotdot(iname)) {
		oname->name[0] = '.';
		oname->name[iname->len - 1] = '.';
		oname->len = iname->len;
		return 0;
	}
	if (inode->i_crypt_info)
		return fname_encrypt(inode, iname, oname);
	/*
	 * Without a proper key, a user is not allowed to modify the filenames
	 * in a directory. Consequently, a user space name cannot be mapped to
	 * a disk-space name
	 */
	return -EACCES;
}
EXPORT_SYMBOL(fscrypt_fname_usr_to_disk);

int fscrypt_setup_filename(struct inode *dir, const struct qstr *iname,
			      int lookup, struct fscrypt_name *fname)
{
	int ret = 0, bigname = 0;

	memset(fname, 0, sizeof(struct fscrypt_name));
	fname->usr_fname = iname;

	if (!dir->i_sb->s_cop->is_encrypted(dir) ||
				fscrypt_is_dot_dotdot(iname)) {
		fname->disk_name.name = (unsigned char *)iname->name;
		fname->disk_name.len = iname->len;
		return 0;
	}
	ret = get_crypt_info(dir);
	if (ret && ret != -EOPNOTSUPP)
		return ret;

	if (dir->i_crypt_info) {
		ret = fscrypt_fname_alloc_buffer(dir, iname->len,
							&fname->crypto_buf);
		if (ret)
			return ret;
		ret = fname_encrypt(dir, iname, &fname->crypto_buf);
		if (ret)
			goto errout;
		fname->disk_name.name = fname->crypto_buf.name;
		fname->disk_name.len = fname->crypto_buf.len;
		return 0;
	}
	if (!lookup)
		return -EACCES;

	/*
	 * We don't have the key and we are doing a lookup; decode the
	 * user-supplied name
	 */
	if (iname->name[0] == '_')
		bigname = 1;
	if ((bigname && (iname->len != 33)) || (!bigname && (iname->len > 43)))
		return -ENOENT;

	fname->crypto_buf.name = kmalloc(32, GFP_KERNEL);
	if (fname->crypto_buf.name == NULL)
		return -ENOMEM;

	ret = digest_decode(iname->name + bigname, iname->len - bigname,
				fname->crypto_buf.name);
	if (ret < 0) {
		ret = -ENOENT;
		goto errout;
	}
	fname->crypto_buf.len = ret;
	if (bigname) {
		memcpy(&fname->hash, fname->crypto_buf.name, 4);
		memcpy(&fname->minor_hash, fname->crypto_buf.name + 4, 4);
	} else {
		fname->disk_name.name = fname->crypto_buf.name;
		fname->disk_name.len = fname->crypto_buf.len;
	}
	return 0;

errout:
	fscrypt_fname_free_buffer(&fname->crypto_buf);
	return ret;
}
EXPORT_SYMBOL(fscrypt_setup_filename);

void fscrypt_free_filename(struct fscrypt_name *fname)
{
	kfree(fname->crypto_buf.name);
	fname->crypto_buf.name = NULL;
	fname->usr_fname = NULL;
	fname->disk_name.name = NULL;
}
EXPORT_SYMBOL(fscrypt_free_filename);<|MERGE_RESOLUTION|>--- conflicted
+++ resolved
@@ -54,11 +54,6 @@
 	if (iname->len <= 0 || iname->len > lim)
 		return -EIO;
 
-<<<<<<< HEAD
-	ciphertext_len = max(iname->len, (u32)FS_CRYPTO_BLOCK_SIZE);
-	ciphertext_len = round_up(ciphertext_len, padding);
-	ciphertext_len = min(ciphertext_len, lim);
-=======
 	/*
 	 * Copy the filename to the output buffer for encrypting in-place and
 	 * pad it with the needed number of NUL bytes.
@@ -68,7 +63,6 @@
 	cryptlen = min(cryptlen, lim);
 	memcpy(oname->name, iname->name, iname->len);
 	memset(oname->name + iname->len, 0, cryptlen - iname->len);
->>>>>>> 5cc5084d
 
 	/* Initialize the IV */
 	memset(iv, 0, FS_CRYPTO_BLOCK_SIZE);
@@ -83,16 +77,8 @@
 	skcipher_request_set_callback(req,
 			CRYPTO_TFM_REQ_MAY_BACKLOG | CRYPTO_TFM_REQ_MAY_SLEEP,
 			fname_crypt_complete, &ecr);
-<<<<<<< HEAD
-
-	/* Copy the input */
-	memcpy(workbuf, iname->name, iname->len);
-	if (iname->len < ciphertext_len)
-		memset(workbuf + iname->len, 0, ciphertext_len - iname->len);
-=======
 	sg_init_one(&sg, oname->name, cryptlen);
 	skcipher_request_set_crypt(req, &sg, &sg, cryptlen, iv);
->>>>>>> 5cc5084d
 
 	/* Do the encryption */
 	res = crypto_skcipher_encrypt(req);
@@ -108,11 +94,7 @@
 		return res;
 	}
 
-<<<<<<< HEAD
-	oname->len = ciphertext_len;
-=======
 	oname->len = cryptlen;
->>>>>>> 5cc5084d
 	return 0;
 }
 
