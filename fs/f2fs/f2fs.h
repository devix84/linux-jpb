--- conflicted
+++ resolved
@@ -2036,30 +2036,17 @@
 /*
  * file.c
  */
-<<<<<<< HEAD
 int f2fs_sync_file(struct file *file, loff_t start, loff_t end, int datasync);
 void truncate_data_blocks(struct dnode_of_data *dn);
 int truncate_blocks(struct inode *inode, u64 from, bool lock);
 int f2fs_truncate(struct inode *inode);
-int f2fs_getattr(struct vfsmount *mnt, struct dentry *dentry,
-			struct kstat *stat);
+int f2fs_getattr(const struct path *path, struct kstat *stat, u32 request_mask,
+		 unsigned int query_flags);
 int f2fs_setattr(struct dentry *dentry, struct iattr *attr);
 int truncate_hole(struct inode *inode, pgoff_t pg_start, pgoff_t pg_end);
 int truncate_data_blocks_range(struct dnode_of_data *dn, int count);
 long f2fs_ioctl(struct file *filp, unsigned int cmd, unsigned long arg);
 long f2fs_compat_ioctl(struct file *file, unsigned int cmd, unsigned long arg);
-=======
-int f2fs_sync_file(struct file *, loff_t, loff_t, int);
-void truncate_data_blocks(struct dnode_of_data *);
-int truncate_blocks(struct inode *, u64, bool);
-int f2fs_truncate(struct inode *);
-int f2fs_getattr(const struct path *, struct kstat *, u32, unsigned int);
-int f2fs_setattr(struct dentry *, struct iattr *);
-int truncate_hole(struct inode *, pgoff_t, pgoff_t);
-int truncate_data_blocks_range(struct dnode_of_data *, int);
-long f2fs_ioctl(struct file *, unsigned int, unsigned long);
-long f2fs_compat_ioctl(struct file *, unsigned int, unsigned long);
->>>>>>> 9e9c5ba8
 
 /*
  * inode.c
