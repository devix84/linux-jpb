/*
 * fs/f2fs/namei.c
 *
 * Copyright (c) 2012 Samsung Electronics Co., Ltd.
 *             http://www.samsung.com/
 *
 * This program is free software; you can redistribute it and/or modify
 * it under the terms of the GNU General Public License version 2 as
 * published by the Free Software Foundation.
 */
#include <linux/fs.h>
#include <linux/f2fs_fs.h>
#include <linux/pagemap.h>
#include <linux/sched.h>
#include <linux/ctype.h>
#include <linux/dcache.h>
#include <linux/namei.h>
#include <linux/quotaops.h>

#include "f2fs.h"
#include "node.h"
#include "xattr.h"
#include "acl.h"
#include <trace/events/f2fs.h>

static struct inode *f2fs_new_inode(struct inode *dir, umode_t mode)
{
	struct f2fs_sb_info *sbi = F2FS_I_SB(dir);
	nid_t ino;
	struct inode *inode;
	bool nid_free = false;
	int xattr_size = 0;
	int err;

	inode = new_inode(dir->i_sb);
	if (!inode)
		return ERR_PTR(-ENOMEM);

	f2fs_lock_op(sbi);
	if (!alloc_nid(sbi, &ino)) {
		f2fs_unlock_op(sbi);
		err = -ENOSPC;
		goto fail;
	}
	f2fs_unlock_op(sbi);

	nid_free = true;

	inode_init_owner(inode, dir, mode);

	inode->i_ino = ino;
	inode->i_blocks = 0;
	inode->i_mtime = inode->i_atime = inode->i_ctime =
			F2FS_I(inode)->i_crtime = current_time(inode);
	inode->i_generation = sbi->s_next_generation++;

	err = insert_inode_locked(inode);
	if (err) {
		err = -EINVAL;
		goto fail;
	}

	if (f2fs_sb_has_project_quota(sbi->sb) &&
		(F2FS_I(dir)->i_flags & FS_PROJINHERIT_FL))
		F2FS_I(inode)->i_projid = F2FS_I(dir)->i_projid;
	else
		F2FS_I(inode)->i_projid = make_kprojid(&init_user_ns,
							F2FS_DEF_PROJID);

	err = dquot_initialize(inode);
	if (err)
		goto fail_drop;

	err = dquot_alloc_inode(inode);
	if (err)
		goto fail_drop;

	set_inode_flag(inode, FI_NEW_INODE);

	/* If the directory encrypted, then we should encrypt the inode. */
	if (f2fs_encrypted_inode(dir) && f2fs_may_encrypt(inode))
		f2fs_set_encrypted_inode(inode);

	if (f2fs_sb_has_extra_attr(sbi->sb)) {
		set_inode_flag(inode, FI_EXTRA_ATTR);
		F2FS_I(inode)->i_extra_isize = F2FS_TOTAL_EXTRA_ATTR_SIZE;
	}

	if (test_opt(sbi, INLINE_XATTR))
		set_inode_flag(inode, FI_INLINE_XATTR);

	if (test_opt(sbi, INLINE_DATA) && f2fs_may_inline_data(inode))
		set_inode_flag(inode, FI_INLINE_DATA);
	if (f2fs_may_inline_dentry(inode))
		set_inode_flag(inode, FI_INLINE_DENTRY);

	if (f2fs_sb_has_flexible_inline_xattr(sbi->sb)) {
		f2fs_bug_on(sbi, !f2fs_has_extra_attr(inode));
		if (f2fs_has_inline_xattr(inode))
			xattr_size = sbi->inline_xattr_size;
		/* Otherwise, will be 0 */
	} else if (f2fs_has_inline_xattr(inode) ||
				f2fs_has_inline_dentry(inode)) {
		xattr_size = DEFAULT_INLINE_XATTR_ADDRS;
	}
	F2FS_I(inode)->i_inline_xattr_size = xattr_size;

	f2fs_init_extent_tree(inode, NULL);

	stat_inc_inline_xattr(inode);
	stat_inc_inline_inode(inode);
	stat_inc_inline_dir(inode);

	F2FS_I(inode)->i_flags =
		f2fs_mask_flags(mode, F2FS_I(dir)->i_flags & F2FS_FL_INHERITED);

	if (S_ISDIR(inode->i_mode))
		F2FS_I(inode)->i_flags |= FS_INDEX_FL;

	if (F2FS_I(inode)->i_flags & FS_PROJINHERIT_FL)
		set_inode_flag(inode, FI_PROJ_INHERIT);

	trace_f2fs_new_inode(inode, 0);
	return inode;

fail:
	trace_f2fs_new_inode(inode, err);
	make_bad_inode(inode);
	if (nid_free)
		set_inode_flag(inode, FI_FREE_NID);
	iput(inode);
	return ERR_PTR(err);
fail_drop:
	trace_f2fs_new_inode(inode, err);
	dquot_drop(inode);
	inode->i_flags |= S_NOQUOTA;
	if (nid_free)
		set_inode_flag(inode, FI_FREE_NID);
	clear_nlink(inode);
	unlock_new_inode(inode);
	iput(inode);
	return ERR_PTR(err);
}

static int is_multimedia_file(const unsigned char *s, const char *sub)
{
	size_t slen = strlen(s);
	size_t sublen = strlen(sub);
	int i;

	/*
	 * filename format of multimedia file should be defined as:
	 * "filename + '.' + extension + (optional: '.' + temp extension)".
	 */
	if (slen < sublen + 2)
		return 0;

	for (i = 1; i < slen - sublen; i++) {
		if (s[i] != '.')
			continue;
		if (!strncasecmp(s + i + 1, sub, sublen))
			return 1;
	}

	return 0;
}

/*
 * Set multimedia files as cold files for hot/cold data separation
 */
static inline void set_cold_files(struct f2fs_sb_info *sbi, struct inode *inode,
		const unsigned char *name)
{
	int i;
	__u8 (*extlist)[8] = sbi->raw_super->extension_list;

	int count = le32_to_cpu(sbi->raw_super->extension_count);
	for (i = 0; i < count; i++) {
		if (is_multimedia_file(name, extlist[i])) {
			file_set_cold(inode);
			break;
		}
	}
}

static int f2fs_create(struct inode *dir, struct dentry *dentry, umode_t mode,
						bool excl)
{
	struct f2fs_sb_info *sbi = F2FS_I_SB(dir);
	struct inode *inode;
	nid_t ino = 0;
	int err;

	if (unlikely(f2fs_cp_error(sbi)))
		return -EIO;

	err = dquot_initialize(dir);
	if (err)
		return err;

	inode = f2fs_new_inode(dir, mode);
	if (IS_ERR(inode))
		return PTR_ERR(inode);

	if (!test_opt(sbi, DISABLE_EXT_IDENTIFY))
		set_cold_files(sbi, inode, dentry->d_name.name);

	inode->i_op = &f2fs_file_inode_operations;
	inode->i_fop = &f2fs_file_operations;
	inode->i_mapping->a_ops = &f2fs_dblock_aops;
	ino = inode->i_ino;

	f2fs_lock_op(sbi);
	err = f2fs_add_link(dentry, inode);
	if (err)
		goto out;
	f2fs_unlock_op(sbi);

	alloc_nid_done(sbi, ino);

	d_instantiate(dentry, inode);
	unlock_new_inode(inode);

	if (IS_DIRSYNC(dir))
		f2fs_sync_fs(sbi->sb, 1);

	f2fs_balance_fs(sbi, true);
	return 0;
out:
	handle_failed_inode(inode);
	return err;
}

static int f2fs_link(struct dentry *old_dentry, struct inode *dir,
		struct dentry *dentry)
{
	struct inode *inode = d_inode(old_dentry);
	struct f2fs_sb_info *sbi = F2FS_I_SB(dir);
	int err;

	if (unlikely(f2fs_cp_error(sbi)))
		return -EIO;

	err = fscrypt_prepare_link(old_dentry, dir, dentry);
	if (err)
		return err;

	if (is_inode_flag_set(dir, FI_PROJ_INHERIT) &&
			(!projid_eq(F2FS_I(dir)->i_projid,
			F2FS_I(old_dentry->d_inode)->i_projid)))
		return -EXDEV;

	err = dquot_initialize(dir);
	if (err)
		return err;

	f2fs_balance_fs(sbi, true);

	inode->i_ctime = current_time(inode);
	ihold(inode);

	set_inode_flag(inode, FI_INC_LINK);
	f2fs_lock_op(sbi);
	err = f2fs_add_link(dentry, inode);
	if (err)
		goto out;
	f2fs_unlock_op(sbi);

	d_instantiate(dentry, inode);

	if (IS_DIRSYNC(dir))
		f2fs_sync_fs(sbi->sb, 1);
	return 0;
out:
	clear_inode_flag(inode, FI_INC_LINK);
	iput(inode);
	f2fs_unlock_op(sbi);
	return err;
}

struct dentry *f2fs_get_parent(struct dentry *child)
{
	struct qstr dotdot = QSTR_INIT("..", 2);
	struct page *page;
	unsigned long ino = f2fs_inode_by_name(d_inode(child), &dotdot, &page);
	if (!ino) {
		if (IS_ERR(page))
			return ERR_CAST(page);
		return ERR_PTR(-ENOENT);
	}
	return d_obtain_alias(f2fs_iget(child->d_sb, ino));
}

static int __recover_dot_dentries(struct inode *dir, nid_t pino)
{
	struct f2fs_sb_info *sbi = F2FS_I_SB(dir);
	struct qstr dot = QSTR_INIT(".", 1);
	struct qstr dotdot = QSTR_INIT("..", 2);
	struct f2fs_dir_entry *de;
	struct page *page;
	int err = 0;

	if (f2fs_readonly(sbi->sb)) {
		f2fs_msg(sbi->sb, KERN_INFO,
			"skip recovering inline_dots inode (ino:%lu, pino:%u) "
			"in readonly mountpoint", dir->i_ino, pino);
		return 0;
	}

	err = dquot_initialize(dir);
	if (err)
		return err;

	f2fs_balance_fs(sbi, true);

	f2fs_lock_op(sbi);

	de = f2fs_find_entry(dir, &dot, &page);
	if (de) {
		f2fs_dentry_kunmap(dir, page);
		f2fs_put_page(page, 0);
	} else if (IS_ERR(page)) {
		err = PTR_ERR(page);
		goto out;
	} else {
		err = __f2fs_add_link(dir, &dot, NULL, dir->i_ino, S_IFDIR);
		if (err)
			goto out;
	}

	de = f2fs_find_entry(dir, &dotdot, &page);
	if (de) {
		f2fs_dentry_kunmap(dir, page);
		f2fs_put_page(page, 0);
	} else if (IS_ERR(page)) {
		err = PTR_ERR(page);
	} else {
		err = __f2fs_add_link(dir, &dotdot, NULL, pino, S_IFDIR);
	}
out:
	if (!err)
		clear_inode_flag(dir, FI_INLINE_DOTS);

	f2fs_unlock_op(sbi);
	return err;
}

static struct dentry *f2fs_lookup(struct inode *dir, struct dentry *dentry,
		unsigned int flags)
{
	struct inode *inode = NULL;
	struct f2fs_dir_entry *de;
	struct page *page;
	struct dentry *new;
	nid_t ino = -1;
	int err = 0;
	unsigned int root_ino = F2FS_ROOT_INO(F2FS_I_SB(dir));

	trace_f2fs_lookup_start(dir, dentry, flags);

	err = fscrypt_prepare_lookup(dir, dentry, flags);
	if (err)
		goto out;

	if (dentry->d_name.len > F2FS_NAME_LEN) {
		err = -ENAMETOOLONG;
		goto out;
	}

	de = f2fs_find_entry(dir, &dentry->d_name, &page);
	if (!de) {
		if (IS_ERR(page)) {
			err = PTR_ERR(page);
			goto out;
		}
		goto out_splice;
	}

	ino = le32_to_cpu(de->ino);
	f2fs_dentry_kunmap(dir, page);
	f2fs_put_page(page, 0);

	inode = f2fs_iget(dir->i_sb, ino);
	if (IS_ERR(inode)) {
		err = PTR_ERR(inode);
		goto out;
	}

	if ((dir->i_ino == root_ino) && f2fs_has_inline_dots(dir)) {
		err = __recover_dot_dentries(dir, root_ino);
		if (err)
			goto out_iput;
	}

	if (f2fs_has_inline_dots(inode)) {
		err = __recover_dot_dentries(inode, dir->i_ino);
		if (err)
			goto out_iput;
	}
	if (f2fs_encrypted_inode(dir) &&
	    (S_ISDIR(inode->i_mode) || S_ISLNK(inode->i_mode)) &&
	    !fscrypt_has_permitted_context(dir, inode)) {
		f2fs_msg(inode->i_sb, KERN_WARNING,
			 "Inconsistent encryption contexts: %lu/%lu",
			 dir->i_ino, inode->i_ino);
		err = -EPERM;
		goto out_iput;
	}
out_splice:
	new = d_splice_alias(inode, dentry);
	if (IS_ERR(new))
		err = PTR_ERR(new);
	trace_f2fs_lookup_end(dir, dentry, ino, err);
	return new;
out_iput:
	iput(inode);
out:
	trace_f2fs_lookup_end(dir, dentry, ino, err);
	return ERR_PTR(err);
}

static int f2fs_unlink(struct inode *dir, struct dentry *dentry)
{
	struct f2fs_sb_info *sbi = F2FS_I_SB(dir);
	struct inode *inode = d_inode(dentry);
	struct f2fs_dir_entry *de;
	struct page *page;
	int err = -ENOENT;

	trace_f2fs_unlink_enter(dir, dentry);

	if (unlikely(f2fs_cp_error(sbi)))
		return -EIO;

	err = dquot_initialize(dir);
	if (err)
		return err;
	err = dquot_initialize(inode);
	if (err)
		return err;

	de = f2fs_find_entry(dir, &dentry->d_name, &page);
	if (!de) {
		if (IS_ERR(page))
			err = PTR_ERR(page);
		goto fail;
	}

	f2fs_balance_fs(sbi, true);

	f2fs_lock_op(sbi);
	err = acquire_orphan_inode(sbi);
	if (err) {
		f2fs_unlock_op(sbi);
		f2fs_dentry_kunmap(dir, page);
		f2fs_put_page(page, 0);
		goto fail;
	}
	f2fs_delete_entry(de, page, dir, inode);
	f2fs_unlock_op(sbi);

	if (IS_DIRSYNC(dir))
		f2fs_sync_fs(sbi->sb, 1);
fail:
	trace_f2fs_unlink_exit(inode, err);
	return err;
}

static const char *f2fs_get_link(struct dentry *dentry,
				 struct inode *inode,
				 struct delayed_call *done)
{
	const char *link = page_get_link(dentry, inode, done);
	if (!IS_ERR(link) && !*link) {
		/* this is broken symlink case */
		do_delayed_call(done);
		clear_delayed_call(done);
		link = ERR_PTR(-ENOENT);
	}
	return link;
}

static int f2fs_symlink(struct inode *dir, struct dentry *dentry,
					const char *symname)
{
	struct f2fs_sb_info *sbi = F2FS_I_SB(dir);
	struct inode *inode;
	size_t len = strlen(symname);
	struct fscrypt_str disk_link;
	int err;

	if (unlikely(f2fs_cp_error(sbi)))
		return -EIO;

	err = fscrypt_prepare_symlink(dir, symname, len, dir->i_sb->s_blocksize,
				      &disk_link);
	if (err)
		return err;

	err = dquot_initialize(dir);
	if (err)
		return err;

	inode = f2fs_new_inode(dir, S_IFLNK | S_IRWXUGO);
	if (IS_ERR(inode))
		return PTR_ERR(inode);

	if (IS_ENCRYPTED(inode))
		inode->i_op = &f2fs_encrypted_symlink_inode_operations;
	else
		inode->i_op = &f2fs_symlink_inode_operations;
	inode_nohighmem(inode);
	inode->i_mapping->a_ops = &f2fs_dblock_aops;

	f2fs_lock_op(sbi);
	err = f2fs_add_link(dentry, inode);
	if (err)
		goto out_handle_failed_inode;
	f2fs_unlock_op(sbi);
	alloc_nid_done(sbi, inode->i_ino);

<<<<<<< HEAD
	if (f2fs_encrypted_inode(inode)) {
		struct qstr istr = QSTR_INIT(symname, len);
		struct fscrypt_str ostr;

		sd = f2fs_kzalloc(sbi, disk_link.len, GFP_NOFS);
		if (!sd) {
			err = -ENOMEM;
			goto err_out;
		}

		err = fscrypt_get_encryption_info(inode);
		if (err)
			goto err_out;

		if (!fscrypt_has_encryption_key(inode)) {
			err = -ENOKEY;
			goto err_out;
		}

		ostr.name = sd->encrypted_path;
		ostr.len = disk_link.len;
		err = fscrypt_fname_usr_to_disk(inode, &istr, &ostr);
		if (err)
			goto err_out;

		sd->len = cpu_to_le16(ostr.len);
		disk_link.name = (char *)sd;
	}
=======
	err = fscrypt_encrypt_symlink(inode, symname, len, &disk_link);
	if (err)
		goto err_out;
>>>>>>> 0b1dfa4c

	err = page_symlink(inode, disk_link.name, disk_link.len);

err_out:
	d_instantiate(dentry, inode);
	unlock_new_inode(inode);

	/*
	 * Let's flush symlink data in order to avoid broken symlink as much as
	 * possible. Nevertheless, fsyncing is the best way, but there is no
	 * way to get a file descriptor in order to flush that.
	 *
	 * Note that, it needs to do dir->fsync to make this recoverable.
	 * If the symlink path is stored into inline_data, there is no
	 * performance regression.
	 */
	if (!err) {
		filemap_write_and_wait_range(inode->i_mapping, 0,
							disk_link.len - 1);

		if (IS_DIRSYNC(dir))
			f2fs_sync_fs(sbi->sb, 1);
	} else {
		f2fs_unlink(dir, dentry);
	}

	f2fs_balance_fs(sbi, true);
	goto out_free_encrypted_link;

out_handle_failed_inode:
	handle_failed_inode(inode);
out_free_encrypted_link:
	if (disk_link.name != (unsigned char *)symname)
		kfree(disk_link.name);
	return err;
}

static int f2fs_mkdir(struct inode *dir, struct dentry *dentry, umode_t mode)
{
	struct f2fs_sb_info *sbi = F2FS_I_SB(dir);
	struct inode *inode;
	int err;

	if (unlikely(f2fs_cp_error(sbi)))
		return -EIO;

	err = dquot_initialize(dir);
	if (err)
		return err;

	inode = f2fs_new_inode(dir, S_IFDIR | mode);
	if (IS_ERR(inode))
		return PTR_ERR(inode);

	inode->i_op = &f2fs_dir_inode_operations;
	inode->i_fop = &f2fs_dir_operations;
	inode->i_mapping->a_ops = &f2fs_dblock_aops;
	mapping_set_gfp_mask(inode->i_mapping, GFP_F2FS_HIGH_ZERO);

	set_inode_flag(inode, FI_INC_LINK);
	f2fs_lock_op(sbi);
	err = f2fs_add_link(dentry, inode);
	if (err)
		goto out_fail;
	f2fs_unlock_op(sbi);

	alloc_nid_done(sbi, inode->i_ino);

	d_instantiate(dentry, inode);
	unlock_new_inode(inode);

	if (IS_DIRSYNC(dir))
		f2fs_sync_fs(sbi->sb, 1);

	f2fs_balance_fs(sbi, true);
	return 0;

out_fail:
	clear_inode_flag(inode, FI_INC_LINK);
	handle_failed_inode(inode);
	return err;
}

static int f2fs_rmdir(struct inode *dir, struct dentry *dentry)
{
	struct inode *inode = d_inode(dentry);
	if (f2fs_empty_dir(inode))
		return f2fs_unlink(dir, dentry);
	return -ENOTEMPTY;
}

static int f2fs_mknod(struct inode *dir, struct dentry *dentry,
				umode_t mode, dev_t rdev)
{
	struct f2fs_sb_info *sbi = F2FS_I_SB(dir);
	struct inode *inode;
	int err = 0;

	if (unlikely(f2fs_cp_error(sbi)))
		return -EIO;

	err = dquot_initialize(dir);
	if (err)
		return err;

	inode = f2fs_new_inode(dir, mode);
	if (IS_ERR(inode))
		return PTR_ERR(inode);

	init_special_inode(inode, inode->i_mode, rdev);
	inode->i_op = &f2fs_special_inode_operations;

	f2fs_lock_op(sbi);
	err = f2fs_add_link(dentry, inode);
	if (err)
		goto out;
	f2fs_unlock_op(sbi);

	alloc_nid_done(sbi, inode->i_ino);

	d_instantiate(dentry, inode);
	unlock_new_inode(inode);

	if (IS_DIRSYNC(dir))
		f2fs_sync_fs(sbi->sb, 1);

	f2fs_balance_fs(sbi, true);
	return 0;
out:
	handle_failed_inode(inode);
	return err;
}

static int __f2fs_tmpfile(struct inode *dir, struct dentry *dentry,
					umode_t mode, struct inode **whiteout)
{
	struct f2fs_sb_info *sbi = F2FS_I_SB(dir);
	struct inode *inode;
	int err;

	err = dquot_initialize(dir);
	if (err)
		return err;

	inode = f2fs_new_inode(dir, mode);
	if (IS_ERR(inode))
		return PTR_ERR(inode);

	if (whiteout) {
		init_special_inode(inode, inode->i_mode, WHITEOUT_DEV);
		inode->i_op = &f2fs_special_inode_operations;
	} else {
		inode->i_op = &f2fs_file_inode_operations;
		inode->i_fop = &f2fs_file_operations;
		inode->i_mapping->a_ops = &f2fs_dblock_aops;
	}

	f2fs_lock_op(sbi);
	err = acquire_orphan_inode(sbi);
	if (err)
		goto out;

	err = f2fs_do_tmpfile(inode, dir);
	if (err)
		goto release_out;

	/*
	 * add this non-linked tmpfile to orphan list, in this way we could
	 * remove all unused data of tmpfile after abnormal power-off.
	 */
	add_orphan_inode(inode);
	alloc_nid_done(sbi, inode->i_ino);

	if (whiteout) {
		f2fs_i_links_write(inode, false);
		*whiteout = inode;
	} else {
		d_tmpfile(dentry, inode);
	}
	/* link_count was changed by d_tmpfile as well. */
	f2fs_unlock_op(sbi);
	unlock_new_inode(inode);

	f2fs_balance_fs(sbi, true);
	return 0;

release_out:
	release_orphan_inode(sbi);
out:
	handle_failed_inode(inode);
	return err;
}

static int f2fs_tmpfile(struct inode *dir, struct dentry *dentry, umode_t mode)
{
	if (unlikely(f2fs_cp_error(F2FS_I_SB(dir))))
		return -EIO;

	if (f2fs_encrypted_inode(dir)) {
		int err = fscrypt_get_encryption_info(dir);
		if (err)
			return err;
	}

	return __f2fs_tmpfile(dir, dentry, mode, NULL);
}

static int f2fs_create_whiteout(struct inode *dir, struct inode **whiteout)
{
	if (unlikely(f2fs_cp_error(F2FS_I_SB(dir))))
		return -EIO;

	return __f2fs_tmpfile(dir, NULL, S_IFCHR | WHITEOUT_MODE, whiteout);
}

static int f2fs_rename(struct inode *old_dir, struct dentry *old_dentry,
			struct inode *new_dir, struct dentry *new_dentry,
			unsigned int flags)
{
	struct f2fs_sb_info *sbi = F2FS_I_SB(old_dir);
	struct inode *old_inode = d_inode(old_dentry);
	struct inode *new_inode = d_inode(new_dentry);
	struct inode *whiteout = NULL;
	struct page *old_dir_page;
	struct page *old_page, *new_page = NULL;
	struct f2fs_dir_entry *old_dir_entry = NULL;
	struct f2fs_dir_entry *old_entry;
	struct f2fs_dir_entry *new_entry;
	bool is_old_inline = f2fs_has_inline_dentry(old_dir);
	int err = -ENOENT;

	if (unlikely(f2fs_cp_error(sbi)))
		return -EIO;

	if (is_inode_flag_set(new_dir, FI_PROJ_INHERIT) &&
			(!projid_eq(F2FS_I(new_dir)->i_projid,
			F2FS_I(old_dentry->d_inode)->i_projid)))
		return -EXDEV;

	err = dquot_initialize(old_dir);
	if (err)
		goto out;

	err = dquot_initialize(new_dir);
	if (err)
		goto out;

	if (new_inode) {
		err = dquot_initialize(new_inode);
		if (err)
			goto out;
	}

	old_entry = f2fs_find_entry(old_dir, &old_dentry->d_name, &old_page);
	if (!old_entry) {
		if (IS_ERR(old_page))
			err = PTR_ERR(old_page);
		goto out;
	}

	if (S_ISDIR(old_inode->i_mode)) {
		old_dir_entry = f2fs_parent_dir(old_inode, &old_dir_page);
		if (!old_dir_entry) {
			if (IS_ERR(old_dir_page))
				err = PTR_ERR(old_dir_page);
			goto out_old;
		}
	}

	if (flags & RENAME_WHITEOUT) {
		err = f2fs_create_whiteout(old_dir, &whiteout);
		if (err)
			goto out_dir;
	}

	if (new_inode) {

		err = -ENOTEMPTY;
		if (old_dir_entry && !f2fs_empty_dir(new_inode))
			goto out_whiteout;

		err = -ENOENT;
		new_entry = f2fs_find_entry(new_dir, &new_dentry->d_name,
						&new_page);
		if (!new_entry) {
			if (IS_ERR(new_page))
				err = PTR_ERR(new_page);
			goto out_whiteout;
		}

		f2fs_balance_fs(sbi, true);

		f2fs_lock_op(sbi);

		err = acquire_orphan_inode(sbi);
		if (err)
			goto put_out_dir;

		f2fs_set_link(new_dir, new_entry, new_page, old_inode);

		new_inode->i_ctime = current_time(new_inode);
		down_write(&F2FS_I(new_inode)->i_sem);
		if (old_dir_entry)
			f2fs_i_links_write(new_inode, false);
		f2fs_i_links_write(new_inode, false);
		up_write(&F2FS_I(new_inode)->i_sem);

		if (!new_inode->i_nlink)
			add_orphan_inode(new_inode);
		else
			release_orphan_inode(sbi);
	} else {
		f2fs_balance_fs(sbi, true);

		f2fs_lock_op(sbi);

		err = f2fs_add_link(new_dentry, old_inode);
		if (err) {
			f2fs_unlock_op(sbi);
			goto out_whiteout;
		}

		if (old_dir_entry)
			f2fs_i_links_write(new_dir, true);

		/*
		 * old entry and new entry can locate in the same inline
		 * dentry in inode, when attaching new entry in inline dentry,
		 * it could force inline dentry conversion, after that,
		 * old_entry and old_page will point to wrong address, in
		 * order to avoid this, let's do the check and update here.
		 */
		if (is_old_inline && !f2fs_has_inline_dentry(old_dir)) {
			f2fs_put_page(old_page, 0);
			old_page = NULL;

			old_entry = f2fs_find_entry(old_dir,
						&old_dentry->d_name, &old_page);
			if (!old_entry) {
				err = -ENOENT;
				if (IS_ERR(old_page))
					err = PTR_ERR(old_page);
				f2fs_unlock_op(sbi);
				goto out_whiteout;
			}
		}
	}

	down_write(&F2FS_I(old_inode)->i_sem);
	if (!old_dir_entry || whiteout)
		file_lost_pino(old_inode);
	else
		F2FS_I(old_inode)->i_pino = new_dir->i_ino;
	up_write(&F2FS_I(old_inode)->i_sem);

	old_inode->i_ctime = current_time(old_inode);
	f2fs_mark_inode_dirty_sync(old_inode, false);

	f2fs_delete_entry(old_entry, old_page, old_dir, NULL);

	if (whiteout) {
		whiteout->i_state |= I_LINKABLE;
		set_inode_flag(whiteout, FI_INC_LINK);
		err = f2fs_add_link(old_dentry, whiteout);
		if (err)
			goto put_out_dir;
		whiteout->i_state &= ~I_LINKABLE;
		iput(whiteout);
	}

	if (old_dir_entry) {
		if (old_dir != new_dir && !whiteout) {
			f2fs_set_link(old_inode, old_dir_entry,
						old_dir_page, new_dir);
		} else {
			f2fs_dentry_kunmap(old_inode, old_dir_page);
			f2fs_put_page(old_dir_page, 0);
		}
		f2fs_i_links_write(old_dir, false);
	}
	add_ino_entry(sbi, new_dir->i_ino, TRANS_DIR_INO);

	f2fs_unlock_op(sbi);

	if (IS_DIRSYNC(old_dir) || IS_DIRSYNC(new_dir))
		f2fs_sync_fs(sbi->sb, 1);
	return 0;

put_out_dir:
	f2fs_unlock_op(sbi);
	if (new_page) {
		f2fs_dentry_kunmap(new_dir, new_page);
		f2fs_put_page(new_page, 0);
	}
out_whiteout:
	if (whiteout)
		iput(whiteout);
out_dir:
	if (old_dir_entry) {
		f2fs_dentry_kunmap(old_inode, old_dir_page);
		f2fs_put_page(old_dir_page, 0);
	}
out_old:
	f2fs_dentry_kunmap(old_dir, old_page);
	f2fs_put_page(old_page, 0);
out:
	return err;
}

static int f2fs_cross_rename(struct inode *old_dir, struct dentry *old_dentry,
			     struct inode *new_dir, struct dentry *new_dentry)
{
	struct f2fs_sb_info *sbi = F2FS_I_SB(old_dir);
	struct inode *old_inode = d_inode(old_dentry);
	struct inode *new_inode = d_inode(new_dentry);
	struct page *old_dir_page, *new_dir_page;
	struct page *old_page, *new_page;
	struct f2fs_dir_entry *old_dir_entry = NULL, *new_dir_entry = NULL;
	struct f2fs_dir_entry *old_entry, *new_entry;
	int old_nlink = 0, new_nlink = 0;
	int err = -ENOENT;

	if (unlikely(f2fs_cp_error(sbi)))
		return -EIO;

	if ((is_inode_flag_set(new_dir, FI_PROJ_INHERIT) &&
			!projid_eq(F2FS_I(new_dir)->i_projid,
			F2FS_I(old_dentry->d_inode)->i_projid)) ||
	    (is_inode_flag_set(new_dir, FI_PROJ_INHERIT) &&
			!projid_eq(F2FS_I(old_dir)->i_projid,
			F2FS_I(new_dentry->d_inode)->i_projid)))
		return -EXDEV;

	err = dquot_initialize(old_dir);
	if (err)
		goto out;

	err = dquot_initialize(new_dir);
	if (err)
		goto out;

	old_entry = f2fs_find_entry(old_dir, &old_dentry->d_name, &old_page);
	if (!old_entry) {
		if (IS_ERR(old_page))
			err = PTR_ERR(old_page);
		goto out;
	}

	new_entry = f2fs_find_entry(new_dir, &new_dentry->d_name, &new_page);
	if (!new_entry) {
		if (IS_ERR(new_page))
			err = PTR_ERR(new_page);
		goto out_old;
	}

	/* prepare for updating ".." directory entry info later */
	if (old_dir != new_dir) {
		if (S_ISDIR(old_inode->i_mode)) {
			old_dir_entry = f2fs_parent_dir(old_inode,
							&old_dir_page);
			if (!old_dir_entry) {
				if (IS_ERR(old_dir_page))
					err = PTR_ERR(old_dir_page);
				goto out_new;
			}
		}

		if (S_ISDIR(new_inode->i_mode)) {
			new_dir_entry = f2fs_parent_dir(new_inode,
							&new_dir_page);
			if (!new_dir_entry) {
				if (IS_ERR(new_dir_page))
					err = PTR_ERR(new_dir_page);
				goto out_old_dir;
			}
		}
	}

	/*
	 * If cross rename between file and directory those are not
	 * in the same directory, we will inc nlink of file's parent
	 * later, so we should check upper boundary of its nlink.
	 */
	if ((!old_dir_entry || !new_dir_entry) &&
				old_dir_entry != new_dir_entry) {
		old_nlink = old_dir_entry ? -1 : 1;
		new_nlink = -old_nlink;
		err = -EMLINK;
		if ((old_nlink > 0 && old_dir->i_nlink >= F2FS_LINK_MAX) ||
			(new_nlink > 0 && new_dir->i_nlink >= F2FS_LINK_MAX))
			goto out_new_dir;
	}

	f2fs_balance_fs(sbi, true);

	f2fs_lock_op(sbi);

	/* update ".." directory entry info of old dentry */
	if (old_dir_entry)
		f2fs_set_link(old_inode, old_dir_entry, old_dir_page, new_dir);

	/* update ".." directory entry info of new dentry */
	if (new_dir_entry)
		f2fs_set_link(new_inode, new_dir_entry, new_dir_page, old_dir);

	/* update directory entry info of old dir inode */
	f2fs_set_link(old_dir, old_entry, old_page, new_inode);

	down_write(&F2FS_I(old_inode)->i_sem);
	file_lost_pino(old_inode);
	up_write(&F2FS_I(old_inode)->i_sem);

	old_dir->i_ctime = current_time(old_dir);
	if (old_nlink) {
		down_write(&F2FS_I(old_dir)->i_sem);
		f2fs_i_links_write(old_dir, old_nlink > 0);
		up_write(&F2FS_I(old_dir)->i_sem);
	}
	f2fs_mark_inode_dirty_sync(old_dir, false);

	/* update directory entry info of new dir inode */
	f2fs_set_link(new_dir, new_entry, new_page, old_inode);

	down_write(&F2FS_I(new_inode)->i_sem);
	file_lost_pino(new_inode);
	up_write(&F2FS_I(new_inode)->i_sem);

	new_dir->i_ctime = current_time(new_dir);
	if (new_nlink) {
		down_write(&F2FS_I(new_dir)->i_sem);
		f2fs_i_links_write(new_dir, new_nlink > 0);
		up_write(&F2FS_I(new_dir)->i_sem);
	}
	f2fs_mark_inode_dirty_sync(new_dir, false);

	add_ino_entry(sbi, old_dir->i_ino, TRANS_DIR_INO);
	add_ino_entry(sbi, new_dir->i_ino, TRANS_DIR_INO);

	f2fs_unlock_op(sbi);

	if (IS_DIRSYNC(old_dir) || IS_DIRSYNC(new_dir))
		f2fs_sync_fs(sbi->sb, 1);
	return 0;
out_new_dir:
	if (new_dir_entry) {
		f2fs_dentry_kunmap(new_inode, new_dir_page);
		f2fs_put_page(new_dir_page, 0);
	}
out_old_dir:
	if (old_dir_entry) {
		f2fs_dentry_kunmap(old_inode, old_dir_page);
		f2fs_put_page(old_dir_page, 0);
	}
out_new:
	f2fs_dentry_kunmap(new_dir, new_page);
	f2fs_put_page(new_page, 0);
out_old:
	f2fs_dentry_kunmap(old_dir, old_page);
	f2fs_put_page(old_page, 0);
out:
	return err;
}

static int f2fs_rename2(struct inode *old_dir, struct dentry *old_dentry,
			struct inode *new_dir, struct dentry *new_dentry,
			unsigned int flags)
{
	int err;

	if (flags & ~(RENAME_NOREPLACE | RENAME_EXCHANGE | RENAME_WHITEOUT))
		return -EINVAL;

	err = fscrypt_prepare_rename(old_dir, old_dentry, new_dir, new_dentry,
				     flags);
	if (err)
		return err;

	if (flags & RENAME_EXCHANGE) {
		return f2fs_cross_rename(old_dir, old_dentry,
					 new_dir, new_dentry);
	}
	/*
	 * VFS has already handled the new dentry existence case,
	 * here, we just deal with "RENAME_NOREPLACE" as regular rename.
	 */
	return f2fs_rename(old_dir, old_dentry, new_dir, new_dentry, flags);
}

static const char *f2fs_encrypted_get_link(struct dentry *dentry,
					   struct inode *inode,
					   struct delayed_call *done)
{
	struct page *page;
	const char *target;

	if (!dentry)
		return ERR_PTR(-ECHILD);

	page = read_mapping_page(inode->i_mapping, 0, NULL);
	if (IS_ERR(page))
		return ERR_CAST(page);

	target = fscrypt_get_symlink(inode, page_address(page),
				     inode->i_sb->s_blocksize, done);
	put_page(page);
	return target;
}

const struct inode_operations f2fs_encrypted_symlink_inode_operations = {
	.get_link       = f2fs_encrypted_get_link,
	.getattr	= f2fs_getattr,
	.setattr	= f2fs_setattr,
#ifdef CONFIG_F2FS_FS_XATTR
	.listxattr	= f2fs_listxattr,
#endif
};

const struct inode_operations f2fs_dir_inode_operations = {
	.create		= f2fs_create,
	.lookup		= f2fs_lookup,
	.link		= f2fs_link,
	.unlink		= f2fs_unlink,
	.symlink	= f2fs_symlink,
	.mkdir		= f2fs_mkdir,
	.rmdir		= f2fs_rmdir,
	.mknod		= f2fs_mknod,
	.rename		= f2fs_rename2,
	.tmpfile	= f2fs_tmpfile,
	.getattr	= f2fs_getattr,
	.setattr	= f2fs_setattr,
	.get_acl	= f2fs_get_acl,
	.set_acl	= f2fs_set_acl,
#ifdef CONFIG_F2FS_FS_XATTR
	.listxattr	= f2fs_listxattr,
#endif
};

const struct inode_operations f2fs_symlink_inode_operations = {
	.get_link       = f2fs_get_link,
	.getattr	= f2fs_getattr,
	.setattr	= f2fs_setattr,
#ifdef CONFIG_F2FS_FS_XATTR
	.listxattr	= f2fs_listxattr,
#endif
};

const struct inode_operations f2fs_special_inode_operations = {
	.getattr	= f2fs_getattr,
	.setattr        = f2fs_setattr,
	.get_acl	= f2fs_get_acl,
	.set_acl	= f2fs_set_acl,
#ifdef CONFIG_F2FS_FS_XATTR
	.listxattr	= f2fs_listxattr,
#endif
};<|MERGE_RESOLUTION|>--- conflicted
+++ resolved
@@ -519,40 +519,9 @@
 	f2fs_unlock_op(sbi);
 	alloc_nid_done(sbi, inode->i_ino);
 
-<<<<<<< HEAD
-	if (f2fs_encrypted_inode(inode)) {
-		struct qstr istr = QSTR_INIT(symname, len);
-		struct fscrypt_str ostr;
-
-		sd = f2fs_kzalloc(sbi, disk_link.len, GFP_NOFS);
-		if (!sd) {
-			err = -ENOMEM;
-			goto err_out;
-		}
-
-		err = fscrypt_get_encryption_info(inode);
-		if (err)
-			goto err_out;
-
-		if (!fscrypt_has_encryption_key(inode)) {
-			err = -ENOKEY;
-			goto err_out;
-		}
-
-		ostr.name = sd->encrypted_path;
-		ostr.len = disk_link.len;
-		err = fscrypt_fname_usr_to_disk(inode, &istr, &ostr);
-		if (err)
-			goto err_out;
-
-		sd->len = cpu_to_le16(ostr.len);
-		disk_link.name = (char *)sd;
-	}
-=======
 	err = fscrypt_encrypt_symlink(inode, symname, len, &disk_link);
 	if (err)
 		goto err_out;
->>>>>>> 0b1dfa4c
 
 	err = page_symlink(inode, disk_link.name, disk_link.len);
 
