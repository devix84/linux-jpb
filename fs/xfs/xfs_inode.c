/*
 * Copyright (c) 2000-2006 Silicon Graphics, Inc.
 * All Rights Reserved.
 *
 * This program is free software; you can redistribute it and/or
 * modify it under the terms of the GNU General Public License as
 * published by the Free Software Foundation.
 *
 * This program is distributed in the hope that it would be useful,
 * but WITHOUT ANY WARRANTY; without even the implied warranty of
 * MERCHANTABILITY or FITNESS FOR A PARTICULAR PURPOSE.  See the
 * GNU General Public License for more details.
 *
 * You should have received a copy of the GNU General Public License
 * along with this program; if not, write the Free Software Foundation,
 * Inc.,  51 Franklin St, Fifth Floor, Boston, MA  02110-1301  USA
 */
#include <linux/log2.h>

#include "xfs.h"
#include "xfs_fs.h"
#include "xfs_shared.h"
#include "xfs_format.h"
#include "xfs_log_format.h"
#include "xfs_trans_resv.h"
#include "xfs_sb.h"
#include "xfs_mount.h"
#include "xfs_inode.h"
#include "xfs_da_format.h"
#include "xfs_da_btree.h"
#include "xfs_dir2.h"
#include "xfs_attr_sf.h"
#include "xfs_attr.h"
#include "xfs_trans_space.h"
#include "xfs_trans.h"
#include "xfs_buf_item.h"
#include "xfs_inode_item.h"
#include "xfs_ialloc.h"
#include "xfs_bmap.h"
#include "xfs_bmap_util.h"
#include "xfs_error.h"
#include "xfs_quota.h"
#include "xfs_filestream.h"
#include "xfs_cksum.h"
#include "xfs_trace.h"
#include "xfs_icache.h"
#include "xfs_symlink.h"
#include "xfs_trans_priv.h"
#include "xfs_log.h"
#include "xfs_bmap_btree.h"

kmem_zone_t *xfs_inode_zone;

/*
 * Used in xfs_itruncate_extents().  This is the maximum number of extents
 * freed from a file in a single transaction.
 */
#define	XFS_ITRUNC_MAX_EXTENTS	2

STATIC int xfs_iflush_int(xfs_inode_t *, xfs_buf_t *);

STATIC int xfs_iunlink_remove(xfs_trans_t *, xfs_inode_t *);

/*
 * helper function to extract extent size hint from inode
 */
xfs_extlen_t
xfs_get_extsz_hint(
	struct xfs_inode	*ip)
{
	if ((ip->i_d.di_flags & XFS_DIFLAG_EXTSIZE) && ip->i_d.di_extsize)
		return ip->i_d.di_extsize;
	if (XFS_IS_REALTIME_INODE(ip))
		return ip->i_mount->m_sb.sb_rextsize;
	return 0;
}

/*
 * These two are wrapper routines around the xfs_ilock() routine used to
 * centralize some grungy code.  They are used in places that wish to lock the
 * inode solely for reading the extents.  The reason these places can't just
 * call xfs_ilock(ip, XFS_ILOCK_SHARED) is that the inode lock also guards to
 * bringing in of the extents from disk for a file in b-tree format.  If the
 * inode is in b-tree format, then we need to lock the inode exclusively until
 * the extents are read in.  Locking it exclusively all the time would limit
 * our parallelism unnecessarily, though.  What we do instead is check to see
 * if the extents have been read in yet, and only lock the inode exclusively
 * if they have not.
 *
 * The functions return a value which should be given to the corresponding
 * xfs_iunlock() call.
 */
uint
xfs_ilock_data_map_shared(
	struct xfs_inode	*ip)
{
	uint			lock_mode = XFS_ILOCK_SHARED;

	if (ip->i_d.di_format == XFS_DINODE_FMT_BTREE &&
	    (ip->i_df.if_flags & XFS_IFEXTENTS) == 0)
		lock_mode = XFS_ILOCK_EXCL;
	xfs_ilock(ip, lock_mode);
	return lock_mode;
}

uint
xfs_ilock_attr_map_shared(
	struct xfs_inode	*ip)
{
	uint			lock_mode = XFS_ILOCK_SHARED;

	if (ip->i_d.di_aformat == XFS_DINODE_FMT_BTREE &&
	    (ip->i_afp->if_flags & XFS_IFEXTENTS) == 0)
		lock_mode = XFS_ILOCK_EXCL;
	xfs_ilock(ip, lock_mode);
	return lock_mode;
}

/*
 * The xfs inode contains 2 locks: a multi-reader lock called the
 * i_iolock and a multi-reader lock called the i_lock.  This routine
 * allows either or both of the locks to be obtained.
 *
 * The 2 locks should always be ordered so that the IO lock is
 * obtained first in order to prevent deadlock.
 *
 * ip -- the inode being locked
 * lock_flags -- this parameter indicates the inode's locks
 *       to be locked.  It can be:
 *		XFS_IOLOCK_SHARED,
 *		XFS_IOLOCK_EXCL,
 *		XFS_ILOCK_SHARED,
 *		XFS_ILOCK_EXCL,
 *		XFS_IOLOCK_SHARED | XFS_ILOCK_SHARED,
 *		XFS_IOLOCK_SHARED | XFS_ILOCK_EXCL,
 *		XFS_IOLOCK_EXCL | XFS_ILOCK_SHARED,
 *		XFS_IOLOCK_EXCL | XFS_ILOCK_EXCL
 */
void
xfs_ilock(
	xfs_inode_t		*ip,
	uint			lock_flags)
{
	trace_xfs_ilock(ip, lock_flags, _RET_IP_);

	/*
	 * You can't set both SHARED and EXCL for the same lock,
	 * and only XFS_IOLOCK_SHARED, XFS_IOLOCK_EXCL, XFS_ILOCK_SHARED,
	 * and XFS_ILOCK_EXCL are valid values to set in lock_flags.
	 */
	ASSERT((lock_flags & (XFS_IOLOCK_SHARED | XFS_IOLOCK_EXCL)) !=
	       (XFS_IOLOCK_SHARED | XFS_IOLOCK_EXCL));
	ASSERT((lock_flags & (XFS_ILOCK_SHARED | XFS_ILOCK_EXCL)) !=
	       (XFS_ILOCK_SHARED | XFS_ILOCK_EXCL));
	ASSERT((lock_flags & ~(XFS_LOCK_MASK | XFS_LOCK_DEP_MASK)) == 0);

	if (lock_flags & XFS_IOLOCK_EXCL)
		mrupdate_nested(&ip->i_iolock, XFS_IOLOCK_DEP(lock_flags));
	else if (lock_flags & XFS_IOLOCK_SHARED)
		mraccess_nested(&ip->i_iolock, XFS_IOLOCK_DEP(lock_flags));

	if (lock_flags & XFS_ILOCK_EXCL)
		mrupdate_nested(&ip->i_lock, XFS_ILOCK_DEP(lock_flags));
	else if (lock_flags & XFS_ILOCK_SHARED)
		mraccess_nested(&ip->i_lock, XFS_ILOCK_DEP(lock_flags));
}

/*
 * This is just like xfs_ilock(), except that the caller
 * is guaranteed not to sleep.  It returns 1 if it gets
 * the requested locks and 0 otherwise.  If the IO lock is
 * obtained but the inode lock cannot be, then the IO lock
 * is dropped before returning.
 *
 * ip -- the inode being locked
 * lock_flags -- this parameter indicates the inode's locks to be
 *       to be locked.  See the comment for xfs_ilock() for a list
 *	 of valid values.
 */
int
xfs_ilock_nowait(
	xfs_inode_t		*ip,
	uint			lock_flags)
{
	trace_xfs_ilock_nowait(ip, lock_flags, _RET_IP_);

	/*
	 * You can't set both SHARED and EXCL for the same lock,
	 * and only XFS_IOLOCK_SHARED, XFS_IOLOCK_EXCL, XFS_ILOCK_SHARED,
	 * and XFS_ILOCK_EXCL are valid values to set in lock_flags.
	 */
	ASSERT((lock_flags & (XFS_IOLOCK_SHARED | XFS_IOLOCK_EXCL)) !=
	       (XFS_IOLOCK_SHARED | XFS_IOLOCK_EXCL));
	ASSERT((lock_flags & (XFS_ILOCK_SHARED | XFS_ILOCK_EXCL)) !=
	       (XFS_ILOCK_SHARED | XFS_ILOCK_EXCL));
	ASSERT((lock_flags & ~(XFS_LOCK_MASK | XFS_LOCK_DEP_MASK)) == 0);

	if (lock_flags & XFS_IOLOCK_EXCL) {
		if (!mrtryupdate(&ip->i_iolock))
			goto out;
	} else if (lock_flags & XFS_IOLOCK_SHARED) {
		if (!mrtryaccess(&ip->i_iolock))
			goto out;
	}
	if (lock_flags & XFS_ILOCK_EXCL) {
		if (!mrtryupdate(&ip->i_lock))
			goto out_undo_iolock;
	} else if (lock_flags & XFS_ILOCK_SHARED) {
		if (!mrtryaccess(&ip->i_lock))
			goto out_undo_iolock;
	}
	return 1;

 out_undo_iolock:
	if (lock_flags & XFS_IOLOCK_EXCL)
		mrunlock_excl(&ip->i_iolock);
	else if (lock_flags & XFS_IOLOCK_SHARED)
		mrunlock_shared(&ip->i_iolock);
 out:
	return 0;
}

/*
 * xfs_iunlock() is used to drop the inode locks acquired with
 * xfs_ilock() and xfs_ilock_nowait().  The caller must pass
 * in the flags given to xfs_ilock() or xfs_ilock_nowait() so
 * that we know which locks to drop.
 *
 * ip -- the inode being unlocked
 * lock_flags -- this parameter indicates the inode's locks to be
 *       to be unlocked.  See the comment for xfs_ilock() for a list
 *	 of valid values for this parameter.
 *
 */
void
xfs_iunlock(
	xfs_inode_t		*ip,
	uint			lock_flags)
{
	/*
	 * You can't set both SHARED and EXCL for the same lock,
	 * and only XFS_IOLOCK_SHARED, XFS_IOLOCK_EXCL, XFS_ILOCK_SHARED,
	 * and XFS_ILOCK_EXCL are valid values to set in lock_flags.
	 */
	ASSERT((lock_flags & (XFS_IOLOCK_SHARED | XFS_IOLOCK_EXCL)) !=
	       (XFS_IOLOCK_SHARED | XFS_IOLOCK_EXCL));
	ASSERT((lock_flags & (XFS_ILOCK_SHARED | XFS_ILOCK_EXCL)) !=
	       (XFS_ILOCK_SHARED | XFS_ILOCK_EXCL));
	ASSERT((lock_flags & ~(XFS_LOCK_MASK | XFS_LOCK_DEP_MASK)) == 0);
	ASSERT(lock_flags != 0);

	if (lock_flags & XFS_IOLOCK_EXCL)
		mrunlock_excl(&ip->i_iolock);
	else if (lock_flags & XFS_IOLOCK_SHARED)
		mrunlock_shared(&ip->i_iolock);

	if (lock_flags & XFS_ILOCK_EXCL)
		mrunlock_excl(&ip->i_lock);
	else if (lock_flags & XFS_ILOCK_SHARED)
		mrunlock_shared(&ip->i_lock);

	trace_xfs_iunlock(ip, lock_flags, _RET_IP_);
}

/*
 * give up write locks.  the i/o lock cannot be held nested
 * if it is being demoted.
 */
void
xfs_ilock_demote(
	xfs_inode_t		*ip,
	uint			lock_flags)
{
	ASSERT(lock_flags & (XFS_IOLOCK_EXCL|XFS_ILOCK_EXCL));
	ASSERT((lock_flags & ~(XFS_IOLOCK_EXCL|XFS_ILOCK_EXCL)) == 0);

	if (lock_flags & XFS_ILOCK_EXCL)
		mrdemote(&ip->i_lock);
	if (lock_flags & XFS_IOLOCK_EXCL)
		mrdemote(&ip->i_iolock);

	trace_xfs_ilock_demote(ip, lock_flags, _RET_IP_);
}

#if defined(DEBUG) || defined(XFS_WARN)
int
xfs_isilocked(
	xfs_inode_t		*ip,
	uint			lock_flags)
{
	if (lock_flags & (XFS_ILOCK_EXCL|XFS_ILOCK_SHARED)) {
		if (!(lock_flags & XFS_ILOCK_SHARED))
			return !!ip->i_lock.mr_writer;
		return rwsem_is_locked(&ip->i_lock.mr_lock);
	}

	if (lock_flags & (XFS_IOLOCK_EXCL|XFS_IOLOCK_SHARED)) {
		if (!(lock_flags & XFS_IOLOCK_SHARED))
			return !!ip->i_iolock.mr_writer;
		return rwsem_is_locked(&ip->i_iolock.mr_lock);
	}

	ASSERT(0);
	return 0;
}
#endif

#ifdef DEBUG
int xfs_locked_n;
int xfs_small_retries;
int xfs_middle_retries;
int xfs_lots_retries;
int xfs_lock_delays;
#endif

/*
 * Bump the subclass so xfs_lock_inodes() acquires each lock with
 * a different value
 */
static inline int
xfs_lock_inumorder(int lock_mode, int subclass)
{
	if (lock_mode & (XFS_IOLOCK_SHARED|XFS_IOLOCK_EXCL))
		lock_mode |= (subclass + XFS_LOCK_INUMORDER) << XFS_IOLOCK_SHIFT;
	if (lock_mode & (XFS_ILOCK_SHARED|XFS_ILOCK_EXCL))
		lock_mode |= (subclass + XFS_LOCK_INUMORDER) << XFS_ILOCK_SHIFT;

	return lock_mode;
}

/*
 * The following routine will lock n inodes in exclusive mode.
 * We assume the caller calls us with the inodes in i_ino order.
 *
 * We need to detect deadlock where an inode that we lock
 * is in the AIL and we start waiting for another inode that is locked
 * by a thread in a long running transaction (such as truncate). This can
 * result in deadlock since the long running trans might need to wait
 * for the inode we just locked in order to push the tail and free space
 * in the log.
 */
void
xfs_lock_inodes(
	xfs_inode_t	**ips,
	int		inodes,
	uint		lock_mode)
{
	int		attempts = 0, i, j, try_lock;
	xfs_log_item_t	*lp;

	ASSERT(ips && (inodes >= 2)); /* we need at least two */

	try_lock = 0;
	i = 0;

again:
	for (; i < inodes; i++) {
		ASSERT(ips[i]);

		if (i && (ips[i] == ips[i-1]))	/* Already locked */
			continue;

		/*
		 * If try_lock is not set yet, make sure all locked inodes
		 * are not in the AIL.
		 * If any are, set try_lock to be used later.
		 */

		if (!try_lock) {
			for (j = (i - 1); j >= 0 && !try_lock; j--) {
				lp = (xfs_log_item_t *)ips[j]->i_itemp;
				if (lp && (lp->li_flags & XFS_LI_IN_AIL)) {
					try_lock++;
				}
			}
		}

		/*
		 * If any of the previous locks we have locked is in the AIL,
		 * we must TRY to get the second and subsequent locks. If
		 * we can't get any, we must release all we have
		 * and try again.
		 */

		if (try_lock) {
			/* try_lock must be 0 if i is 0. */
			/*
			 * try_lock means we have an inode locked
			 * that is in the AIL.
			 */
			ASSERT(i != 0);
			if (!xfs_ilock_nowait(ips[i], xfs_lock_inumorder(lock_mode, i))) {
				attempts++;

				/*
				 * Unlock all previous guys and try again.
				 * xfs_iunlock will try to push the tail
				 * if the inode is in the AIL.
				 */

				for(j = i - 1; j >= 0; j--) {

					/*
					 * Check to see if we've already
					 * unlocked this one.
					 * Not the first one going back,
					 * and the inode ptr is the same.
					 */
					if ((j != (i - 1)) && ips[j] ==
								ips[j+1])
						continue;

					xfs_iunlock(ips[j], lock_mode);
				}

				if ((attempts % 5) == 0) {
					delay(1); /* Don't just spin the CPU */
#ifdef DEBUG
					xfs_lock_delays++;
#endif
				}
				i = 0;
				try_lock = 0;
				goto again;
			}
		} else {
			xfs_ilock(ips[i], xfs_lock_inumorder(lock_mode, i));
		}
	}

#ifdef DEBUG
	if (attempts) {
		if (attempts < 5) xfs_small_retries++;
		else if (attempts < 100) xfs_middle_retries++;
		else xfs_lots_retries++;
	} else {
		xfs_locked_n++;
	}
#endif
}

/*
 * xfs_lock_two_inodes() can only be used to lock one type of lock
 * at a time - the iolock or the ilock, but not both at once. If
 * we lock both at once, lockdep will report false positives saying
 * we have violated locking orders.
 */
void
xfs_lock_two_inodes(
	xfs_inode_t		*ip0,
	xfs_inode_t		*ip1,
	uint			lock_mode)
{
	xfs_inode_t		*temp;
	int			attempts = 0;
	xfs_log_item_t		*lp;

	if (lock_mode & (XFS_IOLOCK_SHARED|XFS_IOLOCK_EXCL))
		ASSERT((lock_mode & (XFS_ILOCK_SHARED|XFS_ILOCK_EXCL)) == 0);
	ASSERT(ip0->i_ino != ip1->i_ino);

	if (ip0->i_ino > ip1->i_ino) {
		temp = ip0;
		ip0 = ip1;
		ip1 = temp;
	}

 again:
	xfs_ilock(ip0, xfs_lock_inumorder(lock_mode, 0));

	/*
	 * If the first lock we have locked is in the AIL, we must TRY to get
	 * the second lock. If we can't get it, we must release the first one
	 * and try again.
	 */
	lp = (xfs_log_item_t *)ip0->i_itemp;
	if (lp && (lp->li_flags & XFS_LI_IN_AIL)) {
		if (!xfs_ilock_nowait(ip1, xfs_lock_inumorder(lock_mode, 1))) {
			xfs_iunlock(ip0, lock_mode);
			if ((++attempts % 5) == 0)
				delay(1); /* Don't just spin the CPU */
			goto again;
		}
	} else {
		xfs_ilock(ip1, xfs_lock_inumorder(lock_mode, 1));
	}
}


void
__xfs_iflock(
	struct xfs_inode	*ip)
{
	wait_queue_head_t *wq = bit_waitqueue(&ip->i_flags, __XFS_IFLOCK_BIT);
	DEFINE_WAIT_BIT(wait, &ip->i_flags, __XFS_IFLOCK_BIT);

	do {
		prepare_to_wait_exclusive(wq, &wait.wait, TASK_UNINTERRUPTIBLE);
		if (xfs_isiflocked(ip))
			io_schedule();
	} while (!xfs_iflock_nowait(ip));

	finish_wait(wq, &wait.wait);
}

STATIC uint
_xfs_dic2xflags(
	__uint16_t		di_flags)
{
	uint			flags = 0;

	if (di_flags & XFS_DIFLAG_ANY) {
		if (di_flags & XFS_DIFLAG_REALTIME)
			flags |= XFS_XFLAG_REALTIME;
		if (di_flags & XFS_DIFLAG_PREALLOC)
			flags |= XFS_XFLAG_PREALLOC;
		if (di_flags & XFS_DIFLAG_IMMUTABLE)
			flags |= XFS_XFLAG_IMMUTABLE;
		if (di_flags & XFS_DIFLAG_APPEND)
			flags |= XFS_XFLAG_APPEND;
		if (di_flags & XFS_DIFLAG_SYNC)
			flags |= XFS_XFLAG_SYNC;
		if (di_flags & XFS_DIFLAG_NOATIME)
			flags |= XFS_XFLAG_NOATIME;
		if (di_flags & XFS_DIFLAG_NODUMP)
			flags |= XFS_XFLAG_NODUMP;
		if (di_flags & XFS_DIFLAG_RTINHERIT)
			flags |= XFS_XFLAG_RTINHERIT;
		if (di_flags & XFS_DIFLAG_PROJINHERIT)
			flags |= XFS_XFLAG_PROJINHERIT;
		if (di_flags & XFS_DIFLAG_NOSYMLINKS)
			flags |= XFS_XFLAG_NOSYMLINKS;
		if (di_flags & XFS_DIFLAG_EXTSIZE)
			flags |= XFS_XFLAG_EXTSIZE;
		if (di_flags & XFS_DIFLAG_EXTSZINHERIT)
			flags |= XFS_XFLAG_EXTSZINHERIT;
		if (di_flags & XFS_DIFLAG_NODEFRAG)
			flags |= XFS_XFLAG_NODEFRAG;
		if (di_flags & XFS_DIFLAG_FILESTREAM)
			flags |= XFS_XFLAG_FILESTREAM;
	}

	return flags;
}

uint
xfs_ip2xflags(
	xfs_inode_t		*ip)
{
	xfs_icdinode_t		*dic = &ip->i_d;

	return _xfs_dic2xflags(dic->di_flags) |
				(XFS_IFORK_Q(ip) ? XFS_XFLAG_HASATTR : 0);
}

uint
xfs_dic2xflags(
	xfs_dinode_t		*dip)
{
	return _xfs_dic2xflags(be16_to_cpu(dip->di_flags)) |
				(XFS_DFORK_Q(dip) ? XFS_XFLAG_HASATTR : 0);
}

/*
 * Lookups up an inode from "name". If ci_name is not NULL, then a CI match
 * is allowed, otherwise it has to be an exact match. If a CI match is found,
 * ci_name->name will point to a the actual name (caller must free) or
 * will be set to NULL if an exact match is found.
 */
int
xfs_lookup(
	xfs_inode_t		*dp,
	struct xfs_name		*name,
	xfs_inode_t		**ipp,
	struct xfs_name		*ci_name)
{
	xfs_ino_t		inum;
	int			error;
	uint			lock_mode;

	trace_xfs_lookup(dp, name);

	if (XFS_FORCED_SHUTDOWN(dp->i_mount))
		return -EIO;

	lock_mode = xfs_ilock_data_map_shared(dp);
	error = xfs_dir_lookup(NULL, dp, name, &inum, ci_name);
	xfs_iunlock(dp, lock_mode);

	if (error)
		goto out;

	error = xfs_iget(dp->i_mount, NULL, inum, 0, 0, ipp);
	if (error)
		goto out_free_name;

	return 0;

out_free_name:
	if (ci_name)
		kmem_free(ci_name->name);
out:
	*ipp = NULL;
	return error;
}

/*
 * Allocate an inode on disk and return a copy of its in-core version.
 * The in-core inode is locked exclusively.  Set mode, nlink, and rdev
 * appropriately within the inode.  The uid and gid for the inode are
 * set according to the contents of the given cred structure.
 *
 * Use xfs_dialloc() to allocate the on-disk inode. If xfs_dialloc()
 * has a free inode available, call xfs_iget() to obtain the in-core
 * version of the allocated inode.  Finally, fill in the inode and
 * log its initial contents.  In this case, ialloc_context would be
 * set to NULL.
 *
 * If xfs_dialloc() does not have an available inode, it will replenish
 * its supply by doing an allocation. Since we can only do one
 * allocation within a transaction without deadlocks, we must commit
 * the current transaction before returning the inode itself.
 * In this case, therefore, we will set ialloc_context and return.
 * The caller should then commit the current transaction, start a new
 * transaction, and call xfs_ialloc() again to actually get the inode.
 *
 * To ensure that some other process does not grab the inode that
 * was allocated during the first call to xfs_ialloc(), this routine
 * also returns the [locked] bp pointing to the head of the freelist
 * as ialloc_context.  The caller should hold this buffer across
 * the commit and pass it back into this routine on the second call.
 *
 * If we are allocating quota inodes, we do not have a parent inode
 * to attach to or associate with (i.e. pip == NULL) because they
 * are not linked into the directory structure - they are attached
 * directly to the superblock - and so have no parent.
 */
int
xfs_ialloc(
	xfs_trans_t	*tp,
	xfs_inode_t	*pip,
	umode_t		mode,
	xfs_nlink_t	nlink,
	xfs_dev_t	rdev,
	prid_t		prid,
	int		okalloc,
	xfs_buf_t	**ialloc_context,
	xfs_inode_t	**ipp)
{
	struct xfs_mount *mp = tp->t_mountp;
	xfs_ino_t	ino;
	xfs_inode_t	*ip;
	uint		flags;
	int		error;
	struct timespec	tv;

	/*
	 * Call the space management code to pick
	 * the on-disk inode to be allocated.
	 */
	error = xfs_dialloc(tp, pip ? pip->i_ino : 0, mode, okalloc,
			    ialloc_context, &ino);
	if (error)
		return error;
	if (*ialloc_context || ino == NULLFSINO) {
		*ipp = NULL;
		return 0;
	}
	ASSERT(*ialloc_context == NULL);

	/*
	 * Get the in-core inode with the lock held exclusively.
	 * This is because we're setting fields here we need
	 * to prevent others from looking at until we're done.
	 */
	error = xfs_iget(mp, tp, ino, XFS_IGET_CREATE,
			 XFS_ILOCK_EXCL, &ip);
	if (error)
		return error;
	ASSERT(ip != NULL);

	/*
	 * We always convert v1 inodes to v2 now - we only support filesystems
	 * with >= v2 inode capability, so there is no reason for ever leaving
	 * an inode in v1 format.
	 */
	if (ip->i_d.di_version == 1)
		ip->i_d.di_version = 2;

	ip->i_d.di_mode = mode;
	ip->i_d.di_onlink = 0;
	ip->i_d.di_nlink = nlink;
	ASSERT(ip->i_d.di_nlink == nlink);
	ip->i_d.di_uid = xfs_kuid_to_uid(current_fsuid());
	ip->i_d.di_gid = xfs_kgid_to_gid(current_fsgid());
	xfs_set_projid(ip, prid);
	memset(&(ip->i_d.di_pad[0]), 0, sizeof(ip->i_d.di_pad));

	if (pip && XFS_INHERIT_GID(pip)) {
		ip->i_d.di_gid = pip->i_d.di_gid;
		if ((pip->i_d.di_mode & S_ISGID) && S_ISDIR(mode)) {
			ip->i_d.di_mode |= S_ISGID;
		}
	}

	/*
	 * If the group ID of the new file does not match the effective group
	 * ID or one of the supplementary group IDs, the S_ISGID bit is cleared
	 * (and only if the irix_sgid_inherit compatibility variable is set).
	 */
	if ((irix_sgid_inherit) &&
	    (ip->i_d.di_mode & S_ISGID) &&
	    (!in_group_p(xfs_gid_to_kgid(ip->i_d.di_gid)))) {
		ip->i_d.di_mode &= ~S_ISGID;
	}

	ip->i_d.di_size = 0;
	ip->i_d.di_nextents = 0;
	ASSERT(ip->i_d.di_nblocks == 0);

	tv = current_fs_time(mp->m_super);
	ip->i_d.di_mtime.t_sec = (__int32_t)tv.tv_sec;
	ip->i_d.di_mtime.t_nsec = (__int32_t)tv.tv_nsec;
	ip->i_d.di_atime = ip->i_d.di_mtime;
	ip->i_d.di_ctime = ip->i_d.di_mtime;

	/*
	 * di_gen will have been taken care of in xfs_iread.
	 */
	ip->i_d.di_extsize = 0;
	ip->i_d.di_dmevmask = 0;
	ip->i_d.di_dmstate = 0;
	ip->i_d.di_flags = 0;

	if (ip->i_d.di_version == 3) {
		ASSERT(ip->i_d.di_ino == ino);
		ASSERT(uuid_equal(&ip->i_d.di_uuid, &mp->m_sb.sb_uuid));
		ip->i_d.di_crc = 0;
		ip->i_d.di_changecount = 1;
		ip->i_d.di_lsn = 0;
		ip->i_d.di_flags2 = 0;
		memset(&(ip->i_d.di_pad2[0]), 0, sizeof(ip->i_d.di_pad2));
		ip->i_d.di_crtime = ip->i_d.di_mtime;
	}


	flags = XFS_ILOG_CORE;
	switch (mode & S_IFMT) {
	case S_IFIFO:
	case S_IFCHR:
	case S_IFBLK:
	case S_IFSOCK:
		ip->i_d.di_format = XFS_DINODE_FMT_DEV;
		ip->i_df.if_u2.if_rdev = rdev;
		ip->i_df.if_flags = 0;
		flags |= XFS_ILOG_DEV;
		break;
	case S_IFREG:
	case S_IFDIR:
		if (pip && (pip->i_d.di_flags & XFS_DIFLAG_ANY)) {
			uint	di_flags = 0;

			if (S_ISDIR(mode)) {
				if (pip->i_d.di_flags & XFS_DIFLAG_RTINHERIT)
					di_flags |= XFS_DIFLAG_RTINHERIT;
				if (pip->i_d.di_flags & XFS_DIFLAG_EXTSZINHERIT) {
					di_flags |= XFS_DIFLAG_EXTSZINHERIT;
					ip->i_d.di_extsize = pip->i_d.di_extsize;
				}
				if (pip->i_d.di_flags & XFS_DIFLAG_PROJINHERIT)
					di_flags |= XFS_DIFLAG_PROJINHERIT;
			} else if (S_ISREG(mode)) {
				if (pip->i_d.di_flags & XFS_DIFLAG_RTINHERIT)
					di_flags |= XFS_DIFLAG_REALTIME;
				if (pip->i_d.di_flags & XFS_DIFLAG_EXTSZINHERIT) {
					di_flags |= XFS_DIFLAG_EXTSIZE;
					ip->i_d.di_extsize = pip->i_d.di_extsize;
				}
			}
			if ((pip->i_d.di_flags & XFS_DIFLAG_NOATIME) &&
			    xfs_inherit_noatime)
				di_flags |= XFS_DIFLAG_NOATIME;
			if ((pip->i_d.di_flags & XFS_DIFLAG_NODUMP) &&
			    xfs_inherit_nodump)
				di_flags |= XFS_DIFLAG_NODUMP;
			if ((pip->i_d.di_flags & XFS_DIFLAG_SYNC) &&
			    xfs_inherit_sync)
				di_flags |= XFS_DIFLAG_SYNC;
			if ((pip->i_d.di_flags & XFS_DIFLAG_NOSYMLINKS) &&
			    xfs_inherit_nosymlinks)
				di_flags |= XFS_DIFLAG_NOSYMLINKS;
			if ((pip->i_d.di_flags & XFS_DIFLAG_NODEFRAG) &&
			    xfs_inherit_nodefrag)
				di_flags |= XFS_DIFLAG_NODEFRAG;
			if (pip->i_d.di_flags & XFS_DIFLAG_FILESTREAM)
				di_flags |= XFS_DIFLAG_FILESTREAM;
			ip->i_d.di_flags |= di_flags;
		}
		/* FALLTHROUGH */
	case S_IFLNK:
		ip->i_d.di_format = XFS_DINODE_FMT_EXTENTS;
		ip->i_df.if_flags = XFS_IFEXTENTS;
		ip->i_df.if_bytes = ip->i_df.if_real_bytes = 0;
		ip->i_df.if_u1.if_extents = NULL;
		break;
	default:
		ASSERT(0);
	}
	/*
	 * Attribute fork settings for new inode.
	 */
	ip->i_d.di_aformat = XFS_DINODE_FMT_EXTENTS;
	ip->i_d.di_anextents = 0;

	/*
	 * Log the new values stuffed into the inode.
	 */
	xfs_trans_ijoin(tp, ip, XFS_ILOCK_EXCL);
	xfs_trans_log_inode(tp, ip, flags);

	/* now that we have an i_mode we can setup inode ops and unlock */
	xfs_setup_inode(ip);

	*ipp = ip;
	return 0;
}

/*
 * Allocates a new inode from disk and return a pointer to the
 * incore copy. This routine will internally commit the current
 * transaction and allocate a new one if the Space Manager needed
 * to do an allocation to replenish the inode free-list.
 *
 * This routine is designed to be called from xfs_create and
 * xfs_create_dir.
 *
 */
int
xfs_dir_ialloc(
	xfs_trans_t	**tpp,		/* input: current transaction;
					   output: may be a new transaction. */
	xfs_inode_t	*dp,		/* directory within whose allocate
					   the inode. */
	umode_t		mode,
	xfs_nlink_t	nlink,
	xfs_dev_t	rdev,
	prid_t		prid,		/* project id */
	int		okalloc,	/* ok to allocate new space */
	xfs_inode_t	**ipp,		/* pointer to inode; it will be
					   locked. */
	int		*committed)

{
	xfs_trans_t	*tp;
	xfs_trans_t	*ntp;
	xfs_inode_t	*ip;
	xfs_buf_t	*ialloc_context = NULL;
	int		code;
	void		*dqinfo;
	uint		tflags;

	tp = *tpp;
	ASSERT(tp->t_flags & XFS_TRANS_PERM_LOG_RES);

	/*
	 * xfs_ialloc will return a pointer to an incore inode if
	 * the Space Manager has an available inode on the free
	 * list. Otherwise, it will do an allocation and replenish
	 * the freelist.  Since we can only do one allocation per
	 * transaction without deadlocks, we will need to commit the
	 * current transaction and start a new one.  We will then
	 * need to call xfs_ialloc again to get the inode.
	 *
	 * If xfs_ialloc did an allocation to replenish the freelist,
	 * it returns the bp containing the head of the freelist as
	 * ialloc_context. We will hold a lock on it across the
	 * transaction commit so that no other process can steal
	 * the inode(s) that we've just allocated.
	 */
	code = xfs_ialloc(tp, dp, mode, nlink, rdev, prid, okalloc,
			  &ialloc_context, &ip);

	/*
	 * Return an error if we were unable to allocate a new inode.
	 * This should only happen if we run out of space on disk or
	 * encounter a disk error.
	 */
	if (code) {
		*ipp = NULL;
		return code;
	}
	if (!ialloc_context && !ip) {
		*ipp = NULL;
		return -ENOSPC;
	}

	/*
	 * If the AGI buffer is non-NULL, then we were unable to get an
	 * inode in one operation.  We need to commit the current
	 * transaction and call xfs_ialloc() again.  It is guaranteed
	 * to succeed the second time.
	 */
	if (ialloc_context) {
		struct xfs_trans_res tres;

		/*
		 * Normally, xfs_trans_commit releases all the locks.
		 * We call bhold to hang on to the ialloc_context across
		 * the commit.  Holding this buffer prevents any other
		 * processes from doing any allocations in this
		 * allocation group.
		 */
		xfs_trans_bhold(tp, ialloc_context);
		/*
		 * Save the log reservation so we can use
		 * them in the next transaction.
		 */
		tres.tr_logres = xfs_trans_get_log_res(tp);
		tres.tr_logcount = xfs_trans_get_log_count(tp);

		/*
		 * We want the quota changes to be associated with the next
		 * transaction, NOT this one. So, detach the dqinfo from this
		 * and attach it to the next transaction.
		 */
		dqinfo = NULL;
		tflags = 0;
		if (tp->t_dqinfo) {
			dqinfo = (void *)tp->t_dqinfo;
			tp->t_dqinfo = NULL;
			tflags = tp->t_flags & XFS_TRANS_DQ_DIRTY;
			tp->t_flags &= ~(XFS_TRANS_DQ_DIRTY);
		}

		ntp = xfs_trans_dup(tp);
		code = xfs_trans_commit(tp, 0);
		tp = ntp;
		if (committed != NULL) {
			*committed = 1;
		}
		/*
		 * If we get an error during the commit processing,
		 * release the buffer that is still held and return
		 * to the caller.
		 */
		if (code) {
			xfs_buf_relse(ialloc_context);
			if (dqinfo) {
				tp->t_dqinfo = dqinfo;
				xfs_trans_free_dqinfo(tp);
			}
			*tpp = ntp;
			*ipp = NULL;
			return code;
		}

		/*
		 * transaction commit worked ok so we can drop the extra ticket
		 * reference that we gained in xfs_trans_dup()
		 */
		xfs_log_ticket_put(tp->t_ticket);
		tres.tr_logflags = XFS_TRANS_PERM_LOG_RES;
		code = xfs_trans_reserve(tp, &tres, 0, 0);

		/*
		 * Re-attach the quota info that we detached from prev trx.
		 */
		if (dqinfo) {
			tp->t_dqinfo = dqinfo;
			tp->t_flags |= tflags;
		}

		if (code) {
			xfs_buf_relse(ialloc_context);
			*tpp = ntp;
			*ipp = NULL;
			return code;
		}
		xfs_trans_bjoin(tp, ialloc_context);

		/*
		 * Call ialloc again. Since we've locked out all
		 * other allocations in this allocation group,
		 * this call should always succeed.
		 */
		code = xfs_ialloc(tp, dp, mode, nlink, rdev, prid,
				  okalloc, &ialloc_context, &ip);

		/*
		 * If we get an error at this point, return to the caller
		 * so that the current transaction can be aborted.
		 */
		if (code) {
			*tpp = tp;
			*ipp = NULL;
			return code;
		}
		ASSERT(!ialloc_context && ip);

	} else {
		if (committed != NULL)
			*committed = 0;
	}

	*ipp = ip;
	*tpp = tp;

	return 0;
}

/*
 * Decrement the link count on an inode & log the change.
 * If this causes the link count to go to zero, initiate the
 * logging activity required to truncate a file.
 */
int				/* error */
xfs_droplink(
	xfs_trans_t *tp,
	xfs_inode_t *ip)
{
	int	error;

	xfs_trans_ichgtime(tp, ip, XFS_ICHGTIME_CHG);

	ASSERT (ip->i_d.di_nlink > 0);
	ip->i_d.di_nlink--;
	drop_nlink(VFS_I(ip));
	xfs_trans_log_inode(tp, ip, XFS_ILOG_CORE);

	error = 0;
	if (ip->i_d.di_nlink == 0) {
		/*
		 * We're dropping the last link to this file.
		 * Move the on-disk inode to the AGI unlinked list.
		 * From xfs_inactive() we will pull the inode from
		 * the list and free it.
		 */
		error = xfs_iunlink(tp, ip);
	}
	return error;
}

/*
 * Increment the link count on an inode & log the change.
 */
int
xfs_bumplink(
	xfs_trans_t *tp,
	xfs_inode_t *ip)
{
	xfs_trans_ichgtime(tp, ip, XFS_ICHGTIME_CHG);

	ASSERT(ip->i_d.di_version > 1);
	ASSERT(ip->i_d.di_nlink > 0 || (VFS_I(ip)->i_state & I_LINKABLE));
	ip->i_d.di_nlink++;
	inc_nlink(VFS_I(ip));
	xfs_trans_log_inode(tp, ip, XFS_ILOG_CORE);
	return 0;
}

int
xfs_create(
	xfs_inode_t		*dp,
	struct xfs_name		*name,
	umode_t			mode,
	xfs_dev_t		rdev,
	xfs_inode_t		**ipp)
{
	int			is_dir = S_ISDIR(mode);
	struct xfs_mount	*mp = dp->i_mount;
	struct xfs_inode	*ip = NULL;
	struct xfs_trans	*tp = NULL;
	int			error;
	xfs_bmap_free_t		free_list;
	xfs_fsblock_t		first_block;
	bool                    unlock_dp_on_error = false;
	uint			cancel_flags;
	int			committed;
	prid_t			prid;
	struct xfs_dquot	*udqp = NULL;
	struct xfs_dquot	*gdqp = NULL;
	struct xfs_dquot	*pdqp = NULL;
	struct xfs_trans_res	*tres;
	uint			resblks;

	trace_xfs_create(dp, name);

	if (XFS_FORCED_SHUTDOWN(mp))
		return -EIO;

	prid = xfs_get_initial_prid(dp);

	/*
	 * Make sure that we have allocated dquot(s) on disk.
	 */
	error = xfs_qm_vop_dqalloc(dp, xfs_kuid_to_uid(current_fsuid()),
					xfs_kgid_to_gid(current_fsgid()), prid,
					XFS_QMOPT_QUOTALL | XFS_QMOPT_INHERIT,
					&udqp, &gdqp, &pdqp);
	if (error)
		return error;

	if (is_dir) {
		rdev = 0;
		resblks = XFS_MKDIR_SPACE_RES(mp, name->len);
		tres = &M_RES(mp)->tr_mkdir;
		tp = xfs_trans_alloc(mp, XFS_TRANS_MKDIR);
	} else {
		resblks = XFS_CREATE_SPACE_RES(mp, name->len);
		tres = &M_RES(mp)->tr_create;
		tp = xfs_trans_alloc(mp, XFS_TRANS_CREATE);
	}

	cancel_flags = XFS_TRANS_RELEASE_LOG_RES;

	/*
	 * Initially assume that the file does not exist and
	 * reserve the resources for that case.  If that is not
	 * the case we'll drop the one we have and get a more
	 * appropriate transaction later.
	 */
	error = xfs_trans_reserve(tp, tres, resblks, 0);
	if (error == -ENOSPC) {
		/* flush outstanding delalloc blocks and retry */
		xfs_flush_inodes(mp);
		error = xfs_trans_reserve(tp, tres, resblks, 0);
	}
	if (error == -ENOSPC) {
		/* No space at all so try a "no-allocation" reservation */
		resblks = 0;
		error = xfs_trans_reserve(tp, tres, 0, 0);
	}
	if (error) {
		cancel_flags = 0;
		goto out_trans_cancel;
	}

	xfs_ilock(dp, XFS_ILOCK_EXCL | XFS_ILOCK_PARENT);
	unlock_dp_on_error = true;

	xfs_bmap_init(&free_list, &first_block);

	/*
	 * Reserve disk quota and the inode.
	 */
	error = xfs_trans_reserve_quota(tp, mp, udqp, gdqp,
						pdqp, resblks, 1, 0);
	if (error)
		goto out_trans_cancel;

	if (!resblks) {
		error = xfs_dir_canenter(tp, dp, name);
		if (error)
			goto out_trans_cancel;
	}

	/*
	 * A newly created regular or special file just has one directory
	 * entry pointing to them, but a directory also the "." entry
	 * pointing to itself.
	 */
	error = xfs_dir_ialloc(&tp, dp, mode, is_dir ? 2 : 1, rdev,
			       prid, resblks > 0, &ip, &committed);
	if (error) {
		if (error == -ENOSPC)
			goto out_trans_cancel;
		goto out_trans_abort;
	}

	/*
	 * Now we join the directory inode to the transaction.  We do not do it
	 * earlier because xfs_dir_ialloc might commit the previous transaction
	 * (and release all the locks).  An error from here on will result in
	 * the transaction cancel unlocking dp so don't do it explicitly in the
	 * error path.
	 */
	xfs_trans_ijoin(tp, dp, XFS_ILOCK_EXCL);
	unlock_dp_on_error = false;

	error = xfs_dir_createname(tp, dp, name, ip->i_ino,
					&first_block, &free_list, resblks ?
					resblks - XFS_IALLOC_SPACE_RES(mp) : 0);
	if (error) {
		ASSERT(error != -ENOSPC);
		goto out_trans_abort;
	}
	xfs_trans_ichgtime(tp, dp, XFS_ICHGTIME_MOD | XFS_ICHGTIME_CHG);
	xfs_trans_log_inode(tp, dp, XFS_ILOG_CORE);

	if (is_dir) {
		error = xfs_dir_init(tp, ip, dp);
		if (error)
			goto out_bmap_cancel;

		error = xfs_bumplink(tp, dp);
		if (error)
			goto out_bmap_cancel;
	}

	/*
	 * If this is a synchronous mount, make sure that the
	 * create transaction goes to disk before returning to
	 * the user.
	 */
	if (mp->m_flags & (XFS_MOUNT_WSYNC|XFS_MOUNT_DIRSYNC))
		xfs_trans_set_sync(tp);

	/*
	 * Attach the dquot(s) to the inodes and modify them incore.
	 * These ids of the inode couldn't have changed since the new
	 * inode has been locked ever since it was created.
	 */
	xfs_qm_vop_create_dqattach(tp, ip, udqp, gdqp, pdqp);

	error = xfs_bmap_finish(&tp, &free_list, &committed);
	if (error)
		goto out_bmap_cancel;

	error = xfs_trans_commit(tp, XFS_TRANS_RELEASE_LOG_RES);
	if (error)
		goto out_release_inode;

	xfs_qm_dqrele(udqp);
	xfs_qm_dqrele(gdqp);
	xfs_qm_dqrele(pdqp);

	*ipp = ip;
	return 0;

 out_bmap_cancel:
	xfs_bmap_cancel(&free_list);
 out_trans_abort:
	cancel_flags |= XFS_TRANS_ABORT;
 out_trans_cancel:
	xfs_trans_cancel(tp, cancel_flags);
 out_release_inode:
	/*
	 * Wait until after the current transaction is aborted to
	 * release the inode.  This prevents recursive transactions
	 * and deadlocks from xfs_inactive.
	 */
	if (ip)
		IRELE(ip);

	xfs_qm_dqrele(udqp);
	xfs_qm_dqrele(gdqp);
	xfs_qm_dqrele(pdqp);

	if (unlock_dp_on_error)
		xfs_iunlock(dp, XFS_ILOCK_EXCL);
	return error;
}

int
xfs_create_tmpfile(
	struct xfs_inode	*dp,
	struct dentry		*dentry,
	umode_t			mode,
	struct xfs_inode	**ipp)
{
	struct xfs_mount	*mp = dp->i_mount;
	struct xfs_inode	*ip = NULL;
	struct xfs_trans	*tp = NULL;
	int			error;
	uint			cancel_flags = XFS_TRANS_RELEASE_LOG_RES;
	prid_t                  prid;
	struct xfs_dquot	*udqp = NULL;
	struct xfs_dquot	*gdqp = NULL;
	struct xfs_dquot	*pdqp = NULL;
	struct xfs_trans_res	*tres;
	uint			resblks;

	if (XFS_FORCED_SHUTDOWN(mp))
		return -EIO;

	prid = xfs_get_initial_prid(dp);

	/*
	 * Make sure that we have allocated dquot(s) on disk.
	 */
	error = xfs_qm_vop_dqalloc(dp, xfs_kuid_to_uid(current_fsuid()),
				xfs_kgid_to_gid(current_fsgid()), prid,
				XFS_QMOPT_QUOTALL | XFS_QMOPT_INHERIT,
				&udqp, &gdqp, &pdqp);
	if (error)
		return error;

	resblks = XFS_IALLOC_SPACE_RES(mp);
	tp = xfs_trans_alloc(mp, XFS_TRANS_CREATE_TMPFILE);

	tres = &M_RES(mp)->tr_create_tmpfile;
	error = xfs_trans_reserve(tp, tres, resblks, 0);
	if (error == -ENOSPC) {
		/* No space at all so try a "no-allocation" reservation */
		resblks = 0;
		error = xfs_trans_reserve(tp, tres, 0, 0);
	}
	if (error) {
		cancel_flags = 0;
		goto out_trans_cancel;
	}

	error = xfs_trans_reserve_quota(tp, mp, udqp, gdqp,
						pdqp, resblks, 1, 0);
	if (error)
		goto out_trans_cancel;

	error = xfs_dir_ialloc(&tp, dp, mode, 1, 0,
				prid, resblks > 0, &ip, NULL);
	if (error) {
		if (error == -ENOSPC)
			goto out_trans_cancel;
		goto out_trans_abort;
	}

	if (mp->m_flags & XFS_MOUNT_WSYNC)
		xfs_trans_set_sync(tp);

	/*
	 * Attach the dquot(s) to the inodes and modify them incore.
	 * These ids of the inode couldn't have changed since the new
	 * inode has been locked ever since it was created.
	 */
	xfs_qm_vop_create_dqattach(tp, ip, udqp, gdqp, pdqp);

	ip->i_d.di_nlink--;
	error = xfs_iunlink(tp, ip);
	if (error)
		goto out_trans_abort;

	error = xfs_trans_commit(tp, XFS_TRANS_RELEASE_LOG_RES);
	if (error)
		goto out_release_inode;

	xfs_qm_dqrele(udqp);
	xfs_qm_dqrele(gdqp);
	xfs_qm_dqrele(pdqp);

	*ipp = ip;
	return 0;

 out_trans_abort:
	cancel_flags |= XFS_TRANS_ABORT;
 out_trans_cancel:
	xfs_trans_cancel(tp, cancel_flags);
 out_release_inode:
	/*
	 * Wait until after the current transaction is aborted to
	 * release the inode.  This prevents recursive transactions
	 * and deadlocks from xfs_inactive.
	 */
	if (ip)
		IRELE(ip);

	xfs_qm_dqrele(udqp);
	xfs_qm_dqrele(gdqp);
	xfs_qm_dqrele(pdqp);

	return error;
}

int
xfs_link(
	xfs_inode_t		*tdp,
	xfs_inode_t		*sip,
	struct xfs_name		*target_name)
{
	xfs_mount_t		*mp = tdp->i_mount;
	xfs_trans_t		*tp;
	int			error;
	xfs_bmap_free_t         free_list;
	xfs_fsblock_t           first_block;
	int			cancel_flags;
	int			committed;
	int			resblks;

	trace_xfs_link(tdp, target_name);

	ASSERT(!S_ISDIR(sip->i_d.di_mode));

	if (XFS_FORCED_SHUTDOWN(mp))
		return -EIO;

	error = xfs_qm_dqattach(sip, 0);
	if (error)
		goto std_return;

	error = xfs_qm_dqattach(tdp, 0);
	if (error)
		goto std_return;

	tp = xfs_trans_alloc(mp, XFS_TRANS_LINK);
	cancel_flags = XFS_TRANS_RELEASE_LOG_RES;
	resblks = XFS_LINK_SPACE_RES(mp, target_name->len);
	error = xfs_trans_reserve(tp, &M_RES(mp)->tr_link, resblks, 0);
	if (error == -ENOSPC) {
		resblks = 0;
		error = xfs_trans_reserve(tp, &M_RES(mp)->tr_link, 0, 0);
	}
	if (error) {
		cancel_flags = 0;
		goto error_return;
	}

	xfs_lock_two_inodes(sip, tdp, XFS_ILOCK_EXCL);

	xfs_trans_ijoin(tp, sip, XFS_ILOCK_EXCL);
	xfs_trans_ijoin(tp, tdp, XFS_ILOCK_EXCL);

	/*
	 * If we are using project inheritance, we only allow hard link
	 * creation in our tree when the project IDs are the same; else
	 * the tree quota mechanism could be circumvented.
	 */
	if (unlikely((tdp->i_d.di_flags & XFS_DIFLAG_PROJINHERIT) &&
		     (xfs_get_projid(tdp) != xfs_get_projid(sip)))) {
		error = -EXDEV;
		goto error_return;
	}

	if (!resblks) {
		error = xfs_dir_canenter(tp, tdp, target_name);
		if (error)
			goto error_return;
	}

	xfs_bmap_init(&free_list, &first_block);

	if (sip->i_d.di_nlink == 0) {
		error = xfs_iunlink_remove(tp, sip);
		if (error)
			goto abort_return;
	}

	error = xfs_dir_createname(tp, tdp, target_name, sip->i_ino,
					&first_block, &free_list, resblks);
	if (error)
		goto abort_return;
	xfs_trans_ichgtime(tp, tdp, XFS_ICHGTIME_MOD | XFS_ICHGTIME_CHG);
	xfs_trans_log_inode(tp, tdp, XFS_ILOG_CORE);

	error = xfs_bumplink(tp, sip);
	if (error)
		goto abort_return;

	/*
	 * If this is a synchronous mount, make sure that the
	 * link transaction goes to disk before returning to
	 * the user.
	 */
	if (mp->m_flags & (XFS_MOUNT_WSYNC|XFS_MOUNT_DIRSYNC)) {
		xfs_trans_set_sync(tp);
	}

	error = xfs_bmap_finish (&tp, &free_list, &committed);
	if (error) {
		xfs_bmap_cancel(&free_list);
		goto abort_return;
	}

	return xfs_trans_commit(tp, XFS_TRANS_RELEASE_LOG_RES);

 abort_return:
	cancel_flags |= XFS_TRANS_ABORT;
 error_return:
	xfs_trans_cancel(tp, cancel_flags);
 std_return:
	return error;
}

/*
 * Free up the underlying blocks past new_size.  The new size must be smaller
 * than the current size.  This routine can be used both for the attribute and
 * data fork, and does not modify the inode size, which is left to the caller.
 *
 * The transaction passed to this routine must have made a permanent log
 * reservation of at least XFS_ITRUNCATE_LOG_RES.  This routine may commit the
 * given transaction and start new ones, so make sure everything involved in
 * the transaction is tidy before calling here.  Some transaction will be
 * returned to the caller to be committed.  The incoming transaction must
 * already include the inode, and both inode locks must be held exclusively.
 * The inode must also be "held" within the transaction.  On return the inode
 * will be "held" within the returned transaction.  This routine does NOT
 * require any disk space to be reserved for it within the transaction.
 *
 * If we get an error, we must return with the inode locked and linked into the
 * current transaction. This keeps things simple for the higher level code,
 * because it always knows that the inode is locked and held in the transaction
 * that returns to it whether errors occur or not.  We don't mark the inode
 * dirty on error so that transactions can be easily aborted if possible.
 */
int
xfs_itruncate_extents(
	struct xfs_trans	**tpp,
	struct xfs_inode	*ip,
	int			whichfork,
	xfs_fsize_t		new_size)
{
	struct xfs_mount	*mp = ip->i_mount;
	struct xfs_trans	*tp = *tpp;
	struct xfs_trans	*ntp;
	xfs_bmap_free_t		free_list;
	xfs_fsblock_t		first_block;
	xfs_fileoff_t		first_unmap_block;
	xfs_fileoff_t		last_block;
	xfs_filblks_t		unmap_len;
	int			committed;
	int			error = 0;
	int			done = 0;

	ASSERT(xfs_isilocked(ip, XFS_ILOCK_EXCL));
	ASSERT(!atomic_read(&VFS_I(ip)->i_count) ||
	       xfs_isilocked(ip, XFS_IOLOCK_EXCL));
	ASSERT(new_size <= XFS_ISIZE(ip));
	ASSERT(tp->t_flags & XFS_TRANS_PERM_LOG_RES);
	ASSERT(ip->i_itemp != NULL);
	ASSERT(ip->i_itemp->ili_lock_flags == 0);
	ASSERT(!XFS_NOT_DQATTACHED(mp, ip));

	trace_xfs_itruncate_extents_start(ip, new_size);

	/*
	 * Since it is possible for space to become allocated beyond
	 * the end of the file (in a crash where the space is allocated
	 * but the inode size is not yet updated), simply remove any
	 * blocks which show up between the new EOF and the maximum
	 * possible file size.  If the first block to be removed is
	 * beyond the maximum file size (ie it is the same as last_block),
	 * then there is nothing to do.
	 */
	first_unmap_block = XFS_B_TO_FSB(mp, (xfs_ufsize_t)new_size);
	last_block = XFS_B_TO_FSB(mp, mp->m_super->s_maxbytes);
	if (first_unmap_block == last_block)
		return 0;

	ASSERT(first_unmap_block < last_block);
	unmap_len = last_block - first_unmap_block + 1;
	while (!done) {
		xfs_bmap_init(&free_list, &first_block);
		error = xfs_bunmapi(tp, ip,
				    first_unmap_block, unmap_len,
				    xfs_bmapi_aflag(whichfork),
				    XFS_ITRUNC_MAX_EXTENTS,
				    &first_block, &free_list,
				    &done);
		if (error)
			goto out_bmap_cancel;

		/*
		 * Duplicate the transaction that has the permanent
		 * reservation and commit the old transaction.
		 */
		error = xfs_bmap_finish(&tp, &free_list, &committed);
		if (committed)
			xfs_trans_ijoin(tp, ip, 0);
		if (error)
			goto out_bmap_cancel;

		if (committed) {
			/*
			 * Mark the inode dirty so it will be logged and
			 * moved forward in the log as part of every commit.
			 */
			xfs_trans_log_inode(tp, ip, XFS_ILOG_CORE);
		}

		ntp = xfs_trans_dup(tp);
		error = xfs_trans_commit(tp, 0);
		tp = ntp;

		xfs_trans_ijoin(tp, ip, 0);

		if (error)
			goto out;

		/*
		 * Transaction commit worked ok so we can drop the extra ticket
		 * reference that we gained in xfs_trans_dup()
		 */
		xfs_log_ticket_put(tp->t_ticket);
		error = xfs_trans_reserve(tp, &M_RES(mp)->tr_itruncate, 0, 0);
		if (error)
			goto out;
	}

	/*
	 * Always re-log the inode so that our permanent transaction can keep
	 * on rolling it forward in the log.
	 */
	xfs_trans_log_inode(tp, ip, XFS_ILOG_CORE);

	trace_xfs_itruncate_extents_end(ip, new_size);

out:
	*tpp = tp;
	return error;
out_bmap_cancel:
	/*
	 * If the bunmapi call encounters an error, return to the caller where
	 * the transaction can be properly aborted.  We just need to make sure
	 * we're not holding any resources that we were not when we came in.
	 */
	xfs_bmap_cancel(&free_list);
	goto out;
}

int
xfs_release(
	xfs_inode_t	*ip)
{
	xfs_mount_t	*mp = ip->i_mount;
	int		error;

	if (!S_ISREG(ip->i_d.di_mode) || (ip->i_d.di_mode == 0))
		return 0;

	/* If this is a read-only mount, don't do this (would generate I/O) */
	if (mp->m_flags & XFS_MOUNT_RDONLY)
		return 0;

	if (!XFS_FORCED_SHUTDOWN(mp)) {
		int truncated;

		/*
		 * If we previously truncated this file and removed old data
		 * in the process, we want to initiate "early" writeout on
		 * the last close.  This is an attempt to combat the notorious
		 * NULL files problem which is particularly noticeable from a
		 * truncate down, buffered (re-)write (delalloc), followed by
		 * a crash.  What we are effectively doing here is
		 * significantly reducing the time window where we'd otherwise
		 * be exposed to that problem.
		 */
		truncated = xfs_iflags_test_and_clear(ip, XFS_ITRUNCATED);
		if (truncated) {
			xfs_iflags_clear(ip, XFS_IDIRTY_RELEASE);
			if (ip->i_delayed_blks > 0) {
				error = filemap_flush(VFS_I(ip)->i_mapping);
				if (error)
					return error;
			}
		}
	}

	if (ip->i_d.di_nlink == 0)
		return 0;

	if (xfs_can_free_eofblocks(ip, false)) {

		/*
		 * If we can't get the iolock just skip truncating the blocks
		 * past EOF because we could deadlock with the mmap_sem
		 * otherwise.  We'll get another chance to drop them once the
		 * last reference to the inode is dropped, so we'll never leak
		 * blocks permanently.
		 *
		 * Further, check if the inode is being opened, written and
		 * closed frequently and we have delayed allocation blocks
		 * outstanding (e.g. streaming writes from the NFS server),
		 * truncating the blocks past EOF will cause fragmentation to
		 * occur.
		 *
		 * In this case don't do the truncation, either, but we have to
		 * be careful how we detect this case. Blocks beyond EOF show
		 * up as i_delayed_blks even when the inode is clean, so we
		 * need to truncate them away first before checking for a dirty
		 * release. Hence on the first dirty close we will still remove
		 * the speculative allocation, but after that we will leave it
		 * in place.
		 */
		if (xfs_iflags_test(ip, XFS_IDIRTY_RELEASE))
			return 0;

		error = xfs_free_eofblocks(mp, ip, true);
		if (error && error != -EAGAIN)
			return error;

		/* delalloc blocks after truncation means it really is dirty */
		if (ip->i_delayed_blks)
			xfs_iflags_set(ip, XFS_IDIRTY_RELEASE);
	}
	return 0;
}

/*
 * xfs_inactive_truncate
 *
 * Called to perform a truncate when an inode becomes unlinked.
 */
STATIC int
xfs_inactive_truncate(
	struct xfs_inode *ip)
{
	struct xfs_mount	*mp = ip->i_mount;
	struct xfs_trans	*tp;
	int			error;

	tp = xfs_trans_alloc(mp, XFS_TRANS_INACTIVE);
	error = xfs_trans_reserve(tp, &M_RES(mp)->tr_itruncate, 0, 0);
	if (error) {
		ASSERT(XFS_FORCED_SHUTDOWN(mp));
		xfs_trans_cancel(tp, 0);
		return error;
	}

	xfs_ilock(ip, XFS_ILOCK_EXCL);
	xfs_trans_ijoin(tp, ip, 0);

	/*
	 * Log the inode size first to prevent stale data exposure in the event
	 * of a system crash before the truncate completes. See the related
	 * comment in xfs_setattr_size() for details.
	 */
	ip->i_d.di_size = 0;
	xfs_trans_log_inode(tp, ip, XFS_ILOG_CORE);

	error = xfs_itruncate_extents(&tp, ip, XFS_DATA_FORK, 0);
	if (error)
		goto error_trans_cancel;

	ASSERT(ip->i_d.di_nextents == 0);

	error = xfs_trans_commit(tp, XFS_TRANS_RELEASE_LOG_RES);
	if (error)
		goto error_unlock;

	xfs_iunlock(ip, XFS_ILOCK_EXCL);
	return 0;

error_trans_cancel:
	xfs_trans_cancel(tp, XFS_TRANS_RELEASE_LOG_RES | XFS_TRANS_ABORT);
error_unlock:
	xfs_iunlock(ip, XFS_ILOCK_EXCL);
	return error;
}

/*
 * xfs_inactive_ifree()
 *
 * Perform the inode free when an inode is unlinked.
 */
STATIC int
xfs_inactive_ifree(
	struct xfs_inode *ip)
{
	xfs_bmap_free_t		free_list;
	xfs_fsblock_t		first_block;
	int			committed;
	struct xfs_mount	*mp = ip->i_mount;
	struct xfs_trans	*tp;
	int			error;

	tp = xfs_trans_alloc(mp, XFS_TRANS_INACTIVE);

	/*
	 * The ifree transaction might need to allocate blocks for record
	 * insertion to the finobt. We don't want to fail here at ENOSPC, so
	 * allow ifree to dip into the reserved block pool if necessary.
	 *
	 * Freeing large sets of inodes generally means freeing inode chunks,
	 * directory and file data blocks, so this should be relatively safe.
	 * Only under severe circumstances should it be possible to free enough
	 * inodes to exhaust the reserve block pool via finobt expansion while
	 * at the same time not creating free space in the filesystem.
	 *
	 * Send a warning if the reservation does happen to fail, as the inode
	 * now remains allocated and sits on the unlinked list until the fs is
	 * repaired.
	 */
	tp->t_flags |= XFS_TRANS_RESERVE;
	error = xfs_trans_reserve(tp, &M_RES(mp)->tr_ifree,
				  XFS_IFREE_SPACE_RES(mp), 0);
	if (error) {
		if (error == -ENOSPC) {
			xfs_warn_ratelimited(mp,
			"Failed to remove inode(s) from unlinked list. "
			"Please free space, unmount and run xfs_repair.");
		} else {
			ASSERT(XFS_FORCED_SHUTDOWN(mp));
		}
		xfs_trans_cancel(tp, XFS_TRANS_RELEASE_LOG_RES);
		return error;
	}

	xfs_ilock(ip, XFS_ILOCK_EXCL);
	xfs_trans_ijoin(tp, ip, 0);

	xfs_bmap_init(&free_list, &first_block);
	error = xfs_ifree(tp, ip, &free_list);
	if (error) {
		/*
		 * If we fail to free the inode, shut down.  The cancel
		 * might do that, we need to make sure.  Otherwise the
		 * inode might be lost for a long time or forever.
		 */
		if (!XFS_FORCED_SHUTDOWN(mp)) {
			xfs_notice(mp, "%s: xfs_ifree returned error %d",
				__func__, error);
			xfs_force_shutdown(mp, SHUTDOWN_META_IO_ERROR);
		}
		xfs_trans_cancel(tp, XFS_TRANS_RELEASE_LOG_RES|XFS_TRANS_ABORT);
		xfs_iunlock(ip, XFS_ILOCK_EXCL);
		return error;
	}

	/*
	 * Credit the quota account(s). The inode is gone.
	 */
	xfs_trans_mod_dquot_byino(tp, ip, XFS_TRANS_DQ_ICOUNT, -1);

	/*
	 * Just ignore errors at this point.  There is nothing we can
	 * do except to try to keep going. Make sure it's not a silent
	 * error.
	 */
	error = xfs_bmap_finish(&tp,  &free_list, &committed);
	if (error)
		xfs_notice(mp, "%s: xfs_bmap_finish returned error %d",
			__func__, error);
	error = xfs_trans_commit(tp, XFS_TRANS_RELEASE_LOG_RES);
	if (error)
		xfs_notice(mp, "%s: xfs_trans_commit returned error %d",
			__func__, error);

	xfs_iunlock(ip, XFS_ILOCK_EXCL);
	return 0;
}

/*
 * xfs_inactive
 *
 * This is called when the vnode reference count for the vnode
 * goes to zero.  If the file has been unlinked, then it must
 * now be truncated.  Also, we clear all of the read-ahead state
 * kept for the inode here since the file is now closed.
 */
void
xfs_inactive(
	xfs_inode_t	*ip)
{
	struct xfs_mount	*mp;
	int			error;
	int			truncate = 0;

	/*
	 * If the inode is already free, then there can be nothing
	 * to clean up here.
	 */
	if (ip->i_d.di_mode == 0) {
		ASSERT(ip->i_df.if_real_bytes == 0);
		ASSERT(ip->i_df.if_broot_bytes == 0);
		return;
	}

	mp = ip->i_mount;

	/* If this is a read-only mount, don't do this (would generate I/O) */
	if (mp->m_flags & XFS_MOUNT_RDONLY)
		return;

	if (ip->i_d.di_nlink != 0) {
		/*
		 * force is true because we are evicting an inode from the
		 * cache. Post-eof blocks must be freed, lest we end up with
		 * broken free space accounting.
		 */
		if (xfs_can_free_eofblocks(ip, true))
			xfs_free_eofblocks(mp, ip, false);

		return;
	}

	if (S_ISREG(ip->i_d.di_mode) &&
	    (ip->i_d.di_size != 0 || XFS_ISIZE(ip) != 0 ||
	     ip->i_d.di_nextents > 0 || ip->i_delayed_blks > 0))
		truncate = 1;

	error = xfs_qm_dqattach(ip, 0);
	if (error)
		return;

	if (S_ISLNK(ip->i_d.di_mode))
		error = xfs_inactive_symlink(ip);
	else if (truncate)
		error = xfs_inactive_truncate(ip);
	if (error)
		return;

	/*
	 * If there are attributes associated with the file then blow them away
	 * now.  The code calls a routine that recursively deconstructs the
	 * attribute fork.  We need to just commit the current transaction
	 * because we can't use it for xfs_attr_inactive().
	 */
	if (ip->i_d.di_anextents > 0) {
		ASSERT(ip->i_d.di_forkoff != 0);

		error = xfs_attr_inactive(ip);
		if (error)
			return;
	}

	if (ip->i_afp)
		xfs_idestroy_fork(ip, XFS_ATTR_FORK);

	ASSERT(ip->i_d.di_anextents == 0);

	/*
	 * Free the inode.
	 */
	error = xfs_inactive_ifree(ip);
	if (error)
		return;

	/*
	 * Release the dquots held by inode, if any.
	 */
	xfs_qm_dqdetach(ip);
}

/*
 * This is called when the inode's link count goes to 0.
 * We place the on-disk inode on a list in the AGI.  It
 * will be pulled from this list when the inode is freed.
 */
int
xfs_iunlink(
	xfs_trans_t	*tp,
	xfs_inode_t	*ip)
{
	xfs_mount_t	*mp;
	xfs_agi_t	*agi;
	xfs_dinode_t	*dip;
	xfs_buf_t	*agibp;
	xfs_buf_t	*ibp;
	xfs_agino_t	agino;
	short		bucket_index;
	int		offset;
	int		error;

	ASSERT(ip->i_d.di_nlink == 0);
	ASSERT(ip->i_d.di_mode != 0);

	mp = tp->t_mountp;

	/*
	 * Get the agi buffer first.  It ensures lock ordering
	 * on the list.
	 */
	error = xfs_read_agi(mp, tp, XFS_INO_TO_AGNO(mp, ip->i_ino), &agibp);
	if (error)
		return error;
	agi = XFS_BUF_TO_AGI(agibp);

	/*
	 * Get the index into the agi hash table for the
	 * list this inode will go on.
	 */
	agino = XFS_INO_TO_AGINO(mp, ip->i_ino);
	ASSERT(agino != 0);
	bucket_index = agino % XFS_AGI_UNLINKED_BUCKETS;
	ASSERT(agi->agi_unlinked[bucket_index]);
	ASSERT(be32_to_cpu(agi->agi_unlinked[bucket_index]) != agino);

	if (agi->agi_unlinked[bucket_index] != cpu_to_be32(NULLAGINO)) {
		/*
		 * There is already another inode in the bucket we need
		 * to add ourselves to.  Add us at the front of the list.
		 * Here we put the head pointer into our next pointer,
		 * and then we fall through to point the head at us.
		 */
		error = xfs_imap_to_bp(mp, tp, &ip->i_imap, &dip, &ibp,
				       0, 0);
		if (error)
			return error;

		ASSERT(dip->di_next_unlinked == cpu_to_be32(NULLAGINO));
		dip->di_next_unlinked = agi->agi_unlinked[bucket_index];
		offset = ip->i_imap.im_boffset +
			offsetof(xfs_dinode_t, di_next_unlinked);

		/* need to recalc the inode CRC if appropriate */
		xfs_dinode_calc_crc(mp, dip);

		xfs_trans_inode_buf(tp, ibp);
		xfs_trans_log_buf(tp, ibp, offset,
				  (offset + sizeof(xfs_agino_t) - 1));
		xfs_inobp_check(mp, ibp);
	}

	/*
	 * Point the bucket head pointer at the inode being inserted.
	 */
	ASSERT(agino != 0);
	agi->agi_unlinked[bucket_index] = cpu_to_be32(agino);
	offset = offsetof(xfs_agi_t, agi_unlinked) +
		(sizeof(xfs_agino_t) * bucket_index);
	xfs_trans_buf_set_type(tp, agibp, XFS_BLFT_AGI_BUF);
	xfs_trans_log_buf(tp, agibp, offset,
			  (offset + sizeof(xfs_agino_t) - 1));
	return 0;
}

/*
 * Pull the on-disk inode from the AGI unlinked list.
 */
STATIC int
xfs_iunlink_remove(
	xfs_trans_t	*tp,
	xfs_inode_t	*ip)
{
	xfs_ino_t	next_ino;
	xfs_mount_t	*mp;
	xfs_agi_t	*agi;
	xfs_dinode_t	*dip;
	xfs_buf_t	*agibp;
	xfs_buf_t	*ibp;
	xfs_agnumber_t	agno;
	xfs_agino_t	agino;
	xfs_agino_t	next_agino;
	xfs_buf_t	*last_ibp;
	xfs_dinode_t	*last_dip = NULL;
	short		bucket_index;
	int		offset, last_offset = 0;
	int		error;

	mp = tp->t_mountp;
	agno = XFS_INO_TO_AGNO(mp, ip->i_ino);

	/*
	 * Get the agi buffer first.  It ensures lock ordering
	 * on the list.
	 */
	error = xfs_read_agi(mp, tp, agno, &agibp);
	if (error)
		return error;

	agi = XFS_BUF_TO_AGI(agibp);

	/*
	 * Get the index into the agi hash table for the
	 * list this inode will go on.
	 */
	agino = XFS_INO_TO_AGINO(mp, ip->i_ino);
	ASSERT(agino != 0);
	bucket_index = agino % XFS_AGI_UNLINKED_BUCKETS;
	ASSERT(agi->agi_unlinked[bucket_index] != cpu_to_be32(NULLAGINO));
	ASSERT(agi->agi_unlinked[bucket_index]);

	if (be32_to_cpu(agi->agi_unlinked[bucket_index]) == agino) {
		/*
		 * We're at the head of the list.  Get the inode's on-disk
		 * buffer to see if there is anyone after us on the list.
		 * Only modify our next pointer if it is not already NULLAGINO.
		 * This saves us the overhead of dealing with the buffer when
		 * there is no need to change it.
		 */
		error = xfs_imap_to_bp(mp, tp, &ip->i_imap, &dip, &ibp,
				       0, 0);
		if (error) {
			xfs_warn(mp, "%s: xfs_imap_to_bp returned error %d.",
				__func__, error);
			return error;
		}
		next_agino = be32_to_cpu(dip->di_next_unlinked);
		ASSERT(next_agino != 0);
		if (next_agino != NULLAGINO) {
			dip->di_next_unlinked = cpu_to_be32(NULLAGINO);
			offset = ip->i_imap.im_boffset +
				offsetof(xfs_dinode_t, di_next_unlinked);

			/* need to recalc the inode CRC if appropriate */
			xfs_dinode_calc_crc(mp, dip);

			xfs_trans_inode_buf(tp, ibp);
			xfs_trans_log_buf(tp, ibp, offset,
					  (offset + sizeof(xfs_agino_t) - 1));
			xfs_inobp_check(mp, ibp);
		} else {
			xfs_trans_brelse(tp, ibp);
		}
		/*
		 * Point the bucket head pointer at the next inode.
		 */
		ASSERT(next_agino != 0);
		ASSERT(next_agino != agino);
		agi->agi_unlinked[bucket_index] = cpu_to_be32(next_agino);
		offset = offsetof(xfs_agi_t, agi_unlinked) +
			(sizeof(xfs_agino_t) * bucket_index);
		xfs_trans_buf_set_type(tp, agibp, XFS_BLFT_AGI_BUF);
		xfs_trans_log_buf(tp, agibp, offset,
				  (offset + sizeof(xfs_agino_t) - 1));
	} else {
		/*
		 * We need to search the list for the inode being freed.
		 */
		next_agino = be32_to_cpu(agi->agi_unlinked[bucket_index]);
		last_ibp = NULL;
		while (next_agino != agino) {
			struct xfs_imap	imap;

			if (last_ibp)
				xfs_trans_brelse(tp, last_ibp);

			imap.im_blkno = 0;
			next_ino = XFS_AGINO_TO_INO(mp, agno, next_agino);

			error = xfs_imap(mp, tp, next_ino, &imap, 0);
			if (error) {
				xfs_warn(mp,
	"%s: xfs_imap returned error %d.",
					 __func__, error);
				return error;
			}

			error = xfs_imap_to_bp(mp, tp, &imap, &last_dip,
					       &last_ibp, 0, 0);
			if (error) {
				xfs_warn(mp,
	"%s: xfs_imap_to_bp returned error %d.",
					__func__, error);
				return error;
			}

			last_offset = imap.im_boffset;
			next_agino = be32_to_cpu(last_dip->di_next_unlinked);
			ASSERT(next_agino != NULLAGINO);
			ASSERT(next_agino != 0);
		}

		/*
		 * Now last_ibp points to the buffer previous to us on the
		 * unlinked list.  Pull us from the list.
		 */
		error = xfs_imap_to_bp(mp, tp, &ip->i_imap, &dip, &ibp,
				       0, 0);
		if (error) {
			xfs_warn(mp, "%s: xfs_imap_to_bp(2) returned error %d.",
				__func__, error);
			return error;
		}
		next_agino = be32_to_cpu(dip->di_next_unlinked);
		ASSERT(next_agino != 0);
		ASSERT(next_agino != agino);
		if (next_agino != NULLAGINO) {
			dip->di_next_unlinked = cpu_to_be32(NULLAGINO);
			offset = ip->i_imap.im_boffset +
				offsetof(xfs_dinode_t, di_next_unlinked);

			/* need to recalc the inode CRC if appropriate */
			xfs_dinode_calc_crc(mp, dip);

			xfs_trans_inode_buf(tp, ibp);
			xfs_trans_log_buf(tp, ibp, offset,
					  (offset + sizeof(xfs_agino_t) - 1));
			xfs_inobp_check(mp, ibp);
		} else {
			xfs_trans_brelse(tp, ibp);
		}
		/*
		 * Point the previous inode on the list to the next inode.
		 */
		last_dip->di_next_unlinked = cpu_to_be32(next_agino);
		ASSERT(next_agino != 0);
		offset = last_offset + offsetof(xfs_dinode_t, di_next_unlinked);

		/* need to recalc the inode CRC if appropriate */
		xfs_dinode_calc_crc(mp, last_dip);

		xfs_trans_inode_buf(tp, last_ibp);
		xfs_trans_log_buf(tp, last_ibp, offset,
				  (offset + sizeof(xfs_agino_t) - 1));
		xfs_inobp_check(mp, last_ibp);
	}
	return 0;
}

/*
 * A big issue when freeing the inode cluster is that we _cannot_ skip any
 * inodes that are in memory - they all must be marked stale and attached to
 * the cluster buffer.
 */
STATIC int
xfs_ifree_cluster(
	xfs_inode_t	*free_ip,
	xfs_trans_t	*tp,
	xfs_ino_t	inum)
{
	xfs_mount_t		*mp = free_ip->i_mount;
	int			blks_per_cluster;
	int			inodes_per_cluster;
	int			nbufs;
	int			i, j;
	xfs_daddr_t		blkno;
	xfs_buf_t		*bp;
	xfs_inode_t		*ip;
	xfs_inode_log_item_t	*iip;
	xfs_log_item_t		*lip;
	struct xfs_perag	*pag;

	pag = xfs_perag_get(mp, XFS_INO_TO_AGNO(mp, inum));
	blks_per_cluster = xfs_icluster_size_fsb(mp);
	inodes_per_cluster = blks_per_cluster << mp->m_sb.sb_inopblog;
	nbufs = mp->m_ialloc_blks / blks_per_cluster;

	for (j = 0; j < nbufs; j++, inum += inodes_per_cluster) {
		blkno = XFS_AGB_TO_DADDR(mp, XFS_INO_TO_AGNO(mp, inum),
					 XFS_INO_TO_AGBNO(mp, inum));

		/*
		 * We obtain and lock the backing buffer first in the process
		 * here, as we have to ensure that any dirty inode that we
		 * can't get the flush lock on is attached to the buffer.
		 * If we scan the in-memory inodes first, then buffer IO can
		 * complete before we get a lock on it, and hence we may fail
		 * to mark all the active inodes on the buffer stale.
		 */
		bp = xfs_trans_get_buf(tp, mp->m_ddev_targp, blkno,
					mp->m_bsize * blks_per_cluster,
					XBF_UNMAPPED);

		if (!bp)
			return -ENOMEM;

		/*
		 * This buffer may not have been correctly initialised as we
		 * didn't read it from disk. That's not important because we are
		 * only using to mark the buffer as stale in the log, and to
		 * attach stale cached inodes on it. That means it will never be
		 * dispatched for IO. If it is, we want to know about it, and we
		 * want it to fail. We can acheive this by adding a write
		 * verifier to the buffer.
		 */
		 bp->b_ops = &xfs_inode_buf_ops;

		/*
		 * Walk the inodes already attached to the buffer and mark them
		 * stale. These will all have the flush locks held, so an
		 * in-memory inode walk can't lock them. By marking them all
		 * stale first, we will not attempt to lock them in the loop
		 * below as the XFS_ISTALE flag will be set.
		 */
		lip = bp->b_fspriv;
		while (lip) {
			if (lip->li_type == XFS_LI_INODE) {
				iip = (xfs_inode_log_item_t *)lip;
				ASSERT(iip->ili_logged == 1);
				lip->li_cb = xfs_istale_done;
				xfs_trans_ail_copy_lsn(mp->m_ail,
							&iip->ili_flush_lsn,
							&iip->ili_item.li_lsn);
				xfs_iflags_set(iip->ili_inode, XFS_ISTALE);
			}
			lip = lip->li_bio_list;
		}


		/*
		 * For each inode in memory attempt to add it to the inode
		 * buffer and set it up for being staled on buffer IO
		 * completion.  This is safe as we've locked out tail pushing
		 * and flushing by locking the buffer.
		 *
		 * We have already marked every inode that was part of a
		 * transaction stale above, which means there is no point in
		 * even trying to lock them.
		 */
		for (i = 0; i < inodes_per_cluster; i++) {
retry:
			rcu_read_lock();
			ip = radix_tree_lookup(&pag->pag_ici_root,
					XFS_INO_TO_AGINO(mp, (inum + i)));

			/* Inode not in memory, nothing to do */
			if (!ip) {
				rcu_read_unlock();
				continue;
			}

			/*
			 * because this is an RCU protected lookup, we could
			 * find a recently freed or even reallocated inode
			 * during the lookup. We need to check under the
			 * i_flags_lock for a valid inode here. Skip it if it
			 * is not valid, the wrong inode or stale.
			 */
			spin_lock(&ip->i_flags_lock);
			if (ip->i_ino != inum + i ||
			    __xfs_iflags_test(ip, XFS_ISTALE)) {
				spin_unlock(&ip->i_flags_lock);
				rcu_read_unlock();
				continue;
			}
			spin_unlock(&ip->i_flags_lock);

			/*
			 * Don't try to lock/unlock the current inode, but we
			 * _cannot_ skip the other inodes that we did not find
			 * in the list attached to the buffer and are not
			 * already marked stale. If we can't lock it, back off
			 * and retry.
			 */
			if (ip != free_ip &&
			    !xfs_ilock_nowait(ip, XFS_ILOCK_EXCL)) {
				rcu_read_unlock();
				delay(1);
				goto retry;
			}
			rcu_read_unlock();

			xfs_iflock(ip);
			xfs_iflags_set(ip, XFS_ISTALE);

			/*
			 * we don't need to attach clean inodes or those only
			 * with unlogged changes (which we throw away, anyway).
			 */
			iip = ip->i_itemp;
			if (!iip || xfs_inode_clean(ip)) {
				ASSERT(ip != free_ip);
				xfs_ifunlock(ip);
				xfs_iunlock(ip, XFS_ILOCK_EXCL);
				continue;
			}

			iip->ili_last_fields = iip->ili_fields;
			iip->ili_fields = 0;
			iip->ili_logged = 1;
			xfs_trans_ail_copy_lsn(mp->m_ail, &iip->ili_flush_lsn,
						&iip->ili_item.li_lsn);

			xfs_buf_attach_iodone(bp, xfs_istale_done,
						  &iip->ili_item);

			if (ip != free_ip)
				xfs_iunlock(ip, XFS_ILOCK_EXCL);
		}

		xfs_trans_stale_inode_buf(tp, bp);
		xfs_trans_binval(tp, bp);
	}

	xfs_perag_put(pag);
	return 0;
}

/*
 * This is called to return an inode to the inode free list.
 * The inode should already be truncated to 0 length and have
 * no pages associated with it.  This routine also assumes that
 * the inode is already a part of the transaction.
 *
 * The on-disk copy of the inode will have been added to the list
 * of unlinked inodes in the AGI. We need to remove the inode from
 * that list atomically with respect to freeing it here.
 */
int
xfs_ifree(
	xfs_trans_t	*tp,
	xfs_inode_t	*ip,
	xfs_bmap_free_t	*flist)
{
	int			error;
	int			delete;
	xfs_ino_t		first_ino;

	ASSERT(xfs_isilocked(ip, XFS_ILOCK_EXCL));
	ASSERT(ip->i_d.di_nlink == 0);
	ASSERT(ip->i_d.di_nextents == 0);
	ASSERT(ip->i_d.di_anextents == 0);
	ASSERT(ip->i_d.di_size == 0 || !S_ISREG(ip->i_d.di_mode));
	ASSERT(ip->i_d.di_nblocks == 0);

	/*
	 * Pull the on-disk inode from the AGI unlinked list.
	 */
	error = xfs_iunlink_remove(tp, ip);
	if (error)
		return error;

	error = xfs_difree(tp, ip->i_ino, flist, &delete, &first_ino);
	if (error)
		return error;

	ip->i_d.di_mode = 0;		/* mark incore inode as free */
	ip->i_d.di_flags = 0;
	ip->i_d.di_dmevmask = 0;
	ip->i_d.di_forkoff = 0;		/* mark the attr fork not in use */
	ip->i_d.di_format = XFS_DINODE_FMT_EXTENTS;
	ip->i_d.di_aformat = XFS_DINODE_FMT_EXTENTS;
	/*
	 * Bump the generation count so no one will be confused
	 * by reincarnations of this inode.
	 */
	ip->i_d.di_gen++;
	xfs_trans_log_inode(tp, ip, XFS_ILOG_CORE);

	if (delete)
		error = xfs_ifree_cluster(ip, tp, first_ino);

	return error;
}

/*
 * This is called to unpin an inode.  The caller must have the inode locked
 * in at least shared mode so that the buffer cannot be subsequently pinned
 * once someone is waiting for it to be unpinned.
 */
static void
xfs_iunpin(
	struct xfs_inode	*ip)
{
	ASSERT(xfs_isilocked(ip, XFS_ILOCK_EXCL|XFS_ILOCK_SHARED));

	trace_xfs_inode_unpin_nowait(ip, _RET_IP_);

	/* Give the log a push to start the unpinning I/O */
	xfs_log_force_lsn(ip->i_mount, ip->i_itemp->ili_last_lsn, 0);

}

static void
__xfs_iunpin_wait(
	struct xfs_inode	*ip)
{
	wait_queue_head_t *wq = bit_waitqueue(&ip->i_flags, __XFS_IPINNED_BIT);
	DEFINE_WAIT_BIT(wait, &ip->i_flags, __XFS_IPINNED_BIT);

	xfs_iunpin(ip);

	do {
		prepare_to_wait(wq, &wait.wait, TASK_UNINTERRUPTIBLE);
		if (xfs_ipincount(ip))
			io_schedule();
	} while (xfs_ipincount(ip));
	finish_wait(wq, &wait.wait);
}

void
xfs_iunpin_wait(
	struct xfs_inode	*ip)
{
	if (xfs_ipincount(ip))
		__xfs_iunpin_wait(ip);
}

/*
 * Removing an inode from the namespace involves removing the directory entry
 * and dropping the link count on the inode. Removing the directory entry can
 * result in locking an AGF (directory blocks were freed) and removing a link
 * count can result in placing the inode on an unlinked list which results in
 * locking an AGI.
 *
 * The big problem here is that we have an ordering constraint on AGF and AGI
 * locking - inode allocation locks the AGI, then can allocate a new extent for
 * new inodes, locking the AGF after the AGI. Similarly, freeing the inode
 * removes the inode from the unlinked list, requiring that we lock the AGI
 * first, and then freeing the inode can result in an inode chunk being freed
 * and hence freeing disk space requiring that we lock an AGF.
 *
 * Hence the ordering that is imposed by other parts of the code is AGI before
 * AGF. This means we cannot remove the directory entry before we drop the inode
 * reference count and put it on the unlinked list as this results in a lock
 * order of AGF then AGI, and this can deadlock against inode allocation and
 * freeing. Therefore we must drop the link counts before we remove the
 * directory entry.
 *
 * This is still safe from a transactional point of view - it is not until we
 * get to xfs_bmap_finish() that we have the possibility of multiple
 * transactions in this operation. Hence as long as we remove the directory
 * entry and drop the link count in the first transaction of the remove
 * operation, there are no transactional constraints on the ordering here.
 */
int
xfs_remove(
	xfs_inode_t             *dp,
	struct xfs_name		*name,
	xfs_inode_t		*ip)
{
	xfs_mount_t		*mp = dp->i_mount;
	xfs_trans_t             *tp = NULL;
	int			is_dir = S_ISDIR(ip->i_d.di_mode);
	int                     error = 0;
	xfs_bmap_free_t         free_list;
	xfs_fsblock_t           first_block;
	int			cancel_flags;
	int			committed;
	uint			resblks;

	trace_xfs_remove(dp, name);

	if (XFS_FORCED_SHUTDOWN(mp))
		return -EIO;

	error = xfs_qm_dqattach(dp, 0);
	if (error)
		goto std_return;

	error = xfs_qm_dqattach(ip, 0);
	if (error)
		goto std_return;

	if (is_dir)
		tp = xfs_trans_alloc(mp, XFS_TRANS_RMDIR);
	else
		tp = xfs_trans_alloc(mp, XFS_TRANS_REMOVE);
	cancel_flags = XFS_TRANS_RELEASE_LOG_RES;

	/*
	 * We try to get the real space reservation first,
	 * allowing for directory btree deletion(s) implying
	 * possible bmap insert(s).  If we can't get the space
	 * reservation then we use 0 instead, and avoid the bmap
	 * btree insert(s) in the directory code by, if the bmap
	 * insert tries to happen, instead trimming the LAST
	 * block from the directory.
	 */
	resblks = XFS_REMOVE_SPACE_RES(mp);
	error = xfs_trans_reserve(tp, &M_RES(mp)->tr_remove, resblks, 0);
	if (error == -ENOSPC) {
		resblks = 0;
		error = xfs_trans_reserve(tp, &M_RES(mp)->tr_remove, 0, 0);
	}
	if (error) {
		ASSERT(error != -ENOSPC);
		cancel_flags = 0;
		goto out_trans_cancel;
	}

	xfs_lock_two_inodes(dp, ip, XFS_ILOCK_EXCL);

	xfs_trans_ijoin(tp, dp, XFS_ILOCK_EXCL);
	xfs_trans_ijoin(tp, ip, XFS_ILOCK_EXCL);

	/*
	 * If we're removing a directory perform some additional validation.
	 */
	cancel_flags |= XFS_TRANS_ABORT;
	if (is_dir) {
		ASSERT(ip->i_d.di_nlink >= 2);
		if (ip->i_d.di_nlink != 2) {
			error = -ENOTEMPTY;
			goto out_trans_cancel;
		}
		if (!xfs_dir_isempty(ip)) {
			error = -ENOTEMPTY;
			goto out_trans_cancel;
		}

		/* Drop the link from ip's "..".  */
		error = xfs_droplink(tp, dp);
		if (error)
			goto out_trans_cancel;

		/* Drop the "." link from ip to self.  */
		error = xfs_droplink(tp, ip);
		if (error)
			goto out_trans_cancel;
	} else {
		/*
		 * When removing a non-directory we need to log the parent
		 * inode here.  For a directory this is done implicitly
		 * by the xfs_droplink call for the ".." entry.
		 */
		xfs_trans_log_inode(tp, dp, XFS_ILOG_CORE);
	}
	xfs_trans_ichgtime(tp, dp, XFS_ICHGTIME_MOD | XFS_ICHGTIME_CHG);

	/* Drop the link from dp to ip. */
	error = xfs_droplink(tp, ip);
	if (error)
		goto out_trans_cancel;

	xfs_bmap_init(&free_list, &first_block);
	error = xfs_dir_removename(tp, dp, name, ip->i_ino,
					&first_block, &free_list, resblks);
	if (error) {
		ASSERT(error != -ENOENT);
		goto out_bmap_cancel;
	}

	/*
	 * If this is a synchronous mount, make sure that the
	 * remove transaction goes to disk before returning to
	 * the user.
	 */
	if (mp->m_flags & (XFS_MOUNT_WSYNC|XFS_MOUNT_DIRSYNC))
		xfs_trans_set_sync(tp);

	error = xfs_bmap_finish(&tp, &free_list, &committed);
	if (error)
		goto out_bmap_cancel;

	error = xfs_trans_commit(tp, XFS_TRANS_RELEASE_LOG_RES);
	if (error)
		goto std_return;

	if (is_dir && xfs_inode_is_filestream(ip))
		xfs_filestream_deassociate(ip);

	return 0;

 out_bmap_cancel:
	xfs_bmap_cancel(&free_list);
 out_trans_cancel:
	xfs_trans_cancel(tp, cancel_flags);
 std_return:
	return error;
}

/*
 * Enter all inodes for a rename transaction into a sorted array.
 */
STATIC void
xfs_sort_for_rename(
	xfs_inode_t	*dp1,	/* in: old (source) directory inode */
	xfs_inode_t	*dp2,	/* in: new (target) directory inode */
	xfs_inode_t	*ip1,	/* in: inode of old entry */
	xfs_inode_t	*ip2,	/* in: inode of new entry, if it
				   already exists, NULL otherwise. */
	xfs_inode_t	**i_tab,/* out: array of inode returned, sorted */
	int		*num_inodes)  /* out: number of inodes in array */
{
	xfs_inode_t		*temp;
	int			i, j;

	/*
	 * i_tab contains a list of pointers to inodes.  We initialize
	 * the table here & we'll sort it.  We will then use it to
	 * order the acquisition of the inode locks.
	 *
	 * Note that the table may contain duplicates.  e.g., dp1 == dp2.
	 */
	i_tab[0] = dp1;
	i_tab[1] = dp2;
	i_tab[2] = ip1;
	if (ip2) {
		*num_inodes = 4;
		i_tab[3] = ip2;
	} else {
		*num_inodes = 3;
		i_tab[3] = NULL;
	}

	/*
	 * Sort the elements via bubble sort.  (Remember, there are at
	 * most 4 elements to sort, so this is adequate.)
	 */
	for (i = 0; i < *num_inodes; i++) {
		for (j = 1; j < *num_inodes; j++) {
			if (i_tab[j]->i_ino < i_tab[j-1]->i_ino) {
				temp = i_tab[j];
				i_tab[j] = i_tab[j-1];
				i_tab[j-1] = temp;
			}
		}
	}
}

/*
 * xfs_cross_rename()
 *
 * responsible for handling RENAME_EXCHANGE flag in renameat2() sytemcall
 */
STATIC int
xfs_cross_rename(
	struct xfs_trans	*tp,
	struct xfs_inode	*dp1,
	struct xfs_name		*name1,
	struct xfs_inode	*ip1,
	struct xfs_inode	*dp2,
	struct xfs_name		*name2,
	struct xfs_inode	*ip2,
	struct xfs_bmap_free	*free_list,
	xfs_fsblock_t		*first_block,
	int			spaceres)
{
	int		error = 0;
	int		ip1_flags = 0;
	int		ip2_flags = 0;
	int		dp2_flags = 0;

	/* Swap inode number for dirent in first parent */
	error = xfs_dir_replace(tp, dp1, name1,
				ip2->i_ino,
				first_block, free_list, spaceres);
	if (error)
		goto out;

	/* Swap inode number for dirent in second parent */
	error = xfs_dir_replace(tp, dp2, name2,
				ip1->i_ino,
				first_block, free_list, spaceres);
	if (error)
		goto out;

	/*
	 * If we're renaming one or more directories across different parents,
	 * update the respective ".." entries (and link counts) to match the new
	 * parents.
	 */
	if (dp1 != dp2) {
		dp2_flags = XFS_ICHGTIME_MOD | XFS_ICHGTIME_CHG;

		if (S_ISDIR(ip2->i_d.di_mode)) {
			error = xfs_dir_replace(tp, ip2, &xfs_name_dotdot,
						dp1->i_ino, first_block,
						free_list, spaceres);
			if (error)
				goto out;

			/* transfer ip2 ".." reference to dp1 */
			if (!S_ISDIR(ip1->i_d.di_mode)) {
				error = xfs_droplink(tp, dp2);
				if (error)
					goto out;
				error = xfs_bumplink(tp, dp1);
				if (error)
					goto out;
			}

			/*
			 * Although ip1 isn't changed here, userspace needs
			 * to be warned about the change, so that applications
			 * relying on it (like backup ones), will properly
			 * notify the change
			 */
			ip1_flags |= XFS_ICHGTIME_CHG;
			ip2_flags |= XFS_ICHGTIME_MOD | XFS_ICHGTIME_CHG;
		}

		if (S_ISDIR(ip1->i_d.di_mode)) {
			error = xfs_dir_replace(tp, ip1, &xfs_name_dotdot,
						dp2->i_ino, first_block,
						free_list, spaceres);
			if (error)
				goto out;

			/* transfer ip1 ".." reference to dp2 */
			if (!S_ISDIR(ip2->i_d.di_mode)) {
				error = xfs_droplink(tp, dp1);
				if (error)
					goto out;
				error = xfs_bumplink(tp, dp2);
				if (error)
					goto out;
			}

			/*
			 * Although ip2 isn't changed here, userspace needs
			 * to be warned about the change, so that applications
			 * relying on it (like backup ones), will properly
			 * notify the change
			 */
			ip1_flags |= XFS_ICHGTIME_MOD | XFS_ICHGTIME_CHG;
			ip2_flags |= XFS_ICHGTIME_CHG;
		}
	}

	if (ip1_flags) {
		xfs_trans_ichgtime(tp, ip1, ip1_flags);
		xfs_trans_log_inode(tp, ip1, XFS_ILOG_CORE);
	}
	if (ip2_flags) {
		xfs_trans_ichgtime(tp, ip2, ip2_flags);
		xfs_trans_log_inode(tp, ip2, XFS_ILOG_CORE);
	}
	if (dp2_flags) {
		xfs_trans_ichgtime(tp, dp2, dp2_flags);
		xfs_trans_log_inode(tp, dp2, XFS_ILOG_CORE);
	}
	xfs_trans_ichgtime(tp, dp1, XFS_ICHGTIME_MOD | XFS_ICHGTIME_CHG);
	xfs_trans_log_inode(tp, dp1, XFS_ILOG_CORE);
out:
	return error;
}

/*
 * xfs_rename
 */
int
xfs_rename(
	xfs_inode_t	*src_dp,
	struct xfs_name	*src_name,
	xfs_inode_t	*src_ip,
	xfs_inode_t	*target_dp,
	struct xfs_name	*target_name,
	xfs_inode_t	*target_ip,
	unsigned int	flags)
{
	xfs_trans_t	*tp = NULL;
	xfs_mount_t	*mp = src_dp->i_mount;
	int		new_parent;		/* moving to a new dir */
	int		src_is_directory;	/* src_name is a directory */
	int		error;
	xfs_bmap_free_t free_list;
	xfs_fsblock_t   first_block;
	int		cancel_flags;
	int		committed;
	xfs_inode_t	*inodes[4];
	int		spaceres;
	int		num_inodes;

	trace_xfs_rename(src_dp, target_dp, src_name, target_name);

	new_parent = (src_dp != target_dp);
	src_is_directory = S_ISDIR(src_ip->i_d.di_mode);

	xfs_sort_for_rename(src_dp, target_dp, src_ip, target_ip,
				inodes, &num_inodes);

	xfs_bmap_init(&free_list, &first_block);
	tp = xfs_trans_alloc(mp, XFS_TRANS_RENAME);
	cancel_flags = XFS_TRANS_RELEASE_LOG_RES;
	spaceres = XFS_RENAME_SPACE_RES(mp, target_name->len);
	error = xfs_trans_reserve(tp, &M_RES(mp)->tr_rename, spaceres, 0);
	if (error == -ENOSPC) {
		spaceres = 0;
		error = xfs_trans_reserve(tp, &M_RES(mp)->tr_rename, 0, 0);
	}
	if (error) {
		xfs_trans_cancel(tp, 0);
		goto std_return;
	}

	/*
	 * Attach the dquots to the inodes
	 */
	error = xfs_qm_vop_rename_dqattach(inodes);
	if (error) {
		xfs_trans_cancel(tp, cancel_flags);
		goto std_return;
	}

	/*
	 * Lock all the participating inodes. Depending upon whether
	 * the target_name exists in the target directory, and
	 * whether the target directory is the same as the source
	 * directory, we can lock from 2 to 4 inodes.
	 */
	xfs_lock_inodes(inodes, num_inodes, XFS_ILOCK_EXCL);

	/*
	 * Join all the inodes to the transaction. From this point on,
	 * we can rely on either trans_commit or trans_cancel to unlock
	 * them.
	 */
	xfs_trans_ijoin(tp, src_dp, XFS_ILOCK_EXCL);
	if (new_parent)
		xfs_trans_ijoin(tp, target_dp, XFS_ILOCK_EXCL);
	xfs_trans_ijoin(tp, src_ip, XFS_ILOCK_EXCL);
	if (target_ip)
		xfs_trans_ijoin(tp, target_ip, XFS_ILOCK_EXCL);

	/*
	 * If we are using project inheritance, we only allow renames
	 * into our tree when the project IDs are the same; else the
	 * tree quota mechanism would be circumvented.
	 */
	if (unlikely((target_dp->i_d.di_flags & XFS_DIFLAG_PROJINHERIT) &&
		     (xfs_get_projid(target_dp) != xfs_get_projid(src_ip)))) {
		error = -EXDEV;
		goto error_return;
	}

	/*
	 * Handle RENAME_EXCHANGE flags
	 */
	if (flags & RENAME_EXCHANGE) {
<<<<<<< HEAD
=======
		if (target_ip == NULL) {
			error = -EINVAL;
			goto error_return;
		}
>>>>>>> d525211f
		error = xfs_cross_rename(tp, src_dp, src_name, src_ip,
					 target_dp, target_name, target_ip,
					 &free_list, &first_block, spaceres);
		if (error)
			goto abort_return;
		goto finish_rename;
	}

	/*
	 * Set up the target.
	 */
	if (target_ip == NULL) {
		/*
		 * If there's no space reservation, check the entry will
		 * fit before actually inserting it.
		 */
		if (!spaceres) {
			error = xfs_dir_canenter(tp, target_dp, target_name);
			if (error)
				goto error_return;
		}
		/*
		 * If target does not exist and the rename crosses
		 * directories, adjust the target directory link count
		 * to account for the ".." reference from the new entry.
		 */
		error = xfs_dir_createname(tp, target_dp, target_name,
						src_ip->i_ino, &first_block,
						&free_list, spaceres);
		if (error == -ENOSPC)
			goto error_return;
		if (error)
			goto abort_return;

		xfs_trans_ichgtime(tp, target_dp,
					XFS_ICHGTIME_MOD | XFS_ICHGTIME_CHG);

		if (new_parent && src_is_directory) {
			error = xfs_bumplink(tp, target_dp);
			if (error)
				goto abort_return;
		}
	} else { /* target_ip != NULL */
		/*
		 * If target exists and it's a directory, check that both
		 * target and source are directories and that target can be
		 * destroyed, or that neither is a directory.
		 */
		if (S_ISDIR(target_ip->i_d.di_mode)) {
			/*
			 * Make sure target dir is empty.
			 */
			if (!(xfs_dir_isempty(target_ip)) ||
			    (target_ip->i_d.di_nlink > 2)) {
				error = -EEXIST;
				goto error_return;
			}
		}

		/*
		 * Link the source inode under the target name.
		 * If the source inode is a directory and we are moving
		 * it across directories, its ".." entry will be
		 * inconsistent until we replace that down below.
		 *
		 * In case there is already an entry with the same
		 * name at the destination directory, remove it first.
		 */
		error = xfs_dir_replace(tp, target_dp, target_name,
					src_ip->i_ino,
					&first_block, &free_list, spaceres);
		if (error)
			goto abort_return;

		xfs_trans_ichgtime(tp, target_dp,
					XFS_ICHGTIME_MOD | XFS_ICHGTIME_CHG);

		/*
		 * Decrement the link count on the target since the target
		 * dir no longer points to it.
		 */
		error = xfs_droplink(tp, target_ip);
		if (error)
			goto abort_return;

		if (src_is_directory) {
			/*
			 * Drop the link from the old "." entry.
			 */
			error = xfs_droplink(tp, target_ip);
			if (error)
				goto abort_return;
		}
	} /* target_ip != NULL */

	/*
	 * Remove the source.
	 */
	if (new_parent && src_is_directory) {
		/*
		 * Rewrite the ".." entry to point to the new
		 * directory.
		 */
		error = xfs_dir_replace(tp, src_ip, &xfs_name_dotdot,
					target_dp->i_ino,
					&first_block, &free_list, spaceres);
		ASSERT(error != -EEXIST);
		if (error)
			goto abort_return;
	}

	/*
	 * We always want to hit the ctime on the source inode.
	 *
	 * This isn't strictly required by the standards since the source
	 * inode isn't really being changed, but old unix file systems did
	 * it and some incremental backup programs won't work without it.
	 */
	xfs_trans_ichgtime(tp, src_ip, XFS_ICHGTIME_CHG);
	xfs_trans_log_inode(tp, src_ip, XFS_ILOG_CORE);

	/*
	 * Adjust the link count on src_dp.  This is necessary when
	 * renaming a directory, either within one parent when
	 * the target existed, or across two parent directories.
	 */
	if (src_is_directory && (new_parent || target_ip != NULL)) {

		/*
		 * Decrement link count on src_directory since the
		 * entry that's moved no longer points to it.
		 */
		error = xfs_droplink(tp, src_dp);
		if (error)
			goto abort_return;
	}

	error = xfs_dir_removename(tp, src_dp, src_name, src_ip->i_ino,
					&first_block, &free_list, spaceres);
	if (error)
		goto abort_return;

	xfs_trans_ichgtime(tp, src_dp, XFS_ICHGTIME_MOD | XFS_ICHGTIME_CHG);
	xfs_trans_log_inode(tp, src_dp, XFS_ILOG_CORE);
	if (new_parent)
		xfs_trans_log_inode(tp, target_dp, XFS_ILOG_CORE);

finish_rename:
	/*
	 * If this is a synchronous mount, make sure that the
	 * rename transaction goes to disk before returning to
	 * the user.
	 */
	if (mp->m_flags & (XFS_MOUNT_WSYNC|XFS_MOUNT_DIRSYNC)) {
		xfs_trans_set_sync(tp);
	}

	error = xfs_bmap_finish(&tp, &free_list, &committed);
	if (error) {
		xfs_bmap_cancel(&free_list);
		xfs_trans_cancel(tp, (XFS_TRANS_RELEASE_LOG_RES |
				 XFS_TRANS_ABORT));
		goto std_return;
	}

	/*
	 * trans_commit will unlock src_ip, target_ip & decrement
	 * the vnode references.
	 */
	return xfs_trans_commit(tp, XFS_TRANS_RELEASE_LOG_RES);

 abort_return:
	cancel_flags |= XFS_TRANS_ABORT;
 error_return:
	xfs_bmap_cancel(&free_list);
	xfs_trans_cancel(tp, cancel_flags);
 std_return:
	return error;
}

STATIC int
xfs_iflush_cluster(
	xfs_inode_t	*ip,
	xfs_buf_t	*bp)
{
	xfs_mount_t		*mp = ip->i_mount;
	struct xfs_perag	*pag;
	unsigned long		first_index, mask;
	unsigned long		inodes_per_cluster;
	int			ilist_size;
	xfs_inode_t		**ilist;
	xfs_inode_t		*iq;
	int			nr_found;
	int			clcount = 0;
	int			bufwasdelwri;
	int			i;

	pag = xfs_perag_get(mp, XFS_INO_TO_AGNO(mp, ip->i_ino));

	inodes_per_cluster = mp->m_inode_cluster_size >> mp->m_sb.sb_inodelog;
	ilist_size = inodes_per_cluster * sizeof(xfs_inode_t *);
	ilist = kmem_alloc(ilist_size, KM_MAYFAIL|KM_NOFS);
	if (!ilist)
		goto out_put;

	mask = ~(((mp->m_inode_cluster_size >> mp->m_sb.sb_inodelog)) - 1);
	first_index = XFS_INO_TO_AGINO(mp, ip->i_ino) & mask;
	rcu_read_lock();
	/* really need a gang lookup range call here */
	nr_found = radix_tree_gang_lookup(&pag->pag_ici_root, (void**)ilist,
					first_index, inodes_per_cluster);
	if (nr_found == 0)
		goto out_free;

	for (i = 0; i < nr_found; i++) {
		iq = ilist[i];
		if (iq == ip)
			continue;

		/*
		 * because this is an RCU protected lookup, we could find a
		 * recently freed or even reallocated inode during the lookup.
		 * We need to check under the i_flags_lock for a valid inode
		 * here. Skip it if it is not valid or the wrong inode.
		 */
		spin_lock(&ip->i_flags_lock);
		if (!ip->i_ino ||
		    (XFS_INO_TO_AGINO(mp, iq->i_ino) & mask) != first_index) {
			spin_unlock(&ip->i_flags_lock);
			continue;
		}
		spin_unlock(&ip->i_flags_lock);

		/*
		 * Do an un-protected check to see if the inode is dirty and
		 * is a candidate for flushing.  These checks will be repeated
		 * later after the appropriate locks are acquired.
		 */
		if (xfs_inode_clean(iq) && xfs_ipincount(iq) == 0)
			continue;

		/*
		 * Try to get locks.  If any are unavailable or it is pinned,
		 * then this inode cannot be flushed and is skipped.
		 */

		if (!xfs_ilock_nowait(iq, XFS_ILOCK_SHARED))
			continue;
		if (!xfs_iflock_nowait(iq)) {
			xfs_iunlock(iq, XFS_ILOCK_SHARED);
			continue;
		}
		if (xfs_ipincount(iq)) {
			xfs_ifunlock(iq);
			xfs_iunlock(iq, XFS_ILOCK_SHARED);
			continue;
		}

		/*
		 * arriving here means that this inode can be flushed.  First
		 * re-check that it's dirty before flushing.
		 */
		if (!xfs_inode_clean(iq)) {
			int	error;
			error = xfs_iflush_int(iq, bp);
			if (error) {
				xfs_iunlock(iq, XFS_ILOCK_SHARED);
				goto cluster_corrupt_out;
			}
			clcount++;
		} else {
			xfs_ifunlock(iq);
		}
		xfs_iunlock(iq, XFS_ILOCK_SHARED);
	}

	if (clcount) {
		XFS_STATS_INC(xs_icluster_flushcnt);
		XFS_STATS_ADD(xs_icluster_flushinode, clcount);
	}

out_free:
	rcu_read_unlock();
	kmem_free(ilist);
out_put:
	xfs_perag_put(pag);
	return 0;


cluster_corrupt_out:
	/*
	 * Corruption detected in the clustering loop.  Invalidate the
	 * inode buffer and shut down the filesystem.
	 */
	rcu_read_unlock();
	/*
	 * Clean up the buffer.  If it was delwri, just release it --
	 * brelse can handle it with no problems.  If not, shut down the
	 * filesystem before releasing the buffer.
	 */
	bufwasdelwri = (bp->b_flags & _XBF_DELWRI_Q);
	if (bufwasdelwri)
		xfs_buf_relse(bp);

	xfs_force_shutdown(mp, SHUTDOWN_CORRUPT_INCORE);

	if (!bufwasdelwri) {
		/*
		 * Just like incore_relse: if we have b_iodone functions,
		 * mark the buffer as an error and call them.  Otherwise
		 * mark it as stale and brelse.
		 */
		if (bp->b_iodone) {
			XFS_BUF_UNDONE(bp);
			xfs_buf_stale(bp);
			xfs_buf_ioerror(bp, -EIO);
			xfs_buf_ioend(bp);
		} else {
			xfs_buf_stale(bp);
			xfs_buf_relse(bp);
		}
	}

	/*
	 * Unlocks the flush lock
	 */
	xfs_iflush_abort(iq, false);
	kmem_free(ilist);
	xfs_perag_put(pag);
	return -EFSCORRUPTED;
}

/*
 * Flush dirty inode metadata into the backing buffer.
 *
 * The caller must have the inode lock and the inode flush lock held.  The
 * inode lock will still be held upon return to the caller, and the inode
 * flush lock will be released after the inode has reached the disk.
 *
 * The caller must write out the buffer returned in *bpp and release it.
 */
int
xfs_iflush(
	struct xfs_inode	*ip,
	struct xfs_buf		**bpp)
{
	struct xfs_mount	*mp = ip->i_mount;
	struct xfs_buf		*bp;
	struct xfs_dinode	*dip;
	int			error;

	XFS_STATS_INC(xs_iflush_count);

	ASSERT(xfs_isilocked(ip, XFS_ILOCK_EXCL|XFS_ILOCK_SHARED));
	ASSERT(xfs_isiflocked(ip));
	ASSERT(ip->i_d.di_format != XFS_DINODE_FMT_BTREE ||
	       ip->i_d.di_nextents > XFS_IFORK_MAXEXT(ip, XFS_DATA_FORK));

	*bpp = NULL;

	xfs_iunpin_wait(ip);

	/*
	 * For stale inodes we cannot rely on the backing buffer remaining
	 * stale in cache for the remaining life of the stale inode and so
	 * xfs_imap_to_bp() below may give us a buffer that no longer contains
	 * inodes below. We have to check this after ensuring the inode is
	 * unpinned so that it is safe to reclaim the stale inode after the
	 * flush call.
	 */
	if (xfs_iflags_test(ip, XFS_ISTALE)) {
		xfs_ifunlock(ip);
		return 0;
	}

	/*
	 * This may have been unpinned because the filesystem is shutting
	 * down forcibly. If that's the case we must not write this inode
	 * to disk, because the log record didn't make it to disk.
	 *
	 * We also have to remove the log item from the AIL in this case,
	 * as we wait for an empty AIL as part of the unmount process.
	 */
	if (XFS_FORCED_SHUTDOWN(mp)) {
		error = -EIO;
		goto abort_out;
	}

	/*
	 * Get the buffer containing the on-disk inode.
	 */
	error = xfs_imap_to_bp(mp, NULL, &ip->i_imap, &dip, &bp, XBF_TRYLOCK,
			       0);
	if (error || !bp) {
		xfs_ifunlock(ip);
		return error;
	}

	/*
	 * First flush out the inode that xfs_iflush was called with.
	 */
	error = xfs_iflush_int(ip, bp);
	if (error)
		goto corrupt_out;

	/*
	 * If the buffer is pinned then push on the log now so we won't
	 * get stuck waiting in the write for too long.
	 */
	if (xfs_buf_ispinned(bp))
		xfs_log_force(mp, 0);

	/*
	 * inode clustering:
	 * see if other inodes can be gathered into this write
	 */
	error = xfs_iflush_cluster(ip, bp);
	if (error)
		goto cluster_corrupt_out;

	*bpp = bp;
	return 0;

corrupt_out:
	xfs_buf_relse(bp);
	xfs_force_shutdown(mp, SHUTDOWN_CORRUPT_INCORE);
cluster_corrupt_out:
	error = -EFSCORRUPTED;
abort_out:
	/*
	 * Unlocks the flush lock
	 */
	xfs_iflush_abort(ip, false);
	return error;
}

STATIC int
xfs_iflush_int(
	struct xfs_inode	*ip,
	struct xfs_buf		*bp)
{
	struct xfs_inode_log_item *iip = ip->i_itemp;
	struct xfs_dinode	*dip;
	struct xfs_mount	*mp = ip->i_mount;

	ASSERT(xfs_isilocked(ip, XFS_ILOCK_EXCL|XFS_ILOCK_SHARED));
	ASSERT(xfs_isiflocked(ip));
	ASSERT(ip->i_d.di_format != XFS_DINODE_FMT_BTREE ||
	       ip->i_d.di_nextents > XFS_IFORK_MAXEXT(ip, XFS_DATA_FORK));
	ASSERT(iip != NULL && iip->ili_fields != 0);
	ASSERT(ip->i_d.di_version > 1);

	/* set *dip = inode's place in the buffer */
	dip = (xfs_dinode_t *)xfs_buf_offset(bp, ip->i_imap.im_boffset);

	if (XFS_TEST_ERROR(dip->di_magic != cpu_to_be16(XFS_DINODE_MAGIC),
			       mp, XFS_ERRTAG_IFLUSH_1, XFS_RANDOM_IFLUSH_1)) {
		xfs_alert_tag(mp, XFS_PTAG_IFLUSH,
			"%s: Bad inode %Lu magic number 0x%x, ptr 0x%p",
			__func__, ip->i_ino, be16_to_cpu(dip->di_magic), dip);
		goto corrupt_out;
	}
	if (XFS_TEST_ERROR(ip->i_d.di_magic != XFS_DINODE_MAGIC,
				mp, XFS_ERRTAG_IFLUSH_2, XFS_RANDOM_IFLUSH_2)) {
		xfs_alert_tag(mp, XFS_PTAG_IFLUSH,
			"%s: Bad inode %Lu, ptr 0x%p, magic number 0x%x",
			__func__, ip->i_ino, ip, ip->i_d.di_magic);
		goto corrupt_out;
	}
	if (S_ISREG(ip->i_d.di_mode)) {
		if (XFS_TEST_ERROR(
		    (ip->i_d.di_format != XFS_DINODE_FMT_EXTENTS) &&
		    (ip->i_d.di_format != XFS_DINODE_FMT_BTREE),
		    mp, XFS_ERRTAG_IFLUSH_3, XFS_RANDOM_IFLUSH_3)) {
			xfs_alert_tag(mp, XFS_PTAG_IFLUSH,
				"%s: Bad regular inode %Lu, ptr 0x%p",
				__func__, ip->i_ino, ip);
			goto corrupt_out;
		}
	} else if (S_ISDIR(ip->i_d.di_mode)) {
		if (XFS_TEST_ERROR(
		    (ip->i_d.di_format != XFS_DINODE_FMT_EXTENTS) &&
		    (ip->i_d.di_format != XFS_DINODE_FMT_BTREE) &&
		    (ip->i_d.di_format != XFS_DINODE_FMT_LOCAL),
		    mp, XFS_ERRTAG_IFLUSH_4, XFS_RANDOM_IFLUSH_4)) {
			xfs_alert_tag(mp, XFS_PTAG_IFLUSH,
				"%s: Bad directory inode %Lu, ptr 0x%p",
				__func__, ip->i_ino, ip);
			goto corrupt_out;
		}
	}
	if (XFS_TEST_ERROR(ip->i_d.di_nextents + ip->i_d.di_anextents >
				ip->i_d.di_nblocks, mp, XFS_ERRTAG_IFLUSH_5,
				XFS_RANDOM_IFLUSH_5)) {
		xfs_alert_tag(mp, XFS_PTAG_IFLUSH,
			"%s: detected corrupt incore inode %Lu, "
			"total extents = %d, nblocks = %Ld, ptr 0x%p",
			__func__, ip->i_ino,
			ip->i_d.di_nextents + ip->i_d.di_anextents,
			ip->i_d.di_nblocks, ip);
		goto corrupt_out;
	}
	if (XFS_TEST_ERROR(ip->i_d.di_forkoff > mp->m_sb.sb_inodesize,
				mp, XFS_ERRTAG_IFLUSH_6, XFS_RANDOM_IFLUSH_6)) {
		xfs_alert_tag(mp, XFS_PTAG_IFLUSH,
			"%s: bad inode %Lu, forkoff 0x%x, ptr 0x%p",
			__func__, ip->i_ino, ip->i_d.di_forkoff, ip);
		goto corrupt_out;
	}

	/*
	 * Inode item log recovery for v2 inodes are dependent on the
	 * di_flushiter count for correct sequencing. We bump the flush
	 * iteration count so we can detect flushes which postdate a log record
	 * during recovery. This is redundant as we now log every change and
	 * hence this can't happen but we need to still do it to ensure
	 * backwards compatibility with old kernels that predate logging all
	 * inode changes.
	 */
	if (ip->i_d.di_version < 3)
		ip->i_d.di_flushiter++;

	/*
	 * Copy the dirty parts of the inode into the on-disk
	 * inode.  We always copy out the core of the inode,
	 * because if the inode is dirty at all the core must
	 * be.
	 */
	xfs_dinode_to_disk(dip, &ip->i_d);

	/* Wrap, we never let the log put out DI_MAX_FLUSH */
	if (ip->i_d.di_flushiter == DI_MAX_FLUSH)
		ip->i_d.di_flushiter = 0;

	xfs_iflush_fork(ip, dip, iip, XFS_DATA_FORK);
	if (XFS_IFORK_Q(ip))
		xfs_iflush_fork(ip, dip, iip, XFS_ATTR_FORK);
	xfs_inobp_check(mp, bp);

	/*
	 * We've recorded everything logged in the inode, so we'd like to clear
	 * the ili_fields bits so we don't log and flush things unnecessarily.
	 * However, we can't stop logging all this information until the data
	 * we've copied into the disk buffer is written to disk.  If we did we
	 * might overwrite the copy of the inode in the log with all the data
	 * after re-logging only part of it, and in the face of a crash we
	 * wouldn't have all the data we need to recover.
	 *
	 * What we do is move the bits to the ili_last_fields field.  When
	 * logging the inode, these bits are moved back to the ili_fields field.
	 * In the xfs_iflush_done() routine we clear ili_last_fields, since we
	 * know that the information those bits represent is permanently on
	 * disk.  As long as the flush completes before the inode is logged
	 * again, then both ili_fields and ili_last_fields will be cleared.
	 *
	 * We can play with the ili_fields bits here, because the inode lock
	 * must be held exclusively in order to set bits there and the flush
	 * lock protects the ili_last_fields bits.  Set ili_logged so the flush
	 * done routine can tell whether or not to look in the AIL.  Also, store
	 * the current LSN of the inode so that we can tell whether the item has
	 * moved in the AIL from xfs_iflush_done().  In order to read the lsn we
	 * need the AIL lock, because it is a 64 bit value that cannot be read
	 * atomically.
	 */
	iip->ili_last_fields = iip->ili_fields;
	iip->ili_fields = 0;
	iip->ili_logged = 1;

	xfs_trans_ail_copy_lsn(mp->m_ail, &iip->ili_flush_lsn,
				&iip->ili_item.li_lsn);

	/*
	 * Attach the function xfs_iflush_done to the inode's
	 * buffer.  This will remove the inode from the AIL
	 * and unlock the inode's flush lock when the inode is
	 * completely written to disk.
	 */
	xfs_buf_attach_iodone(bp, xfs_iflush_done, &iip->ili_item);

	/* update the lsn in the on disk inode if required */
	if (ip->i_d.di_version == 3)
		dip->di_lsn = cpu_to_be64(iip->ili_item.li_lsn);

	/* generate the checksum. */
	xfs_dinode_calc_crc(mp, dip);

	ASSERT(bp->b_fspriv != NULL);
	ASSERT(bp->b_iodone != NULL);
	return 0;

corrupt_out:
	return -EFSCORRUPTED;
}<|MERGE_RESOLUTION|>--- conflicted
+++ resolved
@@ -2867,13 +2867,10 @@
 	 * Handle RENAME_EXCHANGE flags
 	 */
 	if (flags & RENAME_EXCHANGE) {
-<<<<<<< HEAD
-=======
 		if (target_ip == NULL) {
 			error = -EINVAL;
 			goto error_return;
 		}
->>>>>>> d525211f
 		error = xfs_cross_rename(tp, src_dp, src_name, src_ip,
 					 target_dp, target_name, target_ip,
 					 &free_list, &first_block, spaceres);
