/*
 * Copyright (c) 2000-2006 Silicon Graphics, Inc.
 * Copyright (c) 2016 Christoph Hellwig.
 * All Rights Reserved.
 *
 * This program is free software; you can redistribute it and/or
 * modify it under the terms of the GNU General Public License as
 * published by the Free Software Foundation.
 *
 * This program is distributed in the hope that it would be useful,
 * but WITHOUT ANY WARRANTY; without even the implied warranty of
 * MERCHANTABILITY or FITNESS FOR A PARTICULAR PURPOSE.  See the
 * GNU General Public License for more details.
 *
 * You should have received a copy of the GNU General Public License
 * along with this program; if not, write the Free Software Foundation,
 * Inc.,  51 Franklin St, Fifth Floor, Boston, MA  02110-1301  USA
 */
#include <linux/iomap.h>
#include "xfs.h"
#include "xfs_fs.h"
#include "xfs_shared.h"
#include "xfs_format.h"
#include "xfs_log_format.h"
#include "xfs_trans_resv.h"
#include "xfs_mount.h"
#include "xfs_defer.h"
#include "xfs_inode.h"
#include "xfs_btree.h"
#include "xfs_bmap_btree.h"
#include "xfs_bmap.h"
#include "xfs_bmap_util.h"
#include "xfs_error.h"
#include "xfs_trans.h"
#include "xfs_trans_space.h"
#include "xfs_iomap.h"
#include "xfs_trace.h"
#include "xfs_icache.h"
#include "xfs_quota.h"
#include "xfs_dquot_item.h"
#include "xfs_dquot.h"
#include "xfs_reflink.h"


#define XFS_WRITEIO_ALIGN(mp,off)	(((off) >> mp->m_writeio_log) \
						<< mp->m_writeio_log)

void
xfs_bmbt_to_iomap(
	struct xfs_inode	*ip,
	struct iomap		*iomap,
	struct xfs_bmbt_irec	*imap)
{
	struct xfs_mount	*mp = ip->i_mount;

	if (imap->br_startblock == HOLESTARTBLOCK) {
		iomap->blkno = IOMAP_NULL_BLOCK;
		iomap->type = IOMAP_HOLE;
	} else if (imap->br_startblock == DELAYSTARTBLOCK) {
		iomap->blkno = IOMAP_NULL_BLOCK;
		iomap->type = IOMAP_DELALLOC;
	} else {
		iomap->blkno = xfs_fsb_to_db(ip, imap->br_startblock);
		if (imap->br_state == XFS_EXT_UNWRITTEN)
			iomap->type = IOMAP_UNWRITTEN;
		else
			iomap->type = IOMAP_MAPPED;
	}
	iomap->offset = XFS_FSB_TO_B(mp, imap->br_startoff);
	iomap->length = XFS_FSB_TO_B(mp, imap->br_blockcount);
	iomap->bdev = xfs_find_bdev_for_inode(VFS_I(ip));
}

xfs_extlen_t
xfs_eof_alignment(
	struct xfs_inode	*ip,
	xfs_extlen_t		extsize)
{
	struct xfs_mount	*mp = ip->i_mount;
	xfs_extlen_t		align = 0;

	if (!XFS_IS_REALTIME_INODE(ip)) {
		/*
		 * Round up the allocation request to a stripe unit
		 * (m_dalign) boundary if the file size is >= stripe unit
		 * size, and we are allocating past the allocation eof.
		 *
		 * If mounted with the "-o swalloc" option the alignment is
		 * increased from the strip unit size to the stripe width.
		 */
		if (mp->m_swidth && (mp->m_flags & XFS_MOUNT_SWALLOC))
			align = mp->m_swidth;
		else if (mp->m_dalign)
			align = mp->m_dalign;

		if (align && XFS_ISIZE(ip) < XFS_FSB_TO_B(mp, align))
			align = 0;
	}

	/*
	 * Always round up the allocation request to an extent boundary
	 * (when file on a real-time subvolume or has di_extsize hint).
	 */
	if (extsize) {
		if (align)
			align = roundup_64(align, extsize);
		else
			align = extsize;
	}

	return align;
}

STATIC int
xfs_iomap_eof_align_last_fsb(
	struct xfs_inode	*ip,
	xfs_extlen_t		extsize,
	xfs_fileoff_t		*last_fsb)
{
	xfs_extlen_t		align = xfs_eof_alignment(ip, extsize);

	if (align) {
		xfs_fileoff_t	new_last_fsb = roundup_64(*last_fsb, align);
		int		eof, error;

		error = xfs_bmap_eof(ip, new_last_fsb, XFS_DATA_FORK, &eof);
		if (error)
			return error;
		if (eof)
			*last_fsb = new_last_fsb;
	}
	return 0;
}

STATIC int
xfs_alert_fsblock_zero(
	xfs_inode_t	*ip,
	xfs_bmbt_irec_t	*imap)
{
	xfs_alert_tag(ip->i_mount, XFS_PTAG_FSBLOCK_ZERO,
			"Access to block zero in inode %llu "
			"start_block: %llx start_off: %llx "
			"blkcnt: %llx extent-state: %x",
		(unsigned long long)ip->i_ino,
		(unsigned long long)imap->br_startblock,
		(unsigned long long)imap->br_startoff,
		(unsigned long long)imap->br_blockcount,
		imap->br_state);
	return -EFSCORRUPTED;
}

int
xfs_iomap_write_direct(
	xfs_inode_t	*ip,
	xfs_off_t	offset,
	size_t		count,
	xfs_bmbt_irec_t *imap,
	int		nmaps)
{
	xfs_mount_t	*mp = ip->i_mount;
	xfs_fileoff_t	offset_fsb;
	xfs_fileoff_t	last_fsb;
	xfs_filblks_t	count_fsb, resaligned;
	xfs_fsblock_t	firstfsb;
	xfs_extlen_t	extsz, temp;
	int		nimaps;
	int		quota_flag;
	int		rt;
	xfs_trans_t	*tp;
	struct xfs_defer_ops dfops;
	uint		qblocks, resblks, resrtextents;
	int		error;
	int		lockmode;
	int		bmapi_flags = XFS_BMAPI_PREALLOC;
	uint		tflags = 0;

	rt = XFS_IS_REALTIME_INODE(ip);
	extsz = xfs_get_extsz_hint(ip);
	lockmode = XFS_ILOCK_SHARED;	/* locked by caller */

	ASSERT(xfs_isilocked(ip, lockmode));

	offset_fsb = XFS_B_TO_FSBT(mp, offset);
	last_fsb = XFS_B_TO_FSB(mp, ((xfs_ufsize_t)(offset + count)));
	if ((offset + count) > XFS_ISIZE(ip)) {
		/*
		 * Assert that the in-core extent list is present since this can
		 * call xfs_iread_extents() and we only have the ilock shared.
		 * This should be safe because the lock was held around a bmapi
		 * call in the caller and we only need it to access the in-core
		 * list.
		 */
		ASSERT(XFS_IFORK_PTR(ip, XFS_DATA_FORK)->if_flags &
								XFS_IFEXTENTS);
		error = xfs_iomap_eof_align_last_fsb(ip, extsz, &last_fsb);
		if (error)
			goto out_unlock;
	} else {
		if (nmaps && (imap->br_startblock == HOLESTARTBLOCK))
			last_fsb = MIN(last_fsb, (xfs_fileoff_t)
					imap->br_blockcount +
					imap->br_startoff);
	}
	count_fsb = last_fsb - offset_fsb;
	ASSERT(count_fsb > 0);

	resaligned = count_fsb;
	if (unlikely(extsz)) {
		if ((temp = do_mod(offset_fsb, extsz)))
			resaligned += temp;
		if ((temp = do_mod(resaligned, extsz)))
			resaligned += extsz - temp;
	}

	if (unlikely(rt)) {
		resrtextents = qblocks = resaligned;
		resrtextents /= mp->m_sb.sb_rextsize;
		resblks = XFS_DIOSTRAT_SPACE_RES(mp, 0);
		quota_flag = XFS_QMOPT_RES_RTBLKS;
	} else {
		resrtextents = 0;
		resblks = qblocks = XFS_DIOSTRAT_SPACE_RES(mp, resaligned);
		quota_flag = XFS_QMOPT_RES_REGBLKS;
	}

	/*
	 * Drop the shared lock acquired by the caller, attach the dquot if
	 * necessary and move on to transaction setup.
	 */
	xfs_iunlock(ip, lockmode);
	error = xfs_qm_dqattach(ip, 0);
	if (error)
		return error;

	/*
	 * For DAX, we do not allocate unwritten extents, but instead we zero
	 * the block before we commit the transaction.  Ideally we'd like to do
	 * this outside the transaction context, but if we commit and then crash
	 * we may not have zeroed the blocks and this will be exposed on
	 * recovery of the allocation. Hence we must zero before commit.
	 *
	 * Further, if we are mapping unwritten extents here, we need to zero
	 * and convert them to written so that we don't need an unwritten extent
	 * callback for DAX. This also means that we need to be able to dip into
	 * the reserve block pool for bmbt block allocation if there is no space
	 * left but we need to do unwritten extent conversion.
	 */
	if (IS_DAX(VFS_I(ip))) {
		bmapi_flags = XFS_BMAPI_CONVERT | XFS_BMAPI_ZERO;
		if (ISUNWRITTEN(imap)) {
			tflags |= XFS_TRANS_RESERVE;
			resblks = XFS_DIOSTRAT_SPACE_RES(mp, 0) << 1;
		}
	}
	error = xfs_trans_alloc(mp, &M_RES(mp)->tr_write, resblks, resrtextents,
			tflags, &tp);
	if (error)
		return error;

	lockmode = XFS_ILOCK_EXCL;
	xfs_ilock(ip, lockmode);

	error = xfs_trans_reserve_quota_nblks(tp, ip, qblocks, 0, quota_flag);
	if (error)
		goto out_trans_cancel;

	xfs_trans_ijoin(tp, ip, 0);

	/*
	 * From this point onwards we overwrite the imap pointer that the
	 * caller gave to us.
	 */
	xfs_defer_init(&dfops, &firstfsb);
	nimaps = 1;
	error = xfs_bmapi_write(tp, ip, offset_fsb, count_fsb,
				bmapi_flags, &firstfsb, resblks, imap,
				&nimaps, &dfops);
	if (error)
		goto out_bmap_cancel;

	/*
	 * Complete the transaction
	 */
	error = xfs_defer_finish(&tp, &dfops, NULL);
	if (error)
		goto out_bmap_cancel;

	error = xfs_trans_commit(tp);
	if (error)
		goto out_unlock;

	/*
	 * Copy any maps to caller's array and return any error.
	 */
	if (nimaps == 0) {
		error = -ENOSPC;
		goto out_unlock;
	}

	if (!(imap->br_startblock || XFS_IS_REALTIME_INODE(ip)))
		error = xfs_alert_fsblock_zero(ip, imap);

out_unlock:
	xfs_iunlock(ip, lockmode);
	return error;

out_bmap_cancel:
	xfs_defer_cancel(&dfops);
	xfs_trans_unreserve_quota_nblks(tp, ip, (long)qblocks, 0, quota_flag);
out_trans_cancel:
	xfs_trans_cancel(tp);
	goto out_unlock;
}

STATIC bool
xfs_quota_need_throttle(
	struct xfs_inode *ip,
	int type,
	xfs_fsblock_t alloc_blocks)
{
	struct xfs_dquot *dq = xfs_inode_dquot(ip, type);

	if (!dq || !xfs_this_quota_on(ip->i_mount, type))
		return false;

	/* no hi watermark, no throttle */
	if (!dq->q_prealloc_hi_wmark)
		return false;

	/* under the lo watermark, no throttle */
	if (dq->q_res_bcount + alloc_blocks < dq->q_prealloc_lo_wmark)
		return false;

	return true;
}

STATIC void
xfs_quota_calc_throttle(
	struct xfs_inode *ip,
	int type,
	xfs_fsblock_t *qblocks,
	int *qshift,
	int64_t	*qfreesp)
{
	int64_t freesp;
	int shift = 0;
	struct xfs_dquot *dq = xfs_inode_dquot(ip, type);

	/* no dq, or over hi wmark, squash the prealloc completely */
	if (!dq || dq->q_res_bcount >= dq->q_prealloc_hi_wmark) {
		*qblocks = 0;
		*qfreesp = 0;
		return;
	}

	freesp = dq->q_prealloc_hi_wmark - dq->q_res_bcount;
	if (freesp < dq->q_low_space[XFS_QLOWSP_5_PCNT]) {
		shift = 2;
		if (freesp < dq->q_low_space[XFS_QLOWSP_3_PCNT])
			shift += 2;
		if (freesp < dq->q_low_space[XFS_QLOWSP_1_PCNT])
			shift += 2;
	}

	if (freesp < *qfreesp)
		*qfreesp = freesp;

	/* only overwrite the throttle values if we are more aggressive */
	if ((freesp >> shift) < (*qblocks >> *qshift)) {
		*qblocks = freesp;
		*qshift = shift;
	}
}

/*
 * If we are doing a write at the end of the file and there are no allocations
 * past this one, then extend the allocation out to the file system's write
 * iosize.
 *
 * If we don't have a user specified preallocation size, dynamically increase
 * the preallocation size as the size of the file grows.  Cap the maximum size
 * at a single extent or less if the filesystem is near full. The closer the
 * filesystem is to full, the smaller the maximum prealocation.
 *
 * As an exception we don't do any preallocation at all if the file is smaller
 * than the minimum preallocation and we are using the default dynamic
 * preallocation scheme, as it is likely this is the only write to the file that
 * is going to be done.
 *
 * We clean up any extra space left over when the file is closed in
 * xfs_inactive().
 */
STATIC xfs_fsblock_t
xfs_iomap_prealloc_size(
	struct xfs_inode	*ip,
	loff_t			offset,
	loff_t			count,
	xfs_extnum_t		idx,
	struct xfs_bmbt_irec	*prev)
{
	struct xfs_mount	*mp = ip->i_mount;
	xfs_fileoff_t		offset_fsb = XFS_B_TO_FSBT(mp, offset);
	int			shift = 0;
	int64_t			freesp;
	xfs_fsblock_t		qblocks;
	int			qshift = 0;
	xfs_fsblock_t		alloc_blocks = 0;

	if (offset + count <= XFS_ISIZE(ip))
		return 0;

	if (!(mp->m_flags & XFS_MOUNT_DFLT_IOSIZE) &&
	    (XFS_ISIZE(ip) < XFS_FSB_TO_B(mp, mp->m_writeio_blocks)))
		return 0;

	/*
	 * If an explicit allocsize is set, the file is small, or we
	 * are writing behind a hole, then use the minimum prealloc:
	 */
	if ((mp->m_flags & XFS_MOUNT_DFLT_IOSIZE) ||
	    XFS_ISIZE(ip) < XFS_FSB_TO_B(mp, mp->m_dalign) ||
	    idx == 0 ||
	    prev->br_startoff + prev->br_blockcount < offset_fsb)
		return mp->m_writeio_blocks;

	/*
	 * Determine the initial size of the preallocation. We are beyond the
	 * current EOF here, but we need to take into account whether this is
	 * a sparse write or an extending write when determining the
	 * preallocation size.  Hence we need to look up the extent that ends
	 * at the current write offset and use the result to determine the
	 * preallocation size.
	 *
	 * If the extent is a hole, then preallocation is essentially disabled.
	 * Otherwise we take the size of the preceding data extent as the basis
	 * for the preallocation size. If the size of the extent is greater than
	 * half the maximum extent length, then use the current offset as the
	 * basis. This ensures that for large files the preallocation size
	 * always extends to MAXEXTLEN rather than falling short due to things
	 * like stripe unit/width alignment of real extents.
	 */
	if (prev->br_blockcount <= (MAXEXTLEN >> 1))
		alloc_blocks = prev->br_blockcount << 1;
	else
		alloc_blocks = XFS_B_TO_FSB(mp, offset);
	if (!alloc_blocks)
		goto check_writeio;
	qblocks = alloc_blocks;

	/*
	 * MAXEXTLEN is not a power of two value but we round the prealloc down
	 * to the nearest power of two value after throttling. To prevent the
	 * round down from unconditionally reducing the maximum supported prealloc
	 * size, we round up first, apply appropriate throttling, round down and
	 * cap the value to MAXEXTLEN.
	 */
	alloc_blocks = XFS_FILEOFF_MIN(roundup_pow_of_two(MAXEXTLEN),
				       alloc_blocks);

	freesp = percpu_counter_read_positive(&mp->m_fdblocks);
	if (freesp < mp->m_low_space[XFS_LOWSP_5_PCNT]) {
		shift = 2;
		if (freesp < mp->m_low_space[XFS_LOWSP_4_PCNT])
			shift++;
		if (freesp < mp->m_low_space[XFS_LOWSP_3_PCNT])
			shift++;
		if (freesp < mp->m_low_space[XFS_LOWSP_2_PCNT])
			shift++;
		if (freesp < mp->m_low_space[XFS_LOWSP_1_PCNT])
			shift++;
	}

	/*
	 * Check each quota to cap the prealloc size, provide a shift value to
	 * throttle with and adjust amount of available space.
	 */
	if (xfs_quota_need_throttle(ip, XFS_DQ_USER, alloc_blocks))
		xfs_quota_calc_throttle(ip, XFS_DQ_USER, &qblocks, &qshift,
					&freesp);
	if (xfs_quota_need_throttle(ip, XFS_DQ_GROUP, alloc_blocks))
		xfs_quota_calc_throttle(ip, XFS_DQ_GROUP, &qblocks, &qshift,
					&freesp);
	if (xfs_quota_need_throttle(ip, XFS_DQ_PROJ, alloc_blocks))
		xfs_quota_calc_throttle(ip, XFS_DQ_PROJ, &qblocks, &qshift,
					&freesp);

	/*
	 * The final prealloc size is set to the minimum of free space available
	 * in each of the quotas and the overall filesystem.
	 *
	 * The shift throttle value is set to the maximum value as determined by
	 * the global low free space values and per-quota low free space values.
	 */
	alloc_blocks = MIN(alloc_blocks, qblocks);
	shift = MAX(shift, qshift);

	if (shift)
		alloc_blocks >>= shift;
	/*
	 * rounddown_pow_of_two() returns an undefined result if we pass in
	 * alloc_blocks = 0.
	 */
	if (alloc_blocks)
		alloc_blocks = rounddown_pow_of_two(alloc_blocks);
	if (alloc_blocks > MAXEXTLEN)
		alloc_blocks = MAXEXTLEN;

	/*
	 * If we are still trying to allocate more space than is
	 * available, squash the prealloc hard. This can happen if we
	 * have a large file on a small filesystem and the above
	 * lowspace thresholds are smaller than MAXEXTLEN.
	 */
	while (alloc_blocks && alloc_blocks >= freesp)
		alloc_blocks >>= 4;
check_writeio:
	if (alloc_blocks < mp->m_writeio_blocks)
		alloc_blocks = mp->m_writeio_blocks;
	trace_xfs_iomap_prealloc_size(ip, alloc_blocks, shift,
				      mp->m_writeio_blocks);
	return alloc_blocks;
}

static int
xfs_file_iomap_begin_delay(
	struct inode		*inode,
	loff_t			offset,
	loff_t			count,
	unsigned		flags,
	struct iomap		*iomap)
{
	struct xfs_inode	*ip = XFS_I(inode);
	struct xfs_mount	*mp = ip->i_mount;
	struct xfs_ifork	*ifp = XFS_IFORK_PTR(ip, XFS_DATA_FORK);
	xfs_fileoff_t		offset_fsb = XFS_B_TO_FSBT(mp, offset);
	xfs_fileoff_t		maxbytes_fsb =
		XFS_B_TO_FSB(mp, mp->m_super->s_maxbytes);
	xfs_fileoff_t		end_fsb, orig_end_fsb;
	int			error = 0, eof = 0;
	struct xfs_bmbt_irec	got;
	struct xfs_bmbt_irec	prev;
	xfs_extnum_t		idx;

	ASSERT(!XFS_IS_REALTIME_INODE(ip));
	ASSERT(!xfs_get_extsz_hint(ip));

	xfs_ilock(ip, XFS_ILOCK_EXCL);

	if (unlikely(XFS_TEST_ERROR(
	    (XFS_IFORK_FORMAT(ip, XFS_DATA_FORK) != XFS_DINODE_FMT_EXTENTS &&
	     XFS_IFORK_FORMAT(ip, XFS_DATA_FORK) != XFS_DINODE_FMT_BTREE),
	     mp, XFS_ERRTAG_BMAPIFORMAT, XFS_RANDOM_BMAPIFORMAT))) {
		XFS_ERROR_REPORT(__func__, XFS_ERRLEVEL_LOW, mp);
		error = -EFSCORRUPTED;
		goto out_unlock;
	}

	XFS_STATS_INC(mp, xs_blk_mapw);

	if (!(ifp->if_flags & XFS_IFEXTENTS)) {
		error = xfs_iread_extents(NULL, ip, XFS_DATA_FORK);
		if (error)
			goto out_unlock;
	}

	xfs_bmap_search_extents(ip, offset_fsb, XFS_DATA_FORK, &eof, &idx,
			&got, &prev);
	if (!eof && got.br_startoff <= offset_fsb) {
		if (xfs_is_reflink_inode(ip)) {
			bool		shared;

			end_fsb = min(XFS_B_TO_FSB(mp, offset + count),
					maxbytes_fsb);
			xfs_trim_extent(&got, offset_fsb, end_fsb - offset_fsb);
			error = xfs_reflink_reserve_cow(ip, &got, &shared);
			if (error)
				goto out_unlock;
		}

		trace_xfs_iomap_found(ip, offset, count, 0, &got);
		goto done;
	}

	error = xfs_qm_dqattach_locked(ip, 0);
	if (error)
		goto out_unlock;

	/*
	 * We cap the maximum length we map here to MAX_WRITEBACK_PAGES pages
	 * to keep the chunks of work done where somewhat symmetric with the
	 * work writeback does. This is a completely arbitrary number pulled
	 * out of thin air as a best guess for initial testing.
	 *
	 * Note that the values needs to be less than 32-bits wide until
	 * the lower level functions are updated.
	 */
	count = min_t(loff_t, count, 1024 * PAGE_SIZE);
	end_fsb = orig_end_fsb =
		min(XFS_B_TO_FSB(mp, offset + count), maxbytes_fsb);

	if (eof) {
		xfs_fsblock_t	prealloc_blocks;

		prealloc_blocks =
			xfs_iomap_prealloc_size(ip, offset, count, idx, &prev);
		if (prealloc_blocks) {
			xfs_extlen_t	align;
			xfs_off_t	end_offset;

			end_offset = XFS_WRITEIO_ALIGN(mp, offset + count - 1);
			end_fsb = XFS_B_TO_FSBT(mp, end_offset) +
				prealloc_blocks;

			align = xfs_eof_alignment(ip, 0);
			if (align)
				end_fsb = roundup_64(end_fsb, align);

			end_fsb = min(end_fsb, maxbytes_fsb);
			ASSERT(end_fsb > offset_fsb);
		}
	}

retry:
	error = xfs_bmapi_reserve_delalloc(ip, XFS_DATA_FORK, offset_fsb,
			end_fsb - offset_fsb, &got,
			&prev, &idx, eof);
	switch (error) {
	case 0:
		break;
	case -ENOSPC:
	case -EDQUOT:
		/* retry without any preallocation */
		trace_xfs_delalloc_enospc(ip, offset, count);
		if (end_fsb != orig_end_fsb) {
			end_fsb = orig_end_fsb;
			goto retry;
		}
		/*FALLTHRU*/
	default:
		goto out_unlock;
	}

	/*
	 * Tag the inode as speculatively preallocated so we can reclaim this
	 * space on demand, if necessary.
	 */
	if (end_fsb != orig_end_fsb)
		xfs_inode_set_eofblocks_tag(ip);

	trace_xfs_iomap_alloc(ip, offset, count, 0, &got);
done:
	if (isnullstartblock(got.br_startblock))
		got.br_startblock = DELAYSTARTBLOCK;

	if (!got.br_startblock) {
		error = xfs_alert_fsblock_zero(ip, &got);
		if (error)
			goto out_unlock;
	}

	xfs_bmbt_to_iomap(ip, iomap, &got);

out_unlock:
	xfs_iunlock(ip, XFS_ILOCK_EXCL);
	return error;
}

/*
 * Pass in a delayed allocate extent, convert it to real extents;
 * return to the caller the extent we create which maps on top of
 * the originating callers request.
 *
 * Called without a lock on the inode.
 *
 * We no longer bother to look at the incoming map - all we have to
 * guarantee is that whatever we allocate fills the required range.
 */
int
xfs_iomap_write_allocate(
	xfs_inode_t	*ip,
	int		whichfork,
	xfs_off_t	offset,
	xfs_bmbt_irec_t *imap)
{
	xfs_mount_t	*mp = ip->i_mount;
	xfs_fileoff_t	offset_fsb, last_block;
	xfs_fileoff_t	end_fsb, map_start_fsb;
	xfs_fsblock_t	first_block;
	struct xfs_defer_ops	dfops;
	xfs_filblks_t	count_fsb;
	xfs_trans_t	*tp;
	int		nimaps;
	int		error = 0;
	int		flags = 0;
	int		nres;

	if (whichfork == XFS_COW_FORK)
		flags |= XFS_BMAPI_COWFORK;

	/*
	 * Make sure that the dquots are there.
	 */
	error = xfs_qm_dqattach(ip, 0);
	if (error)
		return error;

	offset_fsb = XFS_B_TO_FSBT(mp, offset);
	count_fsb = imap->br_blockcount;
	map_start_fsb = imap->br_startoff;

	XFS_STATS_ADD(mp, xs_xstrat_bytes, XFS_FSB_TO_B(mp, count_fsb));

	while (count_fsb != 0) {
		/*
		 * Set up a transaction with which to allocate the
		 * backing store for the file.  Do allocations in a
		 * loop until we get some space in the range we are
		 * interested in.  The other space that might be allocated
		 * is in the delayed allocation extent on which we sit
		 * but before our buffer starts.
		 */
		nimaps = 0;
		while (nimaps == 0) {
			nres = XFS_EXTENTADD_SPACE_RES(mp, XFS_DATA_FORK);
			/*
			 * We have already reserved space for the extent and any
			 * indirect blocks when creating the delalloc extent,
			 * there is no need to reserve space in this transaction
			 * again.
			 */
			error = xfs_trans_alloc(mp, &M_RES(mp)->tr_write, 0,
					0, XFS_TRANS_RESERVE, &tp);
			if (error)
				return error;

			xfs_ilock(ip, XFS_ILOCK_EXCL);
			xfs_trans_ijoin(tp, ip, 0);

			xfs_defer_init(&dfops, &first_block);

			/*
			 * it is possible that the extents have changed since
			 * we did the read call as we dropped the ilock for a
			 * while. We have to be careful about truncates or hole
			 * punchs here - we are not allowed to allocate
			 * non-delalloc blocks here.
			 *
			 * The only protection against truncation is the pages
			 * for the range we are being asked to convert are
			 * locked and hence a truncate will block on them
			 * first.
			 *
			 * As a result, if we go beyond the range we really
			 * need and hit an delalloc extent boundary followed by
			 * a hole while we have excess blocks in the map, we
			 * will fill the hole incorrectly and overrun the
			 * transaction reservation.
			 *
			 * Using a single map prevents this as we are forced to
			 * check each map we look for overlap with the desired
			 * range and abort as soon as we find it. Also, given
			 * that we only return a single map, having one beyond
			 * what we can return is probably a bit silly.
			 *
			 * We also need to check that we don't go beyond EOF;
			 * this is a truncate optimisation as a truncate sets
			 * the new file size before block on the pages we
			 * currently have locked under writeback. Because they
			 * are about to be tossed, we don't need to write them
			 * back....
			 */
			nimaps = 1;
			end_fsb = XFS_B_TO_FSB(mp, XFS_ISIZE(ip));
			error = xfs_bmap_last_offset(ip, &last_block,
							XFS_DATA_FORK);
			if (error)
				goto trans_cancel;

			last_block = XFS_FILEOFF_MAX(last_block, end_fsb);
			if ((map_start_fsb + count_fsb) > last_block) {
				count_fsb = last_block - map_start_fsb;
				if (count_fsb == 0) {
					error = -EAGAIN;
					goto trans_cancel;
				}
			}

			/*
			 * From this point onwards we overwrite the imap
			 * pointer that the caller gave to us.
			 */
			error = xfs_bmapi_write(tp, ip, map_start_fsb,
						count_fsb, flags, &first_block,
						nres, imap, &nimaps,
						&dfops);
			if (error)
				goto trans_cancel;

			error = xfs_defer_finish(&tp, &dfops, NULL);
			if (error)
				goto trans_cancel;

			error = xfs_trans_commit(tp);
			if (error)
				goto error0;

			xfs_iunlock(ip, XFS_ILOCK_EXCL);
		}

		/*
		 * See if we were able to allocate an extent that
		 * covers at least part of the callers request
		 */
		if (!(imap->br_startblock || XFS_IS_REALTIME_INODE(ip)))
			return xfs_alert_fsblock_zero(ip, imap);

		if ((offset_fsb >= imap->br_startoff) &&
		    (offset_fsb < (imap->br_startoff +
				   imap->br_blockcount))) {
			XFS_STATS_INC(mp, xs_xstrat_quick);
			return 0;
		}

		/*
		 * So far we have not mapped the requested part of the
		 * file, just surrounding data, try again.
		 */
		count_fsb -= imap->br_blockcount;
		map_start_fsb = imap->br_startoff + imap->br_blockcount;
	}

trans_cancel:
	xfs_defer_cancel(&dfops);
	xfs_trans_cancel(tp);
error0:
	xfs_iunlock(ip, XFS_ILOCK_EXCL);
	return error;
}

int
xfs_iomap_write_unwritten(
	xfs_inode_t	*ip,
	xfs_off_t	offset,
	xfs_off_t	count)
{
	xfs_mount_t	*mp = ip->i_mount;
	xfs_fileoff_t	offset_fsb;
	xfs_filblks_t	count_fsb;
	xfs_filblks_t	numblks_fsb;
	xfs_fsblock_t	firstfsb;
	int		nimaps;
	xfs_trans_t	*tp;
	xfs_bmbt_irec_t imap;
	struct xfs_defer_ops dfops;
	xfs_fsize_t	i_size;
	uint		resblks;
	int		error;

	trace_xfs_unwritten_convert(ip, offset, count);

	offset_fsb = XFS_B_TO_FSBT(mp, offset);
	count_fsb = XFS_B_TO_FSB(mp, (xfs_ufsize_t)offset + count);
	count_fsb = (xfs_filblks_t)(count_fsb - offset_fsb);

	/*
	 * Reserve enough blocks in this transaction for two complete extent
	 * btree splits.  We may be converting the middle part of an unwritten
	 * extent and in this case we will insert two new extents in the btree
	 * each of which could cause a full split.
	 *
	 * This reservation amount will be used in the first call to
	 * xfs_bmbt_split() to select an AG with enough space to satisfy the
	 * rest of the operation.
	 */
	resblks = XFS_DIOSTRAT_SPACE_RES(mp, 0) << 1;

	do {
		/*
		 * Set up a transaction to convert the range of extents
		 * from unwritten to real. Do allocations in a loop until
		 * we have covered the range passed in.
		 *
		 * Note that we can't risk to recursing back into the filesystem
		 * here as we might be asked to write out the same inode that we
		 * complete here and might deadlock on the iolock.
		 */
		error = xfs_trans_alloc(mp, &M_RES(mp)->tr_write, resblks, 0,
				XFS_TRANS_RESERVE | XFS_TRANS_NOFS, &tp);
		if (error)
			return error;

		xfs_ilock(ip, XFS_ILOCK_EXCL);
		xfs_trans_ijoin(tp, ip, 0);

		/*
		 * Modify the unwritten extent state of the buffer.
		 */
		xfs_defer_init(&dfops, &firstfsb);
		nimaps = 1;
		error = xfs_bmapi_write(tp, ip, offset_fsb, count_fsb,
					XFS_BMAPI_CONVERT, &firstfsb, resblks,
					&imap, &nimaps, &dfops);
		if (error)
			goto error_on_bmapi_transaction;

		/*
		 * Log the updated inode size as we go.  We have to be careful
		 * to only log it up to the actual write offset if it is
		 * halfway into a block.
		 */
		i_size = XFS_FSB_TO_B(mp, offset_fsb + count_fsb);
		if (i_size > offset + count)
			i_size = offset + count;

		i_size = xfs_new_eof(ip, i_size);
		if (i_size) {
			ip->i_d.di_size = i_size;
			xfs_trans_log_inode(tp, ip, XFS_ILOG_CORE);
		}

		error = xfs_defer_finish(&tp, &dfops, NULL);
		if (error)
			goto error_on_bmapi_transaction;

		error = xfs_trans_commit(tp);
		xfs_iunlock(ip, XFS_ILOCK_EXCL);
		if (error)
			return error;

		if (!(imap.br_startblock || XFS_IS_REALTIME_INODE(ip)))
			return xfs_alert_fsblock_zero(ip, &imap);

		if ((numblks_fsb = imap.br_blockcount) == 0) {
			/*
			 * The numblks_fsb value should always get
			 * smaller, otherwise the loop is stuck.
			 */
			ASSERT(imap.br_blockcount);
			break;
		}
		offset_fsb += numblks_fsb;
		count_fsb -= numblks_fsb;
	} while (count_fsb > 0);

	return 0;

error_on_bmapi_transaction:
	xfs_defer_cancel(&dfops);
	xfs_trans_cancel(tp);
	xfs_iunlock(ip, XFS_ILOCK_EXCL);
	return error;
}

static inline bool imap_needs_alloc(struct inode *inode,
		struct xfs_bmbt_irec *imap, int nimaps)
{
	return !nimaps ||
		imap->br_startblock == HOLESTARTBLOCK ||
		imap->br_startblock == DELAYSTARTBLOCK ||
		(IS_DAX(inode) && ISUNWRITTEN(imap));
}

static int
xfs_file_iomap_begin(
	struct inode		*inode,
	loff_t			offset,
	loff_t			length,
	unsigned		flags,
	struct iomap		*iomap)
{
	struct xfs_inode	*ip = XFS_I(inode);
	struct xfs_mount	*mp = ip->i_mount;
	struct xfs_bmbt_irec	imap;
	xfs_fileoff_t		offset_fsb, end_fsb;
	bool			shared, trimmed;
	int			nimaps = 1, error = 0;
	bool			shared = false, trimmed = false;
	unsigned		lockmode;

	if (XFS_FORCED_SHUTDOWN(mp))
		return -EIO;

<<<<<<< HEAD
	if ((flags & (IOMAP_WRITE | IOMAP_ZERO)) && xfs_is_reflink_inode(ip)) {
		error = xfs_reflink_reserve_cow_range(ip, offset, length);
		if (error < 0)
			return error;
	}

=======
>>>>>>> 0edffe65
	if ((flags & IOMAP_WRITE) && !IS_DAX(inode) &&
		   !xfs_get_extsz_hint(ip)) {
		/* Reserve delalloc blocks for regular writeback. */
		return xfs_file_iomap_begin_delay(inode, offset, length, flags,
				iomap);
	}

	/*
	 * COW writes will allocate delalloc space, so we need to make sure
	 * to take the lock exclusively here.
	 */
	if ((flags & (IOMAP_WRITE | IOMAP_ZERO)) && xfs_is_reflink_inode(ip)) {
		lockmode = XFS_ILOCK_EXCL;
		xfs_ilock(ip, XFS_ILOCK_EXCL);
	} else {
		lockmode = xfs_ilock_data_map_shared(ip);
	}

	ASSERT(offset <= mp->m_super->s_maxbytes);
	if ((xfs_fsize_t)offset + length > mp->m_super->s_maxbytes)
		length = mp->m_super->s_maxbytes - offset;
	offset_fsb = XFS_B_TO_FSBT(mp, offset);
	end_fsb = XFS_B_TO_FSB(mp, offset + length);

	error = xfs_bmapi_read(ip, offset_fsb, end_fsb - offset_fsb, &imap,
			       &nimaps, 0);
<<<<<<< HEAD
	if (error) {
		xfs_iunlock(ip, lockmode);
		return error;
	}

	/* Trim the mapping to the nearest shared extent boundary. */
	error = xfs_reflink_trim_around_shared(ip, &imap, &shared, &trimmed);
	if (error) {
		xfs_iunlock(ip, lockmode);
		return error;
=======
	if (error)
		goto out_unlock;

	if (flags & IOMAP_REPORT) {
		/* Trim the mapping to the nearest shared extent boundary. */
		error = xfs_reflink_trim_around_shared(ip, &imap, &shared,
				&trimmed);
		if (error)
			goto out_unlock;
	}

	if ((flags & (IOMAP_WRITE | IOMAP_ZERO)) && xfs_is_reflink_inode(ip)) {
		error = xfs_reflink_reserve_cow(ip, &imap, &shared);
		if (error)
			goto out_unlock;

		end_fsb = imap.br_startoff + imap.br_blockcount;
		length = XFS_FSB_TO_B(mp, end_fsb) - offset;
>>>>>>> 0edffe65
	}

	if ((flags & IOMAP_WRITE) && imap_needs_alloc(inode, &imap, nimaps)) {
		/*
		 * We cap the maximum length we map here to MAX_WRITEBACK_PAGES
		 * pages to keep the chunks of work done where somewhat symmetric
		 * with the work writeback does. This is a completely arbitrary
		 * number pulled out of thin air as a best guess for initial
		 * testing.
		 *
		 * Note that the values needs to be less than 32-bits wide until
		 * the lower level functions are updated.
		 */
		length = min_t(loff_t, length, 1024 * PAGE_SIZE);
		/*
		 * xfs_iomap_write_direct() expects the shared lock. It
		 * is unlocked on return.
		 */
		if (lockmode == XFS_ILOCK_EXCL)
			xfs_ilock_demote(ip, lockmode);
		error = xfs_iomap_write_direct(ip, offset, length, &imap,
				nimaps);
		if (error)
			return error;

		iomap->flags = IOMAP_F_NEW;
		trace_xfs_iomap_alloc(ip, offset, length, 0, &imap);
	} else {
		ASSERT(nimaps);

		xfs_iunlock(ip, lockmode);
		trace_xfs_iomap_found(ip, offset, length, 0, &imap);
	}

	xfs_bmbt_to_iomap(ip, iomap, &imap);
	if (shared)
		iomap->flags |= IOMAP_F_SHARED;
	return 0;
out_unlock:
	xfs_iunlock(ip, lockmode);
	return error;
}

static int
xfs_file_iomap_end_delalloc(
	struct xfs_inode	*ip,
	loff_t			offset,
	loff_t			length,
	ssize_t			written)
{
	struct xfs_mount	*mp = ip->i_mount;
	xfs_fileoff_t		start_fsb;
	xfs_fileoff_t		end_fsb;
	int			error = 0;

	start_fsb = XFS_B_TO_FSB(mp, offset + written);
	end_fsb = XFS_B_TO_FSB(mp, offset + length);

	/*
	 * Trim back delalloc blocks if we didn't manage to write the whole
	 * range reserved.
	 *
	 * We don't need to care about racing delalloc as we hold i_mutex
	 * across the reserve/allocate/unreserve calls. If there are delalloc
	 * blocks in the range, they are ours.
	 */
	if (start_fsb < end_fsb) {
		xfs_ilock(ip, XFS_ILOCK_EXCL);
		error = xfs_bmap_punch_delalloc_range(ip, start_fsb,
					       end_fsb - start_fsb);
		xfs_iunlock(ip, XFS_ILOCK_EXCL);

		if (error && !XFS_FORCED_SHUTDOWN(mp)) {
			xfs_alert(mp, "%s: unable to clean up ino %lld",
				__func__, ip->i_ino);
			return error;
		}
	}

	return 0;
}

static int
xfs_file_iomap_end(
	struct inode		*inode,
	loff_t			offset,
	loff_t			length,
	ssize_t			written,
	unsigned		flags,
	struct iomap		*iomap)
{
	if ((flags & IOMAP_WRITE) && iomap->type == IOMAP_DELALLOC)
		return xfs_file_iomap_end_delalloc(XFS_I(inode), offset,
				length, written);
	return 0;
}

struct iomap_ops xfs_iomap_ops = {
	.iomap_begin		= xfs_file_iomap_begin,
	.iomap_end		= xfs_file_iomap_end,
};

static int
xfs_xattr_iomap_begin(
	struct inode		*inode,
	loff_t			offset,
	loff_t			length,
	unsigned		flags,
	struct iomap		*iomap)
{
	struct xfs_inode	*ip = XFS_I(inode);
	struct xfs_mount	*mp = ip->i_mount;
	xfs_fileoff_t		offset_fsb = XFS_B_TO_FSBT(mp, offset);
	xfs_fileoff_t		end_fsb = XFS_B_TO_FSB(mp, offset + length);
	struct xfs_bmbt_irec	imap;
	int			nimaps = 1, error = 0;
	unsigned		lockmode;

	if (XFS_FORCED_SHUTDOWN(mp))
		return -EIO;

	lockmode = xfs_ilock_data_map_shared(ip);

	/* if there are no attribute fork or extents, return ENOENT */
	if (XFS_IFORK_Q(ip) || !ip->i_d.di_anextents) {
		error = -ENOENT;
		goto out_unlock;
	}

	ASSERT(ip->i_d.di_aformat != XFS_DINODE_FMT_LOCAL);
	error = xfs_bmapi_read(ip, offset_fsb, end_fsb - offset_fsb, &imap,
			       &nimaps, XFS_BMAPI_ENTIRE | XFS_BMAPI_ATTRFORK);
out_unlock:
	xfs_iunlock(ip, lockmode);

	if (!error) {
		ASSERT(nimaps);
		xfs_bmbt_to_iomap(ip, iomap, &imap);
	}

	return error;
}

struct iomap_ops xfs_xattr_iomap_ops = {
	.iomap_begin		= xfs_xattr_iomap_begin,
};<|MERGE_RESOLUTION|>--- conflicted
+++ resolved
@@ -972,7 +972,6 @@
 	struct xfs_mount	*mp = ip->i_mount;
 	struct xfs_bmbt_irec	imap;
 	xfs_fileoff_t		offset_fsb, end_fsb;
-	bool			shared, trimmed;
 	int			nimaps = 1, error = 0;
 	bool			shared = false, trimmed = false;
 	unsigned		lockmode;
@@ -980,15 +979,6 @@
 	if (XFS_FORCED_SHUTDOWN(mp))
 		return -EIO;
 
-<<<<<<< HEAD
-	if ((flags & (IOMAP_WRITE | IOMAP_ZERO)) && xfs_is_reflink_inode(ip)) {
-		error = xfs_reflink_reserve_cow_range(ip, offset, length);
-		if (error < 0)
-			return error;
-	}
-
-=======
->>>>>>> 0edffe65
 	if ((flags & IOMAP_WRITE) && !IS_DAX(inode) &&
 		   !xfs_get_extsz_hint(ip)) {
 		/* Reserve delalloc blocks for regular writeback. */
@@ -1015,18 +1005,6 @@
 
 	error = xfs_bmapi_read(ip, offset_fsb, end_fsb - offset_fsb, &imap,
 			       &nimaps, 0);
-<<<<<<< HEAD
-	if (error) {
-		xfs_iunlock(ip, lockmode);
-		return error;
-	}
-
-	/* Trim the mapping to the nearest shared extent boundary. */
-	error = xfs_reflink_trim_around_shared(ip, &imap, &shared, &trimmed);
-	if (error) {
-		xfs_iunlock(ip, lockmode);
-		return error;
-=======
 	if (error)
 		goto out_unlock;
 
@@ -1045,7 +1023,6 @@
 
 		end_fsb = imap.br_startoff + imap.br_blockcount;
 		length = XFS_FSB_TO_B(mp, end_fsb) - offset;
->>>>>>> 0edffe65
 	}
 
 	if ((flags & IOMAP_WRITE) && imap_needs_alloc(inode, &imap, nimaps)) {
